#include "mpq.h"
//#include <vector>
#include "Stormlib.h"
#define __STORMLIB_SELF__

<<<<<<< HEAD
typedef std::vector<MPQArchive*> ArchiveSet;
ArchiveSet gOpenArchives;

=======
MPQArchiveSet gOpenArchives;

//xxxxxxxxxxxxxxxxxxxxxxxxxxxxxx
>>>>>>> ec1d6a3b
MPQArchive::MPQArchive(const char* filename)
{
    BOOL succ = SFileOpenArchive(filename, 0, 0,&hMPQ);
    if (succ)
<<<<<<< HEAD
    {
        MPQArchive*ar = (MPQArchive*)(hMPQ);
        printf("Opening %s\n", filename);
        gOpenArchives.push_back(ar);
        succ = true;
    }
    else
    {
        printf("Error!!!Not open archive %s\n", filename);
    }
=======
        printf("Opening %s\n", filename);
    else
        printf("Error!!!Not open archive %s\n", filename);
>>>>>>> ec1d6a3b
}

void MPQArchive::close()
{
    SFileCloseArchive(hMPQ);
<<<<<<< HEAD
=======
}

bool MPQArchiveSet::Open( std::vector<std::string> const& archiveNames )
{
    for (size_t i=0; i < archiveNames.size(); ++i)
    {
        MPQArchive mpqarch(archiveNames[i].c_str());
        if(mpqarch.isOpen())
            archives.push_back(mpqarch);
    }

    return !archives.empty();
}

MPQArchiveSet::~MPQArchiveSet()
{
    // close archives
    for (ArchiveSet::iterator ar_itr = archives.begin(); ar_itr != archives.end(); ++ar_itr)
        ar_itr->close();
>>>>>>> ec1d6a3b
}

MPQFile::MPQFile(const char* filename):
    eof(false),
    buffer(0),
    pointer(0),
    size(0)
{
<<<<<<< HEAD
    for(ArchiveSet::iterator i=gOpenArchives.begin(); i!=gOpenArchives.end();++i)
    {
        HANDLE hFile = "";
        MPQArchive*(hMPQ) = *i;
=======
    for(ArchiveSet::const_iterator i=gOpenArchives.archives.begin(); i!=gOpenArchives.archives.end();++i)
    {
        HANDLE hFile = "";
        hMPQ = i->hMPQ;
>>>>>>> ec1d6a3b
        BOOL succ = SFileOpenFileEx(hMPQ,filename,0, &hFile);
        if (succ)
        {
            DWORD s = SFileGetFileSize(hFile, 0);
            if (!s)
            {
                eof = true;
                buffer = 0;
                return;
            }
            size = (size_t)s;
            buffer = new char[s];
            SFileReadFile(hFile, buffer, s, 0, 0);
            SFileCloseFile(hFile);

            eof = false;
            return;
<<<<<<< HEAD
       }
=======
        }
>>>>>>> ec1d6a3b
    }

    eof = true;
    buffer = 0;
<<<<<<< HEAD
=======

>>>>>>> ec1d6a3b
}

MPQFile::~MPQFile()
{
    close();
}

size_t MPQFile::read(void* dest, size_t bytes)
{
    if (eof)
        return 0;

    size_t rpos = pointer + bytes;
    if (rpos > size)
    {
        bytes = size - pointer;
        eof = true;
    }

    memcpy(dest, &(buffer[pointer]), bytes);

    pointer = rpos;

    return bytes;
}

bool MPQFile::isEof()
{
    return eof;
}

void MPQFile::seek(int offset)
{
    pointer = offset;
    eof = (pointer >= size);
}

void MPQFile::seekRelative(int offset)
{
    pointer += offset;
    eof = (pointer >= size);
}

void MPQFile::close()
{
    if (buffer)
        delete[] buffer;
    buffer = 0;
    eof = true;
}

size_t MPQFile::getSize()
{
    return size;
}

size_t MPQFile::getPos()
{
    return pointer;
}

char* MPQFile::getBuffer()
{
    return buffer;
}

char* MPQFile::getPointer()
{
    return buffer + pointer;
}<|MERGE_RESOLUTION|>--- conflicted
+++ resolved
@@ -3,42 +3,21 @@
 #include "Stormlib.h"
 #define __STORMLIB_SELF__
 
-<<<<<<< HEAD
-typedef std::vector<MPQArchive*> ArchiveSet;
-ArchiveSet gOpenArchives;
-
-=======
 MPQArchiveSet gOpenArchives;
 
 //xxxxxxxxxxxxxxxxxxxxxxxxxxxxxx
->>>>>>> ec1d6a3b
 MPQArchive::MPQArchive(const char* filename)
 {
     BOOL succ = SFileOpenArchive(filename, 0, 0,&hMPQ);
     if (succ)
-<<<<<<< HEAD
-    {
-        MPQArchive*ar = (MPQArchive*)(hMPQ);
-        printf("Opening %s\n", filename);
-        gOpenArchives.push_back(ar);
-        succ = true;
-    }
-    else
-    {
-        printf("Error!!!Not open archive %s\n", filename);
-    }
-=======
         printf("Opening %s\n", filename);
     else
         printf("Error!!!Not open archive %s\n", filename);
->>>>>>> ec1d6a3b
 }
 
 void MPQArchive::close()
 {
     SFileCloseArchive(hMPQ);
-<<<<<<< HEAD
-=======
 }
 
 bool MPQArchiveSet::Open( std::vector<std::string> const& archiveNames )
@@ -58,7 +37,6 @@
     // close archives
     for (ArchiveSet::iterator ar_itr = archives.begin(); ar_itr != archives.end(); ++ar_itr)
         ar_itr->close();
->>>>>>> ec1d6a3b
 }
 
 MPQFile::MPQFile(const char* filename):
@@ -67,17 +45,10 @@
     pointer(0),
     size(0)
 {
-<<<<<<< HEAD
-    for(ArchiveSet::iterator i=gOpenArchives.begin(); i!=gOpenArchives.end();++i)
-    {
-        HANDLE hFile = "";
-        MPQArchive*(hMPQ) = *i;
-=======
     for(ArchiveSet::const_iterator i=gOpenArchives.archives.begin(); i!=gOpenArchives.archives.end();++i)
     {
         HANDLE hFile = "";
         hMPQ = i->hMPQ;
->>>>>>> ec1d6a3b
         BOOL succ = SFileOpenFileEx(hMPQ,filename,0, &hFile);
         if (succ)
         {
@@ -95,19 +66,11 @@
 
             eof = false;
             return;
-<<<<<<< HEAD
-       }
-=======
         }
->>>>>>> ec1d6a3b
     }
 
     eof = true;
     buffer = 0;
-<<<<<<< HEAD
-=======
-
->>>>>>> ec1d6a3b
 }
 
 MPQFile::~MPQFile()
