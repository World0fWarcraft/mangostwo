--- conflicted
+++ resolved
@@ -1,10 +1,4 @@
-/**
- * ScriptDev2 is an extension for mangos providing enhanced features for
- * area triggers, creatures, game objects, instances, items, and spells beyond
- * the default database scripting in mangos.
- *
- * Copyright (C) 2006-2013  ScriptDev2 <http://www.scriptdev2.com/>
- *
+/* Copyright (C) 2006 - 2013 ScriptDev2 <http://www.scriptdev2.com/>
  * This program is free software; you can redistribute it and/or modify
  * it under the terms of the GNU General Public License as published by
  * the Free Software Foundation; either version 2 of the License, or
@@ -18,17 +12,13 @@
  * You should have received a copy of the GNU General Public License
  * along with this program; if not, write to the Free Software
  * Foundation, Inc., 59 Temple Place, Suite 330, Boston, MA  02111-1307  USA
- *
- * World of Warcraft, and all World of Warcraft or Warcraft art, images,
- * and lore are copyrighted by Blizzard Entertainment, Inc.
  */
 
-/**
- * ScriptData
- * SDName:      Instance_Temple_of_Ahnqiraj
+/** ScriptData
+ * SDName: Instance_Temple_of_Ahnqiraj
  * SD%Complete: 80
- * SDComment:   C'thun whisperings spells NYI.
- * SDCategory:  Temple of Ahn'Qiraj
+ * SDComment: C'thun whisperings spells NYI.
+ * SDCategory: Temple of Ahn'Qiraj
  * EndScriptData
  */
 
@@ -68,9 +58,7 @@
     for (uint8 i = 0; i < MAX_ENCOUNTER; ++i)
     {
         if (m_auiEncounter[i] == IN_PROGRESS)
-        {
             return true;
-        }
     }
 
     return false;
@@ -83,9 +71,7 @@
         m_dialogueHelper.StartNextDialogueText(EMOTE_EYE_INTRO);
         // Note: there may be more related to this; The emperors should kneel before the Eye and they stand up after it despawns
         if (Creature* pEye = GetSingleCreatureFromStorage(NPC_MASTERS_EYE))
-        {
             pEye->ForcedDespawn(1000);
-        }
         m_bIsEmperorsIntroDone = true;
     }
     else if (uiTriggerId == AREATRIGGER_SARTURA)
@@ -105,13 +91,8 @@
         case NPC_SKERAM:
             // Don't store the summoned images guid
             if (GetData(TYPE_SKERAM) == IN_PROGRESS)
-            {
                 break;
-<<<<<<< HEAD
         case NPC_SARTURA:
-=======
-            }
->>>>>>> b540a196
         case NPC_VEKLOR:
         case NPC_VEKNILASH:
         case NPC_MASTERS_EYE:
@@ -128,17 +109,13 @@
     {
         case GO_SKERAM_GATE:
             if (m_auiEncounter[TYPE_SKERAM] == DONE)
-            {
                 pGo->SetGoState(GO_STATE_ACTIVE);
-            }
             break;
         case GO_TWINS_ENTER_DOOR:
             break;
         case GO_TWINS_EXIT_DOOR:
             if (m_auiEncounter[TYPE_TWINS] == DONE)
-            {
                 pGo->SetGoState(GO_STATE_ACTIVE);
-            }
             break;
         case GO_SANDWORM_BASE:
             break;
@@ -157,26 +134,20 @@
         case TYPE_SKERAM:
             m_auiEncounter[uiType] = uiData;
             if (uiData == DONE)
-            {
                 DoUseDoorOrButton(GO_SKERAM_GATE);
-            }
             break;
         case TYPE_BUG_TRIO:
             if (uiData == SPECIAL)
             {
                 ++m_uiBugTrioDeathCount;
                 if (m_uiBugTrioDeathCount == 2)
-                {
                     SetData(TYPE_BUG_TRIO, DONE);
-                }
 
                 // don't store any special data
                 break;
             }
             if (uiData == FAIL)
-            {
                 m_uiBugTrioDeathCount = 0;
-            }
             m_auiEncounter[uiType] = uiData;
             break;
         case TYPE_SARTURA:
@@ -188,16 +159,12 @@
         case TYPE_TWINS:
             // Either of the twins can set data, so return to avoid double changing
             if (m_auiEncounter[uiType] ==  uiData)
-            {
                 return;
-            }
 
             m_auiEncounter[uiType] = uiData;
             DoUseDoorOrButton(GO_TWINS_ENTER_DOOR);
             if (uiData == DONE)
-            {
                 DoUseDoorOrButton(GO_TWINS_EXIT_DOOR);
-            }
             break;
         case TYPE_OURO:
             switch (uiData)
@@ -205,16 +172,12 @@
                 case FAIL:
                     // Respawn the Ouro spawner on fail
                     if (Creature* pSpawner = GetSingleCreatureFromStorage(NPC_OURO_SPAWNER))
-                    {
                         pSpawner->Respawn();
-                    }
                     // no break;
                 case DONE:
                     // Despawn the sandworm base on Done or Fail
                     if (GameObject* pBase = GetSingleGameObjectFromStorage(GO_SANDWORM_BASE))
-                    {
                         pBase->SetLootState(GO_JUST_DEACTIVATED);
-                    }
                     break;
             }
             m_auiEncounter[uiType] = uiData;
@@ -258,9 +221,7 @@
     for (uint8 i = 0; i < MAX_ENCOUNTER; ++i)
     {
         if (m_auiEncounter[i] == IN_PROGRESS)
-        {
             m_auiEncounter[i] = NOT_STARTED;
-        }
     }
 
     OUT_LOAD_INST_DATA_COMPLETE;
@@ -269,9 +230,7 @@
 uint32 instance_temple_of_ahnqiraj::GetData(uint32 uiType) const
 {
     if (uiType < MAX_ENCOUNTER)
-    {
         return m_auiEncounter[uiType];
-    }
 
     return 0;
 }
@@ -281,9 +240,7 @@
     m_dialogueHelper.DialogueUpdate(uiDiff);
 
     if (GetData(TYPE_CTHUN) == IN_PROGRESS || GetData(TYPE_CTHUN) == DONE)
-    {
         return;
-    }
 
     if (m_uiCthunWhisperTimer < uiDiff)
     {
@@ -294,39 +251,21 @@
                 // ToDo: also cast the C'thun Whispering charm spell - requires additional research
                 switch (urand(0, 7))
                 {
-                    case 0:
-                        DoScriptText(SAY_CTHUN_WHISPER_1, pCthun, pPlayer);
-                        break;
-                    case 1:
-                        DoScriptText(SAY_CTHUN_WHISPER_2, pCthun, pPlayer);
-                        break;
-                    case 2:
-                        DoScriptText(SAY_CTHUN_WHISPER_3, pCthun, pPlayer);
-                        break;
-                    case 3:
-                        DoScriptText(SAY_CTHUN_WHISPER_4, pCthun, pPlayer);
-                        break;
-                    case 4:
-                        DoScriptText(SAY_CTHUN_WHISPER_5, pCthun, pPlayer);
-                        break;
-                    case 5:
-                        DoScriptText(SAY_CTHUN_WHISPER_6, pCthun, pPlayer);
-                        break;
-                    case 6:
-                        DoScriptText(SAY_CTHUN_WHISPER_7, pCthun, pPlayer);
-                        break;
-                    case 7:
-                        DoScriptText(SAY_CTHUN_WHISPER_8, pCthun, pPlayer);
-                        break;
+                    case 0: DoScriptText(SAY_CTHUN_WHISPER_1, pCthun, pPlayer); break;
+                    case 1: DoScriptText(SAY_CTHUN_WHISPER_2, pCthun, pPlayer); break;
+                    case 2: DoScriptText(SAY_CTHUN_WHISPER_3, pCthun, pPlayer); break;
+                    case 3: DoScriptText(SAY_CTHUN_WHISPER_4, pCthun, pPlayer); break;
+                    case 4: DoScriptText(SAY_CTHUN_WHISPER_5, pCthun, pPlayer); break;
+                    case 5: DoScriptText(SAY_CTHUN_WHISPER_6, pCthun, pPlayer); break;
+                    case 6: DoScriptText(SAY_CTHUN_WHISPER_7, pCthun, pPlayer); break;
+                    case 7: DoScriptText(SAY_CTHUN_WHISPER_8, pCthun, pPlayer); break;
                 }
             }
         }
         m_uiCthunWhisperTimer = urand(1.5 * MINUTE * IN_MILLISECONDS, 5 * MINUTE * IN_MILLISECONDS);
     }
     else
-    {
         m_uiCthunWhisperTimer -= uiDiff;
-    }
 }
 
 InstanceData* GetInstanceData_instance_temple_of_ahnqiraj(Map* pMap)
