--- conflicted
+++ resolved
@@ -23,23 +23,14 @@
  * and lore are copyrighted by Blizzard Entertainment, Inc.
  */
 
-<<<<<<< HEAD
-/* ScriptData
-SDName: Boss_Viscidus
-SD%Complete: 90
-SDComment: Server side spells implementation need to be checked.
-SDCategory: Temple of Ahn'Qiraj
-EndScriptData */
-=======
 /**
  * ScriptData
- * SDName:      Boss_Viscidus
- * SD%Complete: 40
+ * SD%Complete: 90
+ * SDComment: Server side spells implementation need to be checked.
  * SDComment:   Only basic spells - freeze and explode events require more research
  * SDCategory:  Temple of Ahn'Qiraj
  * EndScriptData
  */
->>>>>>> b540a196
 
 #include "precompiled.h"
 #include "temple_of_ahnqiraj.h"
@@ -151,12 +142,9 @@
         if (m_pInstance)
         {
             m_pInstance->SetData(TYPE_VISCIDUS, FAIL);
-<<<<<<< HEAD
         
         DoCastSpellIfCan(m_creature, SPELL_DESPAWN_GLOBS, CAST_TRIGGERED);
-=======
-        }
->>>>>>> b540a196
+        }
     }
 
     void JustDied(Unit* /*pKiller*/) override
@@ -324,7 +312,7 @@
         if (!m_creature->SelectHostileTarget() || !m_creature->getVictim())
         {
             return;
-<<<<<<< HEAD
+        }
         
         if (m_uiExplodeDelayTimer)
         {
@@ -345,9 +333,6 @@
 
         if (m_uiPhase != PHASE_NORMAL)
             return;
-=======
-        }
->>>>>>> b540a196
 
         if (m_uiPoisonShockTimer < uiDiff)
         {
@@ -367,8 +352,7 @@
             }
         }
         else
-<<<<<<< HEAD
-            m_uiPoisonBoltVolleyTimer -= uiDiff;
+            { m_uiPoisonBoltVolleyTimer -= uiDiff; }
         
         if (m_uiToxinTimer < uiDiff)
         {
@@ -378,9 +362,6 @@
         }
         else
             m_uiToxinTimer -= uiDiff;
-=======
-            { m_uiPoisonBoltVolleyTimer -= uiDiff; }
->>>>>>> b540a196
 
         DoMeleeAttackIfReady();
     }
