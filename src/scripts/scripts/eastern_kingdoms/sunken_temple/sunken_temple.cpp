--- conflicted
+++ resolved
@@ -90,7 +90,6 @@
 {
     npc_malfurionAI(Creature* pCreature) : ScriptedAI(pCreature)
     {
-<<<<<<< HEAD
         // Only in Sunken Temple
         if (m_creature->GetMap()->IsDungeon())
         {
@@ -99,12 +98,6 @@
             m_uiSayTimer = 3000;
         }
         
-=======
-        DoScriptText(EMOTE_MALFURION1, m_creature);
-        m_uiSpeech   = 0;
-        m_uiSayTimer = 3000;
-
->>>>>>> b540a196
         m_creature->RemoveFlag(UNIT_NPC_FLAGS, UNIT_NPC_FLAG_QUESTGIVER);
     }
 
