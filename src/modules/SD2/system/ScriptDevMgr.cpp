--- conflicted
+++ resolved
@@ -603,9 +603,5 @@
             return pTempScript->ToInstanceScript()->GetInstanceData(pMap);
     }
 
-<<<<<<< HEAD
-    return pTempScript->GetInstanceData(pMap);
-=======
     return NULL;
->>>>>>> 3ba6e8e8
 }