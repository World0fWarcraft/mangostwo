/*
 * Copyright (C) 2005-2008 MaNGOS <http://getmangos.com/>
 *
 * This program is free software; you can redistribute it and/or modify
 * it under the terms of the GNU General Public License as published by
 * the Free Software Foundation; either version 2 of the License, or
 * (at your option) any later version.
 *
 * This program is distributed in the hope that it will be useful,
 * but WITHOUT ANY WARRANTY; without even the implied warranty of
 * MERCHANTABILITY or FITNESS FOR A PARTICULAR PURPOSE.  See the
 * GNU General Public License for more details.
 *
 * You should have received a copy of the GNU General Public License
 * along with this program; if not, write to the Free Software
 * Foundation, Inc., 59 Temple Place, Suite 330, Boston, MA  02111-1307  USA
 */

const char Achievementfmt[]="niixxxxxxxxxxxxxxxxxxxxxxxxxxxxxxxxxxxiixixxxxxxxxxxxxxxxxxxxi";
const char AchievementCriteriafmt[]="niiiiiiiixxxxxxxxxxxxxxxxxiixix";
const char AreaTableEntryfmt[]="iiinixxxxxissssssssssssssssxixxxxxxx";
const char AreaTriggerEntryfmt[]="niffffffff";
const char BankBagSlotPricesEntryfmt[]="ni";
<<<<<<< HEAD
const char BarberShopStyleEntryfmt[]="nixxxxxxxxxxxxxxxxxxxxxxxxxxxxxxxxxxxiii";
const char BattlemasterListEntryfmt[]="niiiiiiiiiiiixxxssssssssssssssssxx";
=======
const char BattlemasterListEntryfmt[]="niiixxxxxiiiixxssssssssssssssssxx";
const char CharStartOutfitEntryfmt[]="diiiiiiiiiiiiixxxxxxxxxxxxxxxxxxxxxxxxxxx";
// 3*12 new item fields in 3.0.x
//const char CharStartOutfitEntryfmt[]="diiiiiiiiiiiiiiiiiiiiiiiiixxxxxxxxxxxxxxxxxxxxxxxxxxxxxxxxxxxxxxxxxxxxxxxxxxx";
>>>>>>> d922ea27
const char CharTitlesEntryfmt[]="nxxxxxxxxxxxxxxxxxxxxxxxxxxxxxxxxxxxi";
const char ChatChannelsEntryfmt[]="iixssssssssssssssssxxxxxxxxxxxxxxxxxx";
                                                            // ChatChannelsEntryfmt, index not used (more compact store)
const char ChrClassesEntryfmt[]="nxixxxxxxxxxxxxxxxxxxxxxxxxxxxxxxxxxxxxxxxxxxxxxxxxxxxxxixii";
const char ChrRacesEntryfmt[]="nxixiixxixxxxissssssssssssssssxxxxxxxxxxxxxxxxxxxxxxxxxxxxxxxxxxxxxxi";
const char CreatureDisplayInfofmt[]="nxxxfxxxxxxxxxxx";
const char CreatureFamilyfmt[]="nfifiiiiixssssssssssssssssxx";
const char CreatureSpellDatafmt[]="nxxxxxxxx";
const char DurabilityCostsfmt[]="niiiiiiiiiiiiiiiiiiiiiiiiiiiii";
const char DurabilityQualityfmt[]="nf";
const char EmoteEntryfmt[]="nxixxxxxxxxxxxxxxxx";
const char FactionEntryfmt[]="niiiiiiiiiiiiiiiiiissssssssssssssssxxxxxxxxxxxxxxxxxx";
const char FactionTemplateEntryfmt[]="niiiiiiiiiiiii";
const char GemPropertiesEntryfmt[]="nixxi";
const char GlyphPropertiesfmt[]="niii";
const char GlyphSlotfmt[]="nii";
const char GtBarberShopCostBasefmt[]="f";
const char GtCombatRatingsfmt[]="f";
const char GtChanceToMeleeCritBasefmt[]="f";
const char GtChanceToMeleeCritfmt[]="f";
const char GtChanceToSpellCritBasefmt[]="f";
const char GtChanceToSpellCritfmt[]="f";
const char GtOCTRegenHPfmt[]="f";
//const char GtOCTRegenMPfmt[]="f";
const char GtRegenHPPerSptfmt[]="f";
const char GtRegenMPPerSptfmt[]="f";
const char Itemfmt[]="nxxxxiii";
//const char ItemDisplayTemplateEntryfmt[]="nxxxxxxxxxxixxxxxxxxxxx";
//const char ItemCondExtCostsEntryfmt[]="xiii";
const char ItemExtendedCostEntryfmt[]="niiiiiiiiiiiiix";
const char ItemRandomPropertiesfmt[]="nxiiiiixxxxxxxxxxxxxxxxx";
const char ItemRandomSuffixfmt[]="nxxxxxxxxxxxxxxxxxxiiiiiiiiii";
const char ItemSetEntryfmt[]="dssssssssssssssssxxxxxxxxxxxxxxxxxxiiiiiiiiiiiiiiiiii";
const char LockEntryfmt[]="niiiiiiiiiiiiiiiiiiiiiiiixxxxxxxx";
const char MailTemplateEntryfmt[]="nxxxxxxxxxxxxxxxxxxxxxxxxxxxxxxxxxx";
const char MapEntryfmt[]="nxixssssssssssssssssxixxxxxxxxxxxxxxxxxxxxxxxxxxxxxxxxxxixxxxxxxxxxxxxxxxxxxxxxxxxxxxxxxxxxxxxxxxxxxxxxxxxxxxiffiixxix";
const char QuestSortEntryfmt[]="nxxxxxxxxxxxxxxxxx";
const char RandomPropertiesPointsfmt[]="niiiiiiiiiiiiiii";
const char ScalingStatDistributionfmt[]="niiiiiiiiiiiiiiiiiiiii";
const char ScalingStatValuesfmt[]="iniiiiiiiiiiiiiiiii";
const char SkillLinefmt[]="nixssssssssssssssssxxxxxxxxxxxxxxxxxxixxxxxxxxxxxxxxxxxx";
const char SkillLineAbilityfmt[]="niiiixxiiiiixx";
const char SoundEntriesfmt[]="nxxxxxxxxxxxxxxxxxxxxxxxxxxxx";
const char SpellCastTimefmt[]="nixx";
const char SpellDurationfmt[]="niii";
const char SpellEntryfmt[]="niiiiiiiiixiiiiiiiiiixxxxiiiiiiiiiiiiiiiiiiifxiiiiiiiiiiiiiiiiiiiiiiiiiiiiiiiffffffiiiiiiiiiiiiiiiiiiiiifffiiiiiiiiiiiiiiifffxxxxxxxxxiiiixssssssssssssssssxssssssssssssssssxxxxxxxxxxxxxxxxxxxxxxxxxxxxxxxxxxxiiiiiiiiiiixfffxxxiiiiix";
const char SpellFocusObjectfmt[]="nxxxxxxxxxxxxxxxxx";
const char SpellItemEnchantmentfmt[]="nxiiiiiixxxiiissssssssssssssssxiiiixx";
const char SpellItemEnchantmentConditionfmt[]="nbbbbbxxxxxbbbbbbbbbbiiiiiXXXXX";
const char SpellRadiusfmt[]="nfxf";
const char SpellRangefmt[]="nfxfxxxxxxxxxxxxxxxxxxxxxxxxxxxxxxxxxxxx";
const char SpellRuneCostfmt[]="niiii";
const char SpellShapeshiftfmt[]="nxxxxxxxxxxxxxxxxxxiixixxxxxxxxxxxx";
const char StableSlotPricesfmt[] = "ni";
//const char SummonPropertiesfmt[] = "niiiii";
const char TalentEntryfmt[]="niiiiiiiixxxxixxixxxxxx";
const char TalentTabEntryfmt[]="nxxxxxxxxxxxxxxxxxxxiiix";
const char TaxiNodesEntryfmt[]="nifffxxxxxxxxxxxxxxxxxii";
const char TaxiPathEntryfmt[]="niii";
const char TaxiPathNodeEntryfmt[]="diiifffiixx";
const char TotemCategoryEntryfmt[]="nxxxxxxxxxxxxxxxxxii";
const char VehicleEntryfmt[]="niffffiiiiiiiiffffiiiiiifffffffffffssssfifi";
const char VehicleSeatEntryfmt[]="niiffffffffffiiiiiifffffffiiifffiiiiiiiffiiiii";
const char WorldMapAreaEntryfmt[]="xinxffffix";
const char WorldSafeLocsEntryfmt[]="nifffxxxxxxxxxxxxxxxxx";<|MERGE_RESOLUTION|>--- conflicted
+++ resolved
@@ -21,15 +21,11 @@
 const char AreaTableEntryfmt[]="iiinixxxxxissssssssssssssssxixxxxxxx";
 const char AreaTriggerEntryfmt[]="niffffffff";
 const char BankBagSlotPricesEntryfmt[]="ni";
-<<<<<<< HEAD
 const char BarberShopStyleEntryfmt[]="nixxxxxxxxxxxxxxxxxxxxxxxxxxxxxxxxxxxiii";
 const char BattlemasterListEntryfmt[]="niiiiiiiiiiiixxxssssssssssssssssxx";
-=======
-const char BattlemasterListEntryfmt[]="niiixxxxxiiiixxssssssssssssssssxx";
 const char CharStartOutfitEntryfmt[]="diiiiiiiiiiiiixxxxxxxxxxxxxxxxxxxxxxxxxxx";
 // 3*12 new item fields in 3.0.x
 //const char CharStartOutfitEntryfmt[]="diiiiiiiiiiiiiiiiiiiiiiiiixxxxxxxxxxxxxxxxxxxxxxxxxxxxxxxxxxxxxxxxxxxxxxxxxxx";
->>>>>>> d922ea27
 const char CharTitlesEntryfmt[]="nxxxxxxxxxxxxxxxxxxxxxxxxxxxxxxxxxxxi";
 const char ChatChannelsEntryfmt[]="iixssssssssssssssssxxxxxxxxxxxxxxxxxx";
                                                             // ChatChannelsEntryfmt, index not used (more compact store)
