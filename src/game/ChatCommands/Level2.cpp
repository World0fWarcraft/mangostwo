--- conflicted
+++ resolved
@@ -54,25 +54,16 @@
 #include "WaypointMovementGenerator.h"
 #include <cctype>
 #include <iostream>
-<<<<<<< HEAD
 #include <fstream>
 #include <map>
 #include <typeinfo>
-#include <G3D/Quat.h>
-=======
 #include "G3D/Quat.h"                                       // for turning GO's
->>>>>>> 0b52b80c
+
 #include "TargetedMovementGenerator.h"                      // for HandleNpcUnFollowCommand
 #include "MoveMap.h"                                        // for mmap manager
 #include "PathFinder.h"                                     // for mmap commands
 #include "movement/MoveSplineInit.h"
 
-<<<<<<< HEAD
-=======
-#include <fstream>
-#include <map>
-#include <typeinfo>
->>>>>>> 0b52b80c
 
 static uint32 ReputationRankStrIndex[MAX_REPUTATION_RANK] =
 {
