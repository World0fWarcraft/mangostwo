/*
 * Copyright (C) 2005-2009 MaNGOS <http://getmangos.com/>
 *
 * This program is free software; you can redistribute it and/or modify
 * it under the terms of the GNU General Public License as published by
 * the Free Software Foundation; either version 2 of the License, or
 * (at your option) any later version.
 *
 * This program is distributed in the hope that it will be useful,
 * but WITHOUT ANY WARRANTY; without even the implied warranty of
 * MERCHANTABILITY or FITNESS FOR A PARTICULAR PURPOSE.  See the
 * GNU General Public License for more details.
 *
 * You should have received a copy of the GNU General Public License
 * along with this program; if not, write to the Free Software
 * Foundation, Inc., 59 Temple Place, Suite 330, Boston, MA  02111-1307  USA
 */

#include "Common.h"
#include "Log.h"
#include "Opcodes.h"
#include "WorldPacket.h"
#include "WorldSession.h"
#include "World.h"
#include "ObjectMgr.h"
#include "SpellMgr.h"
#include "Unit.h"
#include "QuestDef.h"
#include "Player.h"
#include "Creature.h"
#include "Spell.h"
#include "Group.h"
#include "SpellAuras.h"
#include "MapManager.h"
#include "ObjectAccessor.h"
#include "CreatureAI.h"
#include "Formulas.h"
#include "Pet.h"
#include "Util.h"
#include "Totem.h"
#include "BattleGround.h"
#include "InstanceSaveMgr.h"
#include "GridNotifiersImpl.h"
#include "CellImpl.h"
#include "Path.h"
#include "Traveller.h"

#include <math.h>

float baseMoveSpeed[MAX_MOVE_TYPE] =
{
    2.5f,                                                   // MOVE_WALK
    7.0f,                                                   // MOVE_RUN
    1.25f,                                                  // MOVE_RUN_BACK
    4.722222f,                                              // MOVE_SWIM
    4.5f,                                                   // MOVE_SWIM_BACK
    3.141594f,                                              // MOVE_TURN_RATE
    7.0f,                                                   // MOVE_FLIGHT
    4.5f,                                                   // MOVE_FLIGHT_BACK
    3.14f                                                   // MOVE_PITCH_RATE
};

// Used for prepare can/can`t triggr aura
static bool InitTriggerAuraData();
// Define can trigger auras
static bool isTriggerAura[TOTAL_AURAS];
// Define can`t trigger auras (need for disable second trigger)
static bool isNonTriggerAura[TOTAL_AURAS];
// Prepare lists
static bool procPrepared = InitTriggerAuraData();

Unit::Unit()
: WorldObject(), i_motionMaster(this), m_ThreatManager(this), m_HostilRefManager(this)
{
    m_objectType |= TYPEMASK_UNIT;
    m_objectTypeId = TYPEID_UNIT;
                                                            // 3.1.0 - 0x60
    m_updateFlag = (UPDATEFLAG_HIGHGUID | UPDATEFLAG_LIVING | UPDATEFLAG_HAS_POSITION);

    m_attackTimer[BASE_ATTACK]   = 0;
    m_attackTimer[OFF_ATTACK]    = 0;
    m_attackTimer[RANGED_ATTACK] = 0;
    m_modAttackSpeedPct[BASE_ATTACK] = 1.0f;
    m_modAttackSpeedPct[OFF_ATTACK] = 1.0f;
    m_modAttackSpeedPct[RANGED_ATTACK] = 1.0f;

    m_extraAttacks = 0;

    m_state = 0;
    m_form = FORM_NONE;
    m_deathState = ALIVE;

    for (uint32 i = 0; i < CURRENT_MAX_SPELL; i++)
        m_currentSpells[i] = NULL;

    m_addDmgOnce = 0;

    for(int i = 0; i < MAX_TOTEM; ++i)
        m_TotemSlot[i] = 0;

    m_ObjectSlot[0] = m_ObjectSlot[1] = m_ObjectSlot[2] = m_ObjectSlot[3] = 0;
    //m_Aura = NULL;
    //m_AurasCheck = 2000;
    //m_removeAuraTimer = 4;
    //tmpAura = NULL;

    m_Visibility = VISIBILITY_ON;

    m_detectInvisibilityMask = 0;
    m_invisibilityMask = 0;
    m_transform = 0;
    m_ShapeShiftFormSpellId = 0;
    m_canModifyStats = false;

    for (int i = 0; i < MAX_SPELL_IMMUNITY; ++i)
        m_spellImmune[i].clear();
    for (int i = 0; i < UNIT_MOD_END; ++i)
    {
        m_auraModifiersGroup[i][BASE_VALUE] = 0.0f;
        m_auraModifiersGroup[i][BASE_PCT] = 1.0f;
        m_auraModifiersGroup[i][TOTAL_VALUE] = 0.0f;
        m_auraModifiersGroup[i][TOTAL_PCT] = 1.0f;
    }
                                                            // implement 50% base damage from offhand
    m_auraModifiersGroup[UNIT_MOD_DAMAGE_OFFHAND][TOTAL_PCT] = 0.5f;

    for (int i = 0; i < MAX_ATTACK; ++i)
    {
        m_weaponDamage[i][MINDAMAGE] = BASE_MINDAMAGE;
        m_weaponDamage[i][MAXDAMAGE] = BASE_MAXDAMAGE;
    }
    for (int i = 0; i < MAX_STATS; ++i)
        m_createStats[i] = 0.0f;

    m_attacking = NULL;
    m_modMeleeHitChance = 0.0f;
    m_modRangedHitChance = 0.0f;
    m_modSpellHitChance = 0.0f;
    m_baseSpellCritChance = 5;

    m_CombatTimer = 0;
    m_lastManaUse = 0;

    //m_victimThreat = 0.0f;
    for (int i = 0; i < MAX_SPELL_SCHOOL; ++i)
        m_threatModifier[i] = 1.0f;
    m_isSorted = true;
    for (int i = 0; i < MAX_MOVE_TYPE; ++i)
        m_speed_rate[i] = 1.0f;

    m_removedAuras = 0;
    m_charmInfo = NULL;
    m_unit_movement_flags = 0;

    // remove aurastates allowing special moves
    for(int i=0; i < MAX_REACTIVE; ++i)
        m_reactiveTimer[i] = 0;
}

Unit::~Unit()
{
    // set current spells as deletable
    for (uint32 i = 0; i < CURRENT_MAX_SPELL; i++)
    {
        if (m_currentSpells[i])
        {
            m_currentSpells[i]->SetReferencedFromCurrent(false);
            m_currentSpells[i] = NULL;
        }
    }

    RemoveAllGameObjects();
    RemoveAllDynObjects();

    if(m_charmInfo) delete m_charmInfo;
}

void Unit::Update( uint32 p_time )
{
    /*if(p_time > m_AurasCheck)
    {
    m_AurasCheck = 2000;
    _UpdateAura();
    }else
    m_AurasCheck -= p_time;*/

    // WARNING! Order of execution here is important, do not change.
    // Spells must be processed with event system BEFORE they go to _UpdateSpells.
    // Or else we may have some SPELL_STATE_FINISHED spells stalled in pointers, that is bad.
    m_Events.Update( p_time );
    _UpdateSpells( p_time );

    // update combat timer only for players and pets
    if (isInCombat() && (GetTypeId() == TYPEID_PLAYER || ((Creature*)this)->isPet() || ((Creature*)this)->isCharmed()))
    {
        // Check UNIT_STAT_MELEE_ATTACKING or UNIT_STAT_CHASE (without UNIT_STAT_FOLLOW in this case) so pets can reach far away
        // targets without stopping half way there and running off.
        // These flags are reset after target dies or another command is given.
        if( m_HostilRefManager.isEmpty() )
        {
            // m_CombatTimer set at aura start and it will be freeze until aura removing
            if ( m_CombatTimer <= p_time )
                ClearInCombat();
            else
                m_CombatTimer -= p_time;
        }
    }

    if(uint32 base_att = getAttackTimer(BASE_ATTACK))
    {
        setAttackTimer(BASE_ATTACK, (p_time >= base_att ? 0 : base_att - p_time) );
    }

    // update abilities available only for fraction of time
    UpdateReactives( p_time );

    ModifyAuraState(AURA_STATE_HEALTHLESS_20_PERCENT, GetHealth() < GetMaxHealth()*0.20f);
    ModifyAuraState(AURA_STATE_HEALTHLESS_35_PERCENT, GetHealth() < GetMaxHealth()*0.35f);
    ModifyAuraState(AURA_STATE_HEALTH_ABOVE_75_PERCENT, GetHealth() > GetMaxHealth()*0.75f);

    i_motionMaster.UpdateMotion(p_time);
}

bool Unit::haveOffhandWeapon() const
{
    if(GetTypeId() == TYPEID_PLAYER)
        return ((Player*)this)->GetWeaponForAttack(OFF_ATTACK,true);
    else
        return false;
}

void Unit::SendMonsterMoveWithSpeedToCurrentDestination(Player* player)
{
    float x, y, z;
    if(GetMotionMaster()->GetDestination(x, y, z))
        SendMonsterMoveWithSpeed(x, y, z, 0, player);
}

void Unit::SendMonsterMoveWithSpeed(float x, float y, float z, uint32 transitTime, Player* player)
{
    if (!transitTime)
    {
        if(GetTypeId()==TYPEID_PLAYER)
        {
            Traveller<Player> traveller(*(Player*)this);
            transitTime = traveller.GetTotalTrevelTimeTo(x,y,z);
        }
        else
        {
            Traveller<Creature> traveller(*(Creature*)this);
            transitTime = traveller.GetTotalTrevelTimeTo(x,y,z);
        }
    }
    //float orientation = (float)atan2((double)dy, (double)dx);
    SendMonsterMove(x, y, z, 0, GetUnitMovementFlags(), transitTime, player);
}

void Unit::SendMonsterMove(float NewPosX, float NewPosY, float NewPosZ, uint8 type, uint32 MovementFlags, uint32 Time, Player* player)
{
    WorldPacket data( SMSG_MONSTER_MOVE, (41 + GetPackGUID().size()) );
    data.append(GetPackGUID());
<<<<<<< HEAD
    data << uint8(0);                                       // new in 3.1
=======

>>>>>>> 4257c5f6
    data << GetPositionX() << GetPositionY() << GetPositionZ();
    data << uint32(getMSTime());

    data << uint8(type);                                    // unknown
    switch(type)
    {
        case 0:                                             // normal packet
            break;
        case 1:                                             // stop packet (raw pos?)
            SendMessageToSet( &data, true );
            return;
        case 2:                                             // facing spot, not used currently
            data << float(0);
            data << float(0);
            data << float(0);
            break;
        case 3:                                             // not used currently
            data << uint64(0);                              // probably target guid (facing target?)
            break;
        case 4:                                             // not used currently
            data << float(0);                               // facing angle
            break;
    }

    data << uint32(MovementFlags);
    data << uint32(Time);                                   // Time in between points
    data << uint32(1);                                      // 1 single waypoint
    data << NewPosX << NewPosY << NewPosZ;                  // the single waypoint Point B

    if(player)
        player->GetSession()->SendPacket(&data);
    else
        SendMessageToSet( &data, true );
}

void Unit::SendMonsterMoveByPath(Path const& path, uint32 start, uint32 end, uint32 MovementFlags)
{
    uint32 traveltime = uint32(path.GetTotalLength(start, end) * 32);

    uint32 pathSize = end-start;

    WorldPacket data( SMSG_MONSTER_MOVE, (GetPackGUID().size()+4+4+4+4+1+4+4+4+pathSize*4*3) );
    data.append(GetPackGUID());
    data << uint8(0);
    data << GetPositionX();
    data << GetPositionY();
    data << GetPositionZ();
    data << getMSTime();
    data << uint8( 0 );
    data << uint32( MovementFlags );
    data << uint32( traveltime );
    data << uint32( pathSize );
    data.append( (char*)path.GetNodes(start), pathSize * 4 * 3 );
    SendMessageToSet(&data, true);
}

void Unit::resetAttackTimer(WeaponAttackType type)
{
    m_attackTimer[type] = uint32(GetAttackTime(type) * m_modAttackSpeedPct[type]);
}

bool Unit::canReachWithAttack(Unit *pVictim) const
{
    assert(pVictim);
    float reach = GetFloatValue(UNIT_FIELD_COMBATREACH);
    if( reach <= 0.0f )
        reach = 1.0f;
    return IsWithinDistInMap(pVictim, reach);
}

void Unit::RemoveSpellsCausingAura(AuraType auraType)
{
    if (auraType >= TOTAL_AURAS) return;
    AuraList::iterator iter, next;
    for (iter = m_modAuras[auraType].begin(); iter != m_modAuras[auraType].end(); iter = next)
    {
        next = iter;
        ++next;

        if (*iter)
        {
            RemoveAurasDueToSpell((*iter)->GetId());
            if (!m_modAuras[auraType].empty())
                next = m_modAuras[auraType].begin();
            else
                return;
        }
    }
}

bool Unit::HasAuraType(AuraType auraType) const
{
    return (!m_modAuras[auraType].empty());
}

/* Called by DealDamage for auras that have a chance to be dispelled on damage taken. */
void Unit::RemoveSpellbyDamageTaken(AuraType auraType, uint32 damage)
{
    if(!HasAuraType(auraType))
        return;

    // The chance to dispel an aura depends on the damage taken with respect to the casters level.
    uint32 max_dmg = getLevel() > 8 ? 25 * getLevel() - 150 : 50;
    float chance = float(damage) / max_dmg * 100.0f;
    if (roll_chance_f(chance))
        RemoveSpellsCausingAura(auraType);
}

uint32 Unit::DealDamage(Unit *pVictim, uint32 damage, CleanDamage const* cleanDamage, DamageEffectType damagetype, SpellSchoolMask damageSchoolMask, SpellEntry const *spellProto, bool durabilityLoss)
{
    if (!pVictim->isAlive() || pVictim->isInFlight() || pVictim->GetTypeId() == TYPEID_UNIT && ((Creature*)pVictim)->IsInEvadeMode())
        return 0;

    //You don't lose health from damage taken from another player while in a sanctuary
    //You still see it in the combat log though
    if(pVictim != this && GetTypeId() == TYPEID_PLAYER && pVictim->GetTypeId() == TYPEID_PLAYER)
    {
        const AreaTableEntry *area = GetAreaEntryByAreaID(pVictim->GetAreaId());
        if(area && area->flags & AREA_FLAG_SANCTUARY)       //sanctuary
            return 0;
    }

    // remove affects from victim (including from 0 damage and DoTs)
    if(pVictim != this)
        pVictim->RemoveSpellsCausingAura(SPELL_AURA_MOD_STEALTH);

    // remove affects from attacker at any non-DoT damage (including 0 damage)
    if( damagetype != DOT)
    {
        RemoveSpellsCausingAura(SPELL_AURA_MOD_STEALTH);
        RemoveSpellsCausingAura(SPELL_AURA_FEIGN_DEATH);

        if(pVictim != this)
            RemoveSpellsCausingAura(SPELL_AURA_MOD_INVISIBILITY);

        if(pVictim->GetTypeId() == TYPEID_PLAYER && !pVictim->IsStandState() && !pVictim->hasUnitState(UNIT_STAT_STUNNED))
            pVictim->SetStandState(UNIT_STAND_STATE_STAND);
    }

    //Script Event damage Deal
    if( GetTypeId()== TYPEID_UNIT && ((Creature *)this)->AI())
        ((Creature *)this)->AI()->DamageDeal(pVictim, damage);
    //Script Event damage taken
    if( pVictim->GetTypeId()== TYPEID_UNIT && ((Creature *)pVictim)->AI() )
        ((Creature *)pVictim)->AI()->DamageTaken(this, damage);

    if(!damage)
    {
        // Rage from physical damage received .
        if(cleanDamage && cleanDamage->damage && (damageSchoolMask & SPELL_SCHOOL_MASK_NORMAL) && pVictim->GetTypeId() == TYPEID_PLAYER && (pVictim->getPowerType() == POWER_RAGE))
            ((Player*)pVictim)->RewardRage(cleanDamage->damage, 0, false);

        return 0;
    }
    if (!spellProto || !IsAuraAddedBySpell(SPELL_AURA_MOD_FEAR, spellProto->Id))
        pVictim->RemoveSpellbyDamageTaken(SPELL_AURA_MOD_FEAR, damage);
    // root type spells do not dispel the root effect
    if (!spellProto || !(spellProto->Mechanic == MECHANIC_ROOT || IsAuraAddedBySpell(SPELL_AURA_MOD_ROOT, spellProto->Id)))
        pVictim->RemoveSpellbyDamageTaken(SPELL_AURA_MOD_ROOT, damage);

    if(pVictim->GetTypeId() != TYPEID_PLAYER)
    {
        // no xp,health if type 8 /critters/
        if ( pVictim->GetCreatureType() == CREATURE_TYPE_CRITTER)
        {
            pVictim->setDeathState(JUST_DIED);
            pVictim->SetHealth(0);

            // allow loot only if has loot_id in creature_template
            CreatureInfo const* cInfo = ((Creature*)pVictim)->GetCreatureInfo();
            if(cInfo && cInfo->lootid)
                pVictim->SetUInt32Value(UNIT_DYNAMIC_FLAGS, UNIT_DYNFLAG_LOOTABLE);

            // some critters required for quests
            if(GetTypeId() == TYPEID_PLAYER)
                ((Player*)this)->KilledMonster(pVictim->GetEntry(),pVictim->GetGUID());

            return damage;
        }

        if(!pVictim->isInCombat() && ((Creature*)pVictim)->AI())
            ((Creature*)pVictim)->AI()->AttackStart(this);
    }

    DEBUG_LOG("DealDamageStart");

    uint32 health = pVictim->GetHealth();
    sLog.outDetail("deal dmg:%d to health:%d ",damage,health);

    // duel ends when player has 1 or less hp
    bool duel_hasEnded = false;
    if(pVictim->GetTypeId() == TYPEID_PLAYER && ((Player*)pVictim)->duel && damage >= (health-1))
    {
        // prevent kill only if killed in duel and killed by opponent or opponent controlled creature
        if(((Player*)pVictim)->duel->opponent==this || ((Player*)pVictim)->duel->opponent->GetGUID() == GetOwnerGUID())
            damage = health-1;

        duel_hasEnded = true;
    }
    //Get in CombatState
    if(pVictim != this && damagetype != DOT)
    {
        SetInCombatWith(pVictim);
        pVictim->SetInCombatWith(this);

        if(Player* attackedPlayer = pVictim->GetCharmerOrOwnerPlayerOrPlayerItself())
            SetContestedPvP(attackedPlayer);
    }

    // Rage from Damage made (only from direct weapon damage)
    if( cleanDamage && damagetype==DIRECT_DAMAGE && this != pVictim && GetTypeId() == TYPEID_PLAYER && (getPowerType() == POWER_RAGE))
    {
        uint32 weaponSpeedHitFactor;

        switch(cleanDamage->attackType)
        {
            case BASE_ATTACK:
            {
                if(cleanDamage->hitOutCome == MELEE_HIT_CRIT)
                    weaponSpeedHitFactor = uint32(GetAttackTime(cleanDamage->attackType)/1000.0f * 7);
                else
                    weaponSpeedHitFactor = uint32(GetAttackTime(cleanDamage->attackType)/1000.0f * 3.5f);

                ((Player*)this)->RewardRage(damage, weaponSpeedHitFactor, true);

                break;
            }
            case OFF_ATTACK:
            {
                if(cleanDamage->hitOutCome == MELEE_HIT_CRIT)
                    weaponSpeedHitFactor = uint32(GetAttackTime(cleanDamage->attackType)/1000.0f * 3.5f);
                else
                    weaponSpeedHitFactor = uint32(GetAttackTime(cleanDamage->attackType)/1000.0f * 1.75f);

                ((Player*)this)->RewardRage(damage, weaponSpeedHitFactor, true);

                break;
            }
            case RANGED_ATTACK:
                break;
        }
    }

    if(pVictim->GetTypeId() == TYPEID_PLAYER && GetTypeId() == TYPEID_PLAYER)
    {
        if(((Player*)pVictim)->InBattleGround())
        {
            Player *killer = ((Player*)this);
            if(killer != ((Player*)pVictim))
                if(BattleGround *bg = killer->GetBattleGround())
                    bg->UpdatePlayerScore(killer, SCORE_DAMAGE_DONE, damage);
        }
    }

    if (pVictim->GetTypeId() == TYPEID_UNIT && !((Creature*)pVictim)->isPet() && !((Creature*)pVictim)->hasLootRecipient())
        ((Creature*)pVictim)->SetLootRecipient(this);

    if (health <= damage)
    {
        DEBUG_LOG("DealDamage: victim just died");

        // find player: owner of controlled `this` or `this` itself maybe
        Player *player = GetCharmerOrOwnerPlayerOrPlayerItself();

        if(pVictim->GetTypeId() == TYPEID_UNIT && ((Creature*)pVictim)->GetLootRecipient())
            player = ((Creature*)pVictim)->GetLootRecipient();
        // Reward player, his pets, and group/raid members
        // call kill spell proc event (before real die and combat stop to triggering auras removed at death/combat stop)
        if(player && player!=pVictim)
        {
            player->RewardPlayerAndGroupAtKill(pVictim);
            player->ProcDamageAndSpell(pVictim, PROC_FLAG_KILL, PROC_FLAG_KILLED, PROC_EX_NONE, 0);
        }

        DEBUG_LOG("DealDamageAttackStop");

        // stop combat
        pVictim->CombatStop();
        pVictim->getHostilRefManager().deleteReferences();

        bool damageFromSpiritOfRedemtionTalent = spellProto && spellProto->Id == 27795;

        // if talent known but not triggered (check priest class for speedup check)
        Aura* spiritOfRedemtionTalentReady = NULL;
        if( !damageFromSpiritOfRedemtionTalent &&           // not called from SPELL_AURA_SPIRIT_OF_REDEMPTION
            pVictim->GetTypeId()==TYPEID_PLAYER && pVictim->getClass()==CLASS_PRIEST )
        {
            AuraList const& vDummyAuras = pVictim->GetAurasByType(SPELL_AURA_DUMMY);
            for(AuraList::const_iterator itr = vDummyAuras.begin(); itr != vDummyAuras.end(); ++itr)
            {
                if((*itr)->GetSpellProto()->SpellIconID==1654)
                {
                    spiritOfRedemtionTalentReady = *itr;
                    break;
                }
            }
        }

        DEBUG_LOG("SET JUST_DIED");
        if(!spiritOfRedemtionTalentReady)
            pVictim->setDeathState(JUST_DIED);

        DEBUG_LOG("DealDamageHealth1");

        if(spiritOfRedemtionTalentReady)
        {
            // save value before aura remove
            uint32 ressSpellId = pVictim->GetUInt32Value(PLAYER_SELF_RES_SPELL);
            if(!ressSpellId)
                ressSpellId = ((Player*)pVictim)->GetResurrectionSpellId();

            //Remove all expected to remove at death auras (most important negative case like DoT or periodic triggers)
            pVictim->RemoveAllAurasOnDeath();

            // restore for use at real death
            pVictim->SetUInt32Value(PLAYER_SELF_RES_SPELL,ressSpellId);

            // FORM_SPIRITOFREDEMPTION and related auras
            pVictim->CastSpell(pVictim,27827,true,NULL,spiritOfRedemtionTalentReady);
        }
        else
            pVictim->SetHealth(0);

        // remember victim PvP death for corpse type and corpse reclaim delay
        // at original death (not at SpiritOfRedemtionTalent timeout)
        if( pVictim->GetTypeId()==TYPEID_PLAYER && !damageFromSpiritOfRedemtionTalent )
            ((Player*)pVictim)->SetPvPDeath(player!=NULL);

        // Call KilledUnit for creatures
        if (GetTypeId() == TYPEID_UNIT && ((Creature*)this)->AI())
            ((Creature*)this)->AI()->KilledUnit(pVictim);

        // achievement stuff
        if (pVictim->GetTypeId() == TYPEID_PLAYER)
        {
            if (GetTypeId() == TYPEID_UNIT)
                ((Player*)pVictim)->GetAchievementMgr().UpdateAchievementCriteria(ACHIEVEMENT_CRITERIA_TYPE_KILLED_BY_CREATURE, GetEntry());
            else if(GetTypeId() == TYPEID_PLAYER && pVictim != this)
                ((Player*)pVictim)->GetAchievementMgr().UpdateAchievementCriteria(ACHIEVEMENT_CRITERIA_TYPE_KILLED_BY_PLAYER, 1, ((Player*)this)->GetTeam());
        }

        // 10% durability loss on death
        // clean InHateListOf
        if (pVictim->GetTypeId() == TYPEID_PLAYER)
        {
            // only if not player and not controlled by player pet. And not at BG
            if (durabilityLoss && !player && !((Player*)pVictim)->InBattleGround())
            {
                DEBUG_LOG("We are dead, loosing 10 percents durability");
                ((Player*)pVictim)->DurabilityLossAll(0.10f,false);
                // durability lost message
                WorldPacket data(SMSG_DURABILITY_DAMAGE_DEATH, 0);
                ((Player*)pVictim)->GetSession()->SendPacket(&data);
            }
        }
        else                                                // creature died
        {
            DEBUG_LOG("DealDamageNotPlayer");
            Creature *cVictim = (Creature*)pVictim;

            if(!cVictim->isPet())
            {
                cVictim->DeleteThreatList();
                cVictim->SetUInt32Value(UNIT_DYNAMIC_FLAGS, UNIT_DYNFLAG_LOOTABLE);
            }
            // Call creature just died function
            if (cVictim->AI())
                cVictim->AI()->JustDied(this);

            // Dungeon specific stuff, only applies to players killing creatures
            if(cVictim->GetInstanceId())
            {
                Map *m = cVictim->GetMap();
                Player *creditedPlayer = GetCharmerOrOwnerPlayerOrPlayerItself();
                // TODO: do instance binding anyway if the charmer/owner is offline

                if(m->IsDungeon() && creditedPlayer)
                {
                    if(m->IsRaid() || m->IsHeroic())
                    {
                        if(cVictim->GetCreatureInfo()->flags_extra & CREATURE_FLAG_EXTRA_INSTANCE_BIND)
                            ((InstanceMap *)m)->PermBindAllPlayers(creditedPlayer);
                    }
                    else
                    {
                        // the reset time is set but not added to the scheduler
                        // until the players leave the instance
                        time_t resettime = cVictim->GetRespawnTimeEx() + 2 * HOUR;
                        if(InstanceSave *save = sInstanceSaveManager.GetInstanceSave(cVictim->GetInstanceId()))
                            if(save->GetResetTime() < resettime) save->SetResetTime(resettime);
                    }
                }
            }
        }

        // last damage from non duel opponent or opponent controlled creature
        if(duel_hasEnded)
        {
            assert(pVictim->GetTypeId()==TYPEID_PLAYER);
            Player *he = (Player*)pVictim;

            assert(he->duel);

            he->duel->opponent->CombatStopWithPets(true);
            he->CombatStopWithPets(true);

            he->DuelComplete(DUEL_INTERUPTED);
        }

        // battleground things (do this at the end, so the death state flag will be properly set to handle in the bg->handlekill)
        if(pVictim->GetTypeId() == TYPEID_PLAYER && ((Player*)pVictim)->InBattleGround())
        {
            Player *killed = ((Player*)pVictim);
            if(BattleGround *bg = killed->GetBattleGround())
                if(player)
                    bg->HandleKillPlayer(killed, player);
                //later we can add support for creature->player kills here i'm
                //not sure, but i guess those kills also get counted in av
                //else if(GetTypeId() == TYPEID_UNIT)
                //    bg->HandleKillPlayer(killed,(Creature*)this);
        }
    }
    else                                                    // if (health <= damage)
    {
        DEBUG_LOG("DealDamageAlive");

        pVictim->ModifyHealth(- (int32)damage);

        if(damagetype != DOT)
        {
            if(getVictim())
            {
                // if have target and damage pVictim just call AI reaction
                if(pVictim != getVictim() && pVictim->GetTypeId()==TYPEID_UNIT && ((Creature*)pVictim)->AI())
                    ((Creature*)pVictim)->AI()->AttackedBy(this);
            }
            else
            {
                // if not have main target then attack state with target (including AI call)
                //start melee attacks only after melee hit
                Attack(pVictim,(damagetype == DIRECT_DAMAGE));
            }
        }

        // polymorphed and other negative transformed cases
        if(pVictim->getTransForm() && pVictim->hasUnitState(UNIT_STAT_CONFUSED))
            pVictim->RemoveAurasDueToSpell(pVictim->getTransForm());

        if(damagetype == DIRECT_DAMAGE || damagetype == SPELL_DIRECT_DAMAGE)
        {
            if (!spellProto || !(spellProto->AuraInterruptFlags&AURA_INTERRUPT_FLAG_DIRECT_DAMAGE))
                pVictim->RemoveAurasWithInterruptFlags(AURA_INTERRUPT_FLAG_DIRECT_DAMAGE);
        }
        if (pVictim->GetTypeId() != TYPEID_PLAYER)
        {
            if(spellProto && IsDamageToThreatSpell(spellProto))
                pVictim->AddThreat(this, damage*2, damageSchoolMask, spellProto);
            else
                pVictim->AddThreat(this, damage, damageSchoolMask, spellProto);
        }
        else                                                // victim is a player
        {
            // Rage from damage received
            if(this != pVictim && pVictim->getPowerType() == POWER_RAGE)
            {
                uint32 rage_damage = damage + (cleanDamage ? cleanDamage->damage : 0);
                ((Player*)pVictim)->RewardRage(rage_damage, 0, false);
            }

            // random durability for items (HIT TAKEN)
            if (roll_chance_f(sWorld.getRate(RATE_DURABILITY_LOSS_DAMAGE)))
            {
                EquipmentSlots slot = EquipmentSlots(urand(0,EQUIPMENT_SLOT_END-1));
                ((Player*)pVictim)->DurabilityPointLossForEquipSlot(slot);
            }
        }

        if(GetTypeId()==TYPEID_PLAYER)
        {
            // random durability for items (HIT DONE)
            if (roll_chance_f(sWorld.getRate(RATE_DURABILITY_LOSS_DAMAGE)))
            {
                EquipmentSlots slot = EquipmentSlots(urand(0,EQUIPMENT_SLOT_END-1));
                ((Player*)this)->DurabilityPointLossForEquipSlot(slot);
            }
        }

        // TODO: Store auras by interrupt flag to speed this up.
        AuraMap& vAuras = pVictim->GetAuras();
        for (AuraMap::iterator i = vAuras.begin(), next; i != vAuras.end(); i = next)
        {
            const SpellEntry *se = i->second->GetSpellProto();
            next = i; ++next;
            if (spellProto && spellProto->Id == se->Id) // Not drop auras added by self
                continue;
            if( se->AuraInterruptFlags & AURA_INTERRUPT_FLAG_DAMAGE )
            {
                bool remove = true;
                if (se->procFlags & (1<<3))
                {
                    if (!roll_chance_i(se->procChance))
                        remove = false;
                }
                if (remove)
                {
                    pVictim->RemoveAurasDueToSpell(i->second->GetId());
                    // FIXME: this may cause the auras with proc chance to be rerolled several times
                    next = vAuras.begin();
                }
            }
        }

        if (damagetype != NODAMAGE && damage && pVictim->GetTypeId() == TYPEID_PLAYER)
        {
            if( damagetype != DOT )
            {
                for (uint32 i = CURRENT_FIRST_NON_MELEE_SPELL; i < CURRENT_MAX_SPELL; i++)
                {
                    // skip channeled spell (processed differently below)
                    if (i == CURRENT_CHANNELED_SPELL)
                        continue;

                    if(Spell* spell = pVictim->m_currentSpells[i])
                        if(spell->getState() == SPELL_STATE_PREPARING)
                        {
                            if(spell->m_spellInfo->InterruptFlags & SPELL_INTERRUPT_FLAG_ABORT_ON_DMG)
                                pVictim->InterruptSpell(i);
                            else
                                spell->Delayed();
                        }
                }
            }

            if(Spell* spell = pVictim->m_currentSpells[CURRENT_CHANNELED_SPELL])
            {
                if (spell->getState() == SPELL_STATE_CASTING)
                {
                    uint32 channelInterruptFlags = spell->m_spellInfo->ChannelInterruptFlags;
                    if( channelInterruptFlags & CHANNEL_FLAG_DELAY )
                    {
                        if(pVictim!=this)                   //don't shorten the duration of channeling if you damage yourself
                            spell->DelayedChannel();
                    }
                    else if( (channelInterruptFlags & (CHANNEL_FLAG_DAMAGE | CHANNEL_FLAG_DAMAGE2)) )
                    {
                        sLog.outDetail("Spell %u canceled at damage!",spell->m_spellInfo->Id);
                        pVictim->InterruptSpell(CURRENT_CHANNELED_SPELL);
                    }
                }
                else if (spell->getState() == SPELL_STATE_DELAYED)
                    // break channeled spell in delayed state on damage
                {
                    sLog.outDetail("Spell %u canceled at damage!",spell->m_spellInfo->Id);
                    pVictim->InterruptSpell(CURRENT_CHANNELED_SPELL);
                }
            }
        }

        // last damage from duel opponent
        if(duel_hasEnded)
        {
            assert(pVictim->GetTypeId()==TYPEID_PLAYER);
            Player *he = (Player*)pVictim;

            assert(he->duel);

            he->SetHealth(1);

            he->duel->opponent->CombatStopWithPets(true);
            he->CombatStopWithPets(true);

            he->CastSpell(he, 7267, true);                  // beg
            he->DuelComplete(DUEL_WON);
        }
    }

    DEBUG_LOG("DealDamageEnd returned %d damage", damage);

    return damage;
}

void Unit::CastStop(uint32 except_spellid)
{
    for (uint32 i = CURRENT_FIRST_NON_MELEE_SPELL; i < CURRENT_MAX_SPELL; i++)
        if (m_currentSpells[i] && m_currentSpells[i]->m_spellInfo->Id!=except_spellid)
            InterruptSpell(i,false);
}

void Unit::CastSpell(Unit* Victim, uint32 spellId, bool triggered, Item *castItem, Aura* triggeredByAura, uint64 originalCaster)
{
    SpellEntry const *spellInfo = sSpellStore.LookupEntry(spellId );

    if(!spellInfo)
    {
        sLog.outError("CastSpell: unknown spell id %i by caster: %s %u)", spellId,(GetTypeId()==TYPEID_PLAYER ? "player (GUID:" : "creature (Entry:"),(GetTypeId()==TYPEID_PLAYER ? GetGUIDLow() : GetEntry()));
        return;
    }

    CastSpell(Victim,spellInfo,triggered,castItem,triggeredByAura, originalCaster);
}

void Unit::CastSpell(Unit* Victim,SpellEntry const *spellInfo, bool triggered, Item *castItem, Aura* triggeredByAura, uint64 originalCaster)
{
    if(!spellInfo)
    {
        sLog.outError("CastSpell: unknown spell by caster: %s %u)", (GetTypeId()==TYPEID_PLAYER ? "player (GUID:" : "creature (Entry:"),(GetTypeId()==TYPEID_PLAYER ? GetGUIDLow() : GetEntry()));
        return;
    }

    if (castItem)
        DEBUG_LOG("WORLD: cast Item spellId - %i", spellInfo->Id);

    if(!originalCaster && triggeredByAura)
        originalCaster = triggeredByAura->GetCasterGUID();

    Spell *spell = new Spell(this, spellInfo, triggered, originalCaster );

    SpellCastTargets targets;
    targets.setUnitTarget( Victim );
    spell->m_CastItem = castItem;
    spell->prepare(&targets, triggeredByAura);
}

void Unit::CastCustomSpell(Unit* Victim,uint32 spellId, int32 const* bp0, int32 const* bp1, int32 const* bp2, bool triggered, Item *castItem, Aura* triggeredByAura, uint64 originalCaster)
{
    SpellEntry const *spellInfo = sSpellStore.LookupEntry(spellId );

    if(!spellInfo)
    {
        sLog.outError("CastCustomSpell: unknown spell id %i", spellId);
        return;
    }

    CastCustomSpell(Victim,spellInfo,bp0,bp1,bp2,triggered,castItem,triggeredByAura, originalCaster);
}

void Unit::CastCustomSpell(Unit* Victim,SpellEntry const *spellInfo, int32 const* bp0, int32 const* bp1, int32 const* bp2, bool triggered, Item *castItem, Aura* triggeredByAura, uint64 originalCaster)
{
    if(!spellInfo)
    {
        sLog.outError("CastCustomSpell: unknown spell");
        return;
    }

    if (castItem)
        DEBUG_LOG("WORLD: cast Item spellId - %i", spellInfo->Id);

    if(!originalCaster && triggeredByAura)
        originalCaster = triggeredByAura->GetCasterGUID();

    Spell *spell = new Spell(this, spellInfo, triggered, originalCaster);

    if(bp0)
        spell->m_currentBasePoints[0] = *bp0-int32(spellInfo->EffectBaseDice[0]);

    if(bp1)
        spell->m_currentBasePoints[1] = *bp1-int32(spellInfo->EffectBaseDice[1]);

    if(bp2)
        spell->m_currentBasePoints[2] = *bp2-int32(spellInfo->EffectBaseDice[2]);

    SpellCastTargets targets;
    targets.setUnitTarget( Victim );
    spell->m_CastItem = castItem;
    spell->prepare(&targets, triggeredByAura);
}

// used for scripting
void Unit::CastSpell(float x, float y, float z, uint32 spellId, bool triggered, Item *castItem, Aura* triggeredByAura, uint64 originalCaster)
{
    SpellEntry const *spellInfo = sSpellStore.LookupEntry(spellId );

    if(!spellInfo)
    {
        sLog.outError("CastSpell(x,y,z): unknown spell id %i by caster: %s %u)", spellId,(GetTypeId()==TYPEID_PLAYER ? "player (GUID:" : "creature (Entry:"),(GetTypeId()==TYPEID_PLAYER ? GetGUIDLow() : GetEntry()));
        return;
    }

    CastSpell(x, y, z,spellInfo,triggered,castItem,triggeredByAura, originalCaster);
}

// used for scripting
void Unit::CastSpell(float x, float y, float z, SpellEntry const *spellInfo, bool triggered, Item *castItem, Aura* triggeredByAura, uint64 originalCaster)
{
    if(!spellInfo)
    {
        sLog.outError("CastSpell(x,y,z): unknown spell by caster: %s %u)", (GetTypeId()==TYPEID_PLAYER ? "player (GUID:" : "creature (Entry:"),(GetTypeId()==TYPEID_PLAYER ? GetGUIDLow() : GetEntry()));
        return;
    }

    if (castItem)
        DEBUG_LOG("WORLD: cast Item spellId - %i", spellInfo->Id);

    if(!originalCaster && triggeredByAura)
        originalCaster = triggeredByAura->GetCasterGUID();

    Spell *spell = new Spell(this, spellInfo, triggered, originalCaster );

    SpellCastTargets targets;
    targets.setDestination(x, y, z);
    spell->m_CastItem = castItem;
    spell->prepare(&targets, triggeredByAura);
}

// Obsolete func need remove, here only for comotability vs another patches
uint32 Unit::SpellNonMeleeDamageLog(Unit *pVictim, uint32 spellID, uint32 damage, bool isTriggeredSpell, bool useSpellDamage)
{
    SpellEntry const *spellInfo = sSpellStore.LookupEntry(spellID);
    SpellNonMeleeDamage damageInfo(this, pVictim, spellInfo->Id, spellInfo->SchoolMask);
    CalculateSpellDamage(&damageInfo, damage, spellInfo);
    SendSpellNonMeleeDamageLog(&damageInfo);
    DealSpellDamage(&damageInfo, true);
    return damageInfo.damage;
}

void Unit::CalculateSpellDamage(SpellNonMeleeDamage *damageInfo, int32 damage, SpellEntry const *spellInfo, WeaponAttackType attackType)
{
    SpellSchoolMask damageSchoolMask = SpellSchoolMask(damageInfo->schoolMask);
    Unit *pVictim = damageInfo->target;

    if (damage < 0)
        return;

    if(!this || !pVictim)
        return;
    if(!this->isAlive() || !pVictim->isAlive())
        return;

    uint32 crTypeMask = pVictim->GetCreatureTypeMask();
    // Check spell crit chance
    bool crit = isSpellCrit(pVictim, spellInfo, damageSchoolMask, attackType);
    bool blocked = false;
    // Per-school calc
    switch (spellInfo->DmgClass)
    {
        // Melee and Ranged Spells
        case SPELL_DAMAGE_CLASS_RANGED:
        case SPELL_DAMAGE_CLASS_MELEE:
        {
            // Physical Damage
            if ( damageSchoolMask & SPELL_SCHOOL_MASK_NORMAL )
            {
                //Calculate armor mitigation
                damage = CalcArmorReducedDamage(pVictim, damage);
                // Get blocked status
                blocked = isSpellBlocked(pVictim, spellInfo, attackType);
            }
            // Magical Damage
            else
            {
                // Calculate damage bonus
                damage = SpellDamageBonus(pVictim, spellInfo, damage, SPELL_DIRECT_DAMAGE);
            }
            if (crit)
            {
                damageInfo->HitInfo|= SPELL_HIT_TYPE_CRIT;

                // Calculate crit bonus
                uint32 crit_bonus = damage;
                // Apply crit_damage bonus for melee spells
                if(Player* modOwner = GetSpellModOwner())
                    modOwner->ApplySpellMod(spellInfo->Id, SPELLMOD_CRIT_DAMAGE_BONUS, crit_bonus);
                damage += crit_bonus;

                // Apply SPELL_AURA_MOD_ATTACKER_RANGED_CRIT_DAMAGE or SPELL_AURA_MOD_ATTACKER_MELEE_CRIT_DAMAGE
                int32 critPctDamageMod=0;
                if(attackType == RANGED_ATTACK)
                    critPctDamageMod += pVictim->GetTotalAuraModifier(SPELL_AURA_MOD_ATTACKER_RANGED_CRIT_DAMAGE);
                else
                {
                    critPctDamageMod += pVictim->GetTotalAuraModifier(SPELL_AURA_MOD_ATTACKER_MELEE_CRIT_DAMAGE);
                    critPctDamageMod += GetTotalAuraModifier(SPELL_AURA_MOD_CRIT_DAMAGE_BONUS_MELEE);
                }
                // Increase crit damage from SPELL_AURA_MOD_CRIT_PERCENT_VERSUS
                critPctDamageMod += GetTotalAuraModifierByMiscMask(SPELL_AURA_MOD_CRIT_PERCENT_VERSUS, crTypeMask);

                if (critPctDamageMod!=0)
                    damage = int32((damage) * float((100.0f + critPctDamageMod)/100.0f));

                // Resilience - reduce crit damage
                if (pVictim->GetTypeId()==TYPEID_PLAYER)
                    damage -= ((Player*)pVictim)->GetMeleeCritDamageReduction(damage);
            }
            // Spell weapon based damage CAN BE crit & blocked at same time
            if (blocked)
            {
                damageInfo->blocked = uint32(pVictim->GetShieldBlockValue());
                if (damage < damageInfo->blocked)
                    damageInfo->blocked = damage;
                damage-=damageInfo->blocked;
            }
        }
        break;
        // Magical Attacks
        case SPELL_DAMAGE_CLASS_NONE:
        case SPELL_DAMAGE_CLASS_MAGIC:
        {
            // Calculate damage bonus
            damage = SpellDamageBonus(pVictim, spellInfo, damage, SPELL_DIRECT_DAMAGE);
            // If crit add critical bonus
            if (crit)
            {
                damageInfo->HitInfo|= SPELL_HIT_TYPE_CRIT;
                damage = SpellCriticalDamageBonus(spellInfo, damage, pVictim);
                // Resilience - reduce crit damage
                if (pVictim->GetTypeId()==TYPEID_PLAYER)
                    damage -= ((Player*)pVictim)->GetSpellCritDamageReduction(damage);
            }
        }
        break;
    }

    // Calculate absorb resist
    if(damage > 0)
    {
        // lookup absorb/resist ignore auras on caster for spell
        bool ignore = false;
        Unit::AuraList const& ignoreAbsorb = GetAurasByType(SPELL_AURA_MOD_IGNORE_ABSORB_FOR_SPELL);
        for(Unit::AuraList::const_iterator i = ignoreAbsorb.begin(); i != ignoreAbsorb.end(); ++i)
            if ((*i)->isAffectedOnSpell(spellInfo))
            {
                ignore = true;
                break;
            }

        if (!ignore)
        {
            CalcAbsorbResist(pVictim, damageSchoolMask, SPELL_DIRECT_DAMAGE, damage, &damageInfo->absorb, &damageInfo->resist);
            damage-= damageInfo->absorb + damageInfo->resist;
        }
    }
    else
        damage = 0;
    damageInfo->damage = damage;
}

void Unit::DealSpellDamage(SpellNonMeleeDamage *damageInfo, bool durabilityLoss)
{
    if (damageInfo==0)
        return;

    Unit *pVictim = damageInfo->target;

    if(!this || !pVictim)
        return;

    if (!pVictim->isAlive() || pVictim->isInFlight() || pVictim->GetTypeId() == TYPEID_UNIT && ((Creature*)pVictim)->IsInEvadeMode())
        return;

    SpellEntry const *spellProto = sSpellStore.LookupEntry(damageInfo->SpellID);
    if (spellProto == NULL)
    {
        sLog.outDebug("Unit::DealSpellDamage have wrong damageInfo->SpellID: %u", damageInfo->SpellID);
        return;
    }

    //You don't lose health from damage taken from another player while in a sanctuary
    //You still see it in the combat log though
    if(pVictim != this && GetTypeId() == TYPEID_PLAYER && pVictim->GetTypeId() == TYPEID_PLAYER)
    {
        const AreaTableEntry *area = GetAreaEntryByAreaID(pVictim->GetAreaId());
        if(area && area->flags & 0x800)                     //sanctuary
            return;
    }

    // Call default DealDamage
    CleanDamage cleanDamage(damageInfo->cleanDamage, BASE_ATTACK, MELEE_HIT_NORMAL);
    DealDamage(pVictim, damageInfo->damage, &cleanDamage, SPELL_DIRECT_DAMAGE, SpellSchoolMask(damageInfo->schoolMask), spellProto, durabilityLoss);
}

//TODO for melee need create structure as in
void Unit::CalculateMeleeDamage(Unit *pVictim, uint32 damage, CalcDamageInfo *damageInfo, WeaponAttackType attackType)
{
    damageInfo->attacker         = this;
    damageInfo->target           = pVictim;
    damageInfo->damageSchoolMask = GetMeleeDamageSchoolMask();
    damageInfo->attackType       = attackType;
    damageInfo->damage           = 0;
    damageInfo->cleanDamage      = 0;
    damageInfo->absorb           = 0;
    damageInfo->resist           = 0;
    damageInfo->blocked_amount   = 0;

    damageInfo->TargetState      = 0;
    damageInfo->HitInfo          = 0;
    damageInfo->procAttacker     = PROC_FLAG_NONE;
    damageInfo->procVictim       = PROC_FLAG_NONE;
    damageInfo->procEx           = PROC_EX_NONE;
    damageInfo->hitOutCome       = MELEE_HIT_EVADE;

    if(!this || !pVictim)
        return;
    if(!this->isAlive() || !pVictim->isAlive())
        return;

    // Select HitInfo/procAttacker/procVictim flag based on attack type
    switch (attackType)
    {
        case BASE_ATTACK:
            damageInfo->procAttacker = PROC_FLAG_SUCCESSFUL_MILEE_HIT;
            damageInfo->procVictim   = PROC_FLAG_TAKEN_MELEE_HIT;
            damageInfo->HitInfo      = HITINFO_NORMALSWING2;
            break;
        case OFF_ATTACK:
            damageInfo->procAttacker = PROC_FLAG_SUCCESSFUL_MILEE_HIT | PROC_FLAG_SUCCESSFUL_OFFHAND_HIT;
            damageInfo->procVictim   = PROC_FLAG_TAKEN_MELEE_HIT;//|PROC_FLAG_TAKEN_OFFHAND_HIT // not used
            damageInfo->HitInfo = HITINFO_LEFTSWING;
            break;
        case RANGED_ATTACK:
            damageInfo->procAttacker = PROC_FLAG_SUCCESSFUL_RANGED_HIT;
            damageInfo->procVictim   = PROC_FLAG_TAKEN_RANGED_HIT;
            damageInfo->HitInfo = 0x08;// test
            break;
        default:
            break;
    }

    // Physical Immune check
    if(damageInfo->target->IsImmunedToDamage(SpellSchoolMask(damageInfo->damageSchoolMask)))
    {
       damageInfo->HitInfo       |= HITINFO_NORMALSWING;
       damageInfo->TargetState    = VICTIMSTATE_IS_IMMUNE;

       damageInfo->procEx |=PROC_EX_IMMUNE;
       damageInfo->damage         = 0;
       damageInfo->cleanDamage    = 0;
       return;
    }
    damage += CalculateDamage (damageInfo->attackType, false);
    // Add melee damage bonus
    MeleeDamageBonus(damageInfo->target, &damage, damageInfo->attackType);
    // Calculate armor reduction
    damageInfo->damage = CalcArmorReducedDamage(damageInfo->target, damage);
    damageInfo->cleanDamage += damage - damageInfo->damage;

    damageInfo->hitOutCome = RollMeleeOutcomeAgainst(damageInfo->target, damageInfo->attackType);

    // Disable parry or dodge for ranged attack
    if(damageInfo->attackType == RANGED_ATTACK)
    {
        if (damageInfo->hitOutCome == MELEE_HIT_PARRY) damageInfo->hitOutCome = MELEE_HIT_NORMAL;
        if (damageInfo->hitOutCome == MELEE_HIT_DODGE) damageInfo->hitOutCome = MELEE_HIT_MISS;
    }

    switch(damageInfo->hitOutCome)
    {
        case MELEE_HIT_EVADE:
        {
            damageInfo->HitInfo    |= HITINFO_MISS|HITINFO_SWINGNOHITSOUND;
            damageInfo->TargetState = VICTIMSTATE_EVADES;

            damageInfo->procEx|=PROC_EX_EVADE;
            damageInfo->damage = 0;
            damageInfo->cleanDamage = 0;
            return;
        }
        case MELEE_HIT_MISS:
        {
            damageInfo->HitInfo    |= HITINFO_MISS;
            damageInfo->TargetState = VICTIMSTATE_NORMAL;

            damageInfo->procEx|=PROC_EX_MISS;
            damageInfo->damage = 0;
            damageInfo->cleanDamage = 0;
            break;
        }
        case MELEE_HIT_NORMAL:
            damageInfo->TargetState = VICTIMSTATE_NORMAL;
            damageInfo->procEx|=PROC_EX_NORMAL_HIT;
            break;
        case MELEE_HIT_CRIT:
        {
            damageInfo->HitInfo     |= HITINFO_CRITICALHIT;
            damageInfo->TargetState  = VICTIMSTATE_NORMAL;

            damageInfo->procEx|=PROC_EX_CRITICAL_HIT;
            // Crit bonus calc
            damageInfo->damage += damageInfo->damage;
            int32 mod=0;
            // Apply SPELL_AURA_MOD_ATTACKER_RANGED_CRIT_DAMAGE or SPELL_AURA_MOD_ATTACKER_MELEE_CRIT_DAMAGE
            if(damageInfo->attackType == RANGED_ATTACK)
                mod += damageInfo->target->GetTotalAuraModifier(SPELL_AURA_MOD_ATTACKER_RANGED_CRIT_DAMAGE);
            else
            {
                mod += damageInfo->target->GetTotalAuraModifier(SPELL_AURA_MOD_ATTACKER_MELEE_CRIT_DAMAGE);
                mod += GetTotalAuraModifier(SPELL_AURA_MOD_CRIT_DAMAGE_BONUS_MELEE);
            }

            uint32 crTypeMask = damageInfo->target->GetCreatureTypeMask();

            // Increase crit damage from SPELL_AURA_MOD_CRIT_PERCENT_VERSUS
            mod += GetTotalAuraModifierByMiscMask(SPELL_AURA_MOD_CRIT_PERCENT_VERSUS, crTypeMask);
            if (mod!=0)
                damageInfo->damage = int32((damageInfo->damage) * float((100.0f + mod)/100.0f));

            // Resilience - reduce crit damage
            if (pVictim->GetTypeId()==TYPEID_PLAYER)
            {
                uint32 resilienceReduction = ((Player*)pVictim)->GetMeleeCritDamageReduction(damageInfo->damage);
                damageInfo->damage      -= resilienceReduction;
                damageInfo->cleanDamage += resilienceReduction;
            }
            break;
        }
        case MELEE_HIT_PARRY:
            damageInfo->TargetState  = VICTIMSTATE_PARRY;
            damageInfo->procEx|=PROC_EX_PARRY;
            damageInfo->cleanDamage += damageInfo->damage;
            damageInfo->damage = 0;
            break;

        case MELEE_HIT_DODGE:
            damageInfo->TargetState  = VICTIMSTATE_DODGE;
            damageInfo->procEx|=PROC_EX_DODGE;
            damageInfo->cleanDamage += damageInfo->damage;
            damageInfo->damage = 0;
            break;
        case MELEE_HIT_BLOCK:
        {
            damageInfo->TargetState = VICTIMSTATE_NORMAL;
            damageInfo->HitInfo |= HITINFO_BLOCK;
            damageInfo->procEx|=PROC_EX_BLOCK;
            damageInfo->blocked_amount = damageInfo->target->GetShieldBlockValue();
            if (damageInfo->blocked_amount >= damageInfo->damage)
            {
                damageInfo->TargetState = VICTIMSTATE_BLOCKS;
                damageInfo->blocked_amount = damageInfo->damage;
            }
            damageInfo->damage      -= damageInfo->blocked_amount;
            damageInfo->cleanDamage += damageInfo->blocked_amount;
            break;
        }
        case MELEE_HIT_GLANCING:
        {
            damageInfo->HitInfo     |= HITINFO_GLANCING;
            damageInfo->TargetState  = VICTIMSTATE_NORMAL;
            damageInfo->procEx|=PROC_EX_NORMAL_HIT;
            float reducePercent = 1.0f;                     //damage factor
            // calculate base values and mods
            float baseLowEnd = 1.3;
            float baseHighEnd = 1.2;
            switch(getClass())                              // lowering base values for casters
            {
                case CLASS_SHAMAN:
                case CLASS_PRIEST:
                case CLASS_MAGE:
                case CLASS_WARLOCK:
                case CLASS_DRUID:
                    baseLowEnd  -= 0.7;
                    baseHighEnd -= 0.3;
                    break;
            }

            float maxLowEnd = 0.6;
            switch(getClass())                              // upper for melee classes
            {
                case CLASS_WARRIOR:
                case CLASS_ROGUE:
                    maxLowEnd = 0.91;                       //If the attacker is a melee class then instead the lower value of 0.91
            }

            // calculate values
            int32 diff = damageInfo->target->GetDefenseSkillValue() - GetWeaponSkillValue(damageInfo->attackType);
            float lowEnd  = baseLowEnd - ( 0.05f * diff );
            float highEnd = baseHighEnd - ( 0.03f * diff );

            // apply max/min bounds
            if ( lowEnd < 0.01f )                           //the low end must not go bellow 0.01f
                lowEnd = 0.01f;
            else if ( lowEnd > maxLowEnd )                  //the smaller value of this and 0.6 is kept as the low end
                lowEnd = maxLowEnd;

            if ( highEnd < 0.2f )                           //high end limits
                highEnd = 0.2f;
            if ( highEnd > 0.99f )
                highEnd = 0.99f;

            if(lowEnd > highEnd)                            // prevent negative range size
                lowEnd = highEnd;

            reducePercent = lowEnd + rand_norm() * ( highEnd - lowEnd );

            damageInfo->cleanDamage += damageInfo->damage-uint32(reducePercent *  damageInfo->damage);
            damageInfo->damage   = uint32(reducePercent *  damageInfo->damage);
            break;
        }
        case MELEE_HIT_CRUSHING:
        {
            damageInfo->HitInfo     |= HITINFO_CRUSHING;
            damageInfo->TargetState  = VICTIMSTATE_NORMAL;
            damageInfo->procEx|=PROC_EX_NORMAL_HIT;
            // 150% normal damage
            damageInfo->damage += (damageInfo->damage / 2);
            break;
        }
        default:

            break;
    }

    // Calculate absorb resist
    if(int32(damageInfo->damage) > 0)
    {
        damageInfo->procVictim |= PROC_FLAG_TAKEN_ANY_DAMAGE;
        // Calculate absorb & resists
        CalcAbsorbResist(damageInfo->target, SpellSchoolMask(damageInfo->damageSchoolMask), DIRECT_DAMAGE, damageInfo->damage, &damageInfo->absorb, &damageInfo->resist);
        damageInfo->damage-=damageInfo->absorb + damageInfo->resist;
        if (damageInfo->absorb)
        {
            damageInfo->HitInfo|=HITINFO_ABSORB;
            damageInfo->procEx|=PROC_EX_ABSORB;
        }
        if (damageInfo->resist)
            damageInfo->HitInfo|=HITINFO_RESIST;

    }
    else // Umpossible get negative result but....
        damageInfo->damage = 0;
}

void Unit::DealMeleeDamage(CalcDamageInfo *damageInfo, bool durabilityLoss)
{
    if (damageInfo==0) return;
    Unit *pVictim = damageInfo->target;

    if(!this || !pVictim)
        return;

    if (!pVictim->isAlive() || pVictim->isInFlight() || pVictim->GetTypeId() == TYPEID_UNIT && ((Creature*)pVictim)->IsInEvadeMode())
        return;

    //You don't lose health from damage taken from another player while in a sanctuary
    //You still see it in the combat log though
    if(pVictim != this && GetTypeId() == TYPEID_PLAYER && pVictim->GetTypeId() == TYPEID_PLAYER)
    {
        const AreaTableEntry *area = GetAreaEntryByAreaID(pVictim->GetAreaId());
        if(area && area->flags & 0x800)                     //sanctuary
            return;
    }

    // Hmmmm dont like this emotes cloent must by self do all animations
    if (damageInfo->HitInfo&HITINFO_CRITICALHIT)
        pVictim->HandleEmoteCommand(EMOTE_ONESHOT_WOUNDCRITICAL);
    if(damageInfo->blocked_amount && damageInfo->TargetState!=VICTIMSTATE_BLOCKS)
        pVictim->HandleEmoteCommand(EMOTE_ONESHOT_PARRYSHIELD);

    if(damageInfo->TargetState == VICTIMSTATE_PARRY)
    {
        // Get attack timers
        float offtime  = float(pVictim->getAttackTimer(OFF_ATTACK));
        float basetime = float(pVictim->getAttackTimer(BASE_ATTACK));
        // Reduce attack time
        if (pVictim->haveOffhandWeapon() && offtime < basetime)
        {
            float percent20 = pVictim->GetAttackTime(OFF_ATTACK) * 0.20;
            float percent60 = 3 * percent20;
            if(offtime > percent20 && offtime <= percent60)
            {
                pVictim->setAttackTimer(OFF_ATTACK, uint32(percent20));
            }
            else if(offtime > percent60)
            {
                offtime -= 2 * percent20;
                pVictim->setAttackTimer(OFF_ATTACK, uint32(offtime));
            }
        }
        else
        {
            float percent20 = pVictim->GetAttackTime(BASE_ATTACK) * 0.20;
            float percent60 = 3 * percent20;
            if(basetime > percent20 && basetime <= percent60)
            {
                pVictim->setAttackTimer(BASE_ATTACK, uint32(percent20));
            }
            else if(basetime > percent60)
            {
                basetime -= 2 * percent20;
                pVictim->setAttackTimer(BASE_ATTACK, uint32(basetime));
            }
        }
    }

    // Call default DealDamage
    CleanDamage cleanDamage(damageInfo->cleanDamage,damageInfo->attackType,damageInfo->hitOutCome);
    DealDamage(pVictim, damageInfo->damage, &cleanDamage, DIRECT_DAMAGE, SpellSchoolMask(damageInfo->damageSchoolMask), NULL, durabilityLoss);

    // If this is a creature and it attacks from behind it has a probability to daze it's victim
    if( (damageInfo->hitOutCome==MELEE_HIT_CRIT || damageInfo->hitOutCome==MELEE_HIT_CRUSHING || damageInfo->hitOutCome==MELEE_HIT_NORMAL || damageInfo->hitOutCome==MELEE_HIT_GLANCING) &&
        GetTypeId() != TYPEID_PLAYER && !((Creature*)this)->GetCharmerOrOwnerGUID() && !pVictim->HasInArc(M_PI, this) )
    {
        // -probability is between 0% and 40%
        // 20% base chance
        float Probability = 20;

        //there is a newbie protection, at level 10 just 7% base chance; assuming linear function
        if( pVictim->getLevel() < 30 )
            Probability = 0.65f*pVictim->getLevel()+0.5;

        uint32 VictimDefense=pVictim->GetDefenseSkillValue();
        uint32 AttackerMeleeSkill=GetUnitMeleeSkill();

        Probability *= AttackerMeleeSkill/(float)VictimDefense;

        if(Probability > 40)
            Probability = 40;

        if(roll_chance_f(Probability))
            CastSpell(pVictim, 1604, true);
    }

    // If not miss
    if (!(damageInfo->HitInfo & HITINFO_MISS))
    {
        if(GetTypeId() == TYPEID_PLAYER && pVictim->isAlive())
        {
            for(int i = EQUIPMENT_SLOT_START; i < EQUIPMENT_SLOT_END; i++)
                ((Player*)this)->CastItemCombatSpell(((Player*)this)->GetItemByPos(INVENTORY_SLOT_BAG_0,i), pVictim, damageInfo->attackType);
        }

        // victim's damage shield
        std::set<Aura*> alreadyDone;
        uint32 removedAuras = pVictim->m_removedAuras;
        AuraList const& vDamageShields = pVictim->GetAurasByType(SPELL_AURA_DAMAGE_SHIELD);
        for(AuraList::const_iterator i = vDamageShields.begin(), next = vDamageShields.begin(); i != vDamageShields.end(); i = next)
        {
           next++;
           if (alreadyDone.find(*i) == alreadyDone.end())
           {
               alreadyDone.insert(*i);
               uint32 damage=(*i)->GetModifier()->m_amount;
               SpellEntry const *spellProto = sSpellStore.LookupEntry((*i)->GetId());
               if(!spellProto)
                   continue;
               //Calculate absorb resist ??? no data in opcode for this possibly unable to absorb or resist?
               //uint32 absorb;
               //uint32 resist;
               //CalcAbsorbResist(pVictim, SpellSchools(spellProto->School), SPELL_DIRECT_DAMAGE, damage, &absorb, &resist);
               //damage-=absorb + resist;

               WorldPacket data(SMSG_SPELLDAMAGESHIELD,(8+8+4+4+4+4));
               data << uint64(pVictim->GetGUID());
               data << uint64(GetGUID());
               data << uint32(spellProto->Id);
               data << uint32(damage);                  // Damage
               data << uint32(0);                       // Overkill
               data << uint32(spellProto->SchoolMask);
               pVictim->SendMessageToSet(&data, true );

               pVictim->DealDamage(this, damage, 0, SPELL_DIRECT_DAMAGE, GetSpellSchoolMask(spellProto), spellProto, true);

               if (pVictim->m_removedAuras > removedAuras)
               {
                   removedAuras = pVictim->m_removedAuras;
                   next = vDamageShields.begin();
               }
           }
        }
    }
}


void Unit::HandleEmoteCommand(uint32 anim_id)
{
    WorldPacket data( SMSG_EMOTE, 12 );
    data << uint32(anim_id);
    data << uint64(GetGUID());
    SendMessageToSet(&data, true);
}

uint32 Unit::CalcArmorReducedDamage(Unit* pVictim, const uint32 damage)
{
    uint32 newdamage = 0;
    float armor = pVictim->GetArmor();
    // Ignore enemy armor by SPELL_AURA_MOD_TARGET_RESISTANCE aura
    armor += GetTotalAuraModifierByMiscMask(SPELL_AURA_MOD_TARGET_RESISTANCE, SPELL_SCHOOL_MASK_NORMAL);

    // Apply Player CR_ARMOR_PENETRATION rating
    if (GetTypeId()==TYPEID_PLAYER)
        armor *= 1.0f - ((Player*)this)->GetRatingBonusValue(CR_ARMOR_PENETRATION) / 100.0f;

    if (armor < 0.0f) armor=0.0f;

    float levelModifier = getLevel();
    if ( levelModifier > 59 )
        levelModifier = levelModifier + (4.5f * (levelModifier-59));

    float tmpvalue = 0.1f * armor / (8.5f * levelModifier + 40);
    tmpvalue = tmpvalue/(1.0f + tmpvalue);

    if(tmpvalue < 0.0f)
        tmpvalue = 0.0f;
    if(tmpvalue > 0.75f)
        tmpvalue = 0.75f;
    newdamage = uint32(damage - (damage * tmpvalue));

    return (newdamage > 1) ? newdamage : 1;
}

void Unit::CalcAbsorbResist(Unit *pVictim,SpellSchoolMask schoolMask, DamageEffectType damagetype, const uint32 damage, uint32 *absorb, uint32 *resist)
{
    if(!pVictim || !pVictim->isAlive() || !damage)
        return;

    // Magic damage, check for resists
    if ((schoolMask & SPELL_SCHOOL_MASK_NORMAL)==0)
    {
        // Get base victim resistance for school
        float tmpvalue2 = (float)pVictim->GetResistance(GetFirstSchoolInMask(schoolMask));
        // Ignore resistance by self SPELL_AURA_MOD_TARGET_RESISTANCE aura
        tmpvalue2 += (float)GetTotalAuraModifierByMiscMask(SPELL_AURA_MOD_TARGET_RESISTANCE, schoolMask);

        tmpvalue2 *= (float)(0.15f / getLevel());
        if (tmpvalue2 < 0.0f)
            tmpvalue2 = 0.0f;
        if (tmpvalue2 > 0.75f)
            tmpvalue2 = 0.75f;
        uint32 ran = urand(0, 100);
        uint32 faq[4] = {24,6,4,6};
        uint8 m = 0;
        float Binom = 0.0f;
        for (uint8 i = 0; i < 4; i++)
        {
            Binom += 2400 *( powf(tmpvalue2, i) * powf( (1-tmpvalue2), (4-i)))/faq[i];
            if (ran > Binom )
                ++m;
            else
                break;
        }
        if (damagetype == DOT && m == 4)
            *resist += uint32(damage - 1);
        else
            *resist += uint32(damage * m / 4);
        if(*resist > damage)
            *resist = damage;
    }
    else
        *resist = 0;

    int32 RemainingDamage = damage - *resist;

    // Get unit state (need for some absorb check)
    uint32 unitflag = pVictim->GetUInt32Value(UNIT_FIELD_FLAGS);
    // Reflect damage spells (not cast any damage spell in aura lookup)
    uint32 reflectSpell = 0;
    int32  reflectDamage = 0;
    // Need remove expired auras after
    bool existExpired = false;
    // absorb without mana cost
    AuraList const& vSchoolAbsorb = pVictim->GetAurasByType(SPELL_AURA_SCHOOL_ABSORB);
    for(AuraList::const_iterator i = vSchoolAbsorb.begin(); i != vSchoolAbsorb.end() && RemainingDamage > 0; ++i)
    {
        Modifier* mod = (*i)->GetModifier();
        if (!(mod->m_miscvalue & schoolMask))
            continue;

        SpellEntry const* spellProto = (*i)->GetSpellProto();

        // Max Amount can be absorbed by this aura
        int32  currentAbsorb = mod->m_amount;

        // Found empty aura (umpossible but..)
        if (currentAbsorb <=0)
        {
            existExpired = true;
            continue;
        }
        // Handle custom absorb auras
        // TODO: try find better way
        switch(spellProto->SpellFamilyName)
        {
            case SPELLFAMILY_GENERIC:
            {
                // Astral Shift
                if (spellProto->SpellIconID == 3066)
                {
                    //reduces all damage taken while stun, fear or silence
                    if (unitflag & (UNIT_FLAG_STUNNED|UNIT_FLAG_FLEEING|UNIT_FLAG_SILENCED))
                        RemainingDamage -= RemainingDamage * currentAbsorb / 100;
                    continue;
                }
                // Nerves of Steel
                if (spellProto->SpellIconID == 2115)
                {
                    // while affected by Stun and Fear
                    if (unitflag&(UNIT_FLAG_STUNNED|UNIT_FLAG_FLEEING))
                        RemainingDamage -= RemainingDamage * currentAbsorb / 100;
                    continue;
                }
                // Spell Deflection
                if (spellProto->SpellIconID == 3006)
                {
                    // You have a chance equal to your Parry chance
                    if (damagetype == DIRECT_DAMAGE &&                   // Only for direct damage
                        roll_chance_f(pVictim->GetUnitParryChance()))    // Roll chance
                        RemainingDamage -= RemainingDamage * currentAbsorb / 100;
                    continue;
                }
                // Reflective Shield (Lady Malande boss)
                if (spellProto->Id == 41475)
                {
                    if(RemainingDamage < currentAbsorb)
                        reflectDamage = RemainingDamage / 2;
                    else
                        reflectDamage = currentAbsorb / 2;
                    reflectSpell = 33619;
                    break;
                }
                if (spellProto->Id == 39228 || // Argussian Compass
                    spellProto->Id == 60218)   // Essence of Gossamer
                {
                    // Max absorb stored in 1 dummy effect
                    if (spellProto->EffectBasePoints[1] < currentAbsorb)
                        currentAbsorb = spellProto->EffectBasePoints[1];
                    break;
                }
                break;
            }
            case SPELLFAMILY_DRUID:
            {
                // Primal Tenacity
                if (spellProto->SpellIconID == 2253)
                {
                    //reduces all damage taken while Stunned
                    if (unitflag & UNIT_FLAG_STUNNED)
                        RemainingDamage -= RemainingDamage * currentAbsorb / 100;
                    continue;
                }
                break;
            }
            case SPELLFAMILY_ROGUE:
            {
                // Cheat Death
                if(spellProto->SpellIconID == 2109)
                {
                    if (pVictim->GetTypeId()==TYPEID_PLAYER &&            // Only players
                        pVictim->GetHealth() <= RemainingDamage &&        // Only if damage kill
                        !((Player*)pVictim)->HasSpellCooldown(31231) &&   // Only if no cooldown
                        roll_chance_i(currentAbsorb))                     // Only if roll
                    {
                        pVictim->CastSpell(pVictim,31231,true);
                        ((Player*)pVictim)->AddSpellCooldown(31231,0,time(NULL)+60);
                        // with health > 10% lost health until health==10%, in other case no losses
                        uint32 health10 = pVictim->GetMaxHealth()/10;
                        RemainingDamage = pVictim->GetHealth() > health10 ? pVictim->GetHealth() - health10 : 0;
                    }
                    continue;
                }
                break;
            }
            case SPELLFAMILY_PRIEST:
            {
                // Reflective Shield
                if (spellProto->SpellFamilyFlags == 0x1)
                {
                    if (pVictim == this)
                        break;
                    Unit* caster = (*i)->GetCaster();
                    if (!caster)
                        break;
                    AuraList const& vOverRideCS = caster->GetAurasByType(SPELL_AURA_DUMMY);
                    for(AuraList::const_iterator k = vOverRideCS.begin(); k != vOverRideCS.end(); ++k)
                    {
                        switch((*k)->GetModifier()->m_miscvalue)
                        {
                            case 5065:                          // Rank 1
                            case 5064:                          // Rank 2
                            case 5063:                          // Rank 3
                            {
                                if(RemainingDamage >= currentAbsorb)
                                    reflectDamage = (*k)->GetModifier()->m_amount * currentAbsorb/100;
                                else
                                    reflectDamage = (*k)->GetModifier()->m_amount * RemainingDamage/100;
                                reflectSpell = 33619;
                            } break;
                            default: break;
                        }
                    }
                    break;
                }
                break;
            }
            case SPELLFAMILY_SHAMAN:
            {
                // Astral Shift
                if (spellProto->SpellIconID == 3066)
                {
                    //reduces all damage taken while stun, fear or silence
                    if (unitflag & (UNIT_FLAG_STUNNED|UNIT_FLAG_FLEEING|UNIT_FLAG_SILENCED))
                        RemainingDamage -= RemainingDamage * currentAbsorb / 100;
                    continue;
                }
                break;
            }
            case SPELLFAMILY_DEATHKNIGHT:
            {
                // Shadow of Death
                if (spellProto->SpellIconID == 1958)
                {
                    // TODO: absorb only while transform
                    continue;
                }
                // Anti-Magic Shell (on self)
                if (spellProto->Id == 48707)
                {
                    // damage absorbed by Anti-Magic Shell energizes the DK with additional runic power.
                    // This, if I'm not mistaken, shows that we get back ~2% of the absorbed damage as runic power.
                    int32 absorbed = RemainingDamage * currentAbsorb / 100;
                    int32 regen = absorbed * 2 / 10;
                    pVictim->CastCustomSpell(pVictim, 49088, &regen, 0, 0, true, 0, *i);
                    RemainingDamage -= absorbed;
                    continue;
                }
                // Anti-Magic Shell (on single party/raid member)
                if (spellProto->Id == 50462)
                {
                    RemainingDamage -= RemainingDamage * currentAbsorb / 100;
                    continue;
                }
                // Anti-Magic Zone
                if (spellProto->Id == 50461)
                {
                    Unit* caster = (*i)->GetCaster();
                    if (!caster)
                        continue;
                    int32 absorbed = RemainingDamage * currentAbsorb / 100;
                    int32 canabsorb = caster->GetHealth();
                    if (canabsorb < absorbed)
                        absorbed = canabsorb;
                    DealDamage(caster, absorbed, NULL, damagetype, schoolMask, 0, false);
                    RemainingDamage -= absorbed;
                    continue;
                }
                break;
            }
            default:
                break;
        }

        // currentAbsorb - damage can be absorbed by shield
        // If need absorb less damage
        if (RemainingDamage < currentAbsorb)
            currentAbsorb = RemainingDamage;

        RemainingDamage -= currentAbsorb;

        // Reduce shield amount
        mod->m_amount-=currentAbsorb;
        // Need remove it later
        if (mod->m_amount<=0)
            existExpired = true;
    }

    // Remove all expired absorb auras
    if (existExpired)
    {
        for(AuraList::const_iterator i = vSchoolAbsorb.begin(); i != vSchoolAbsorb.end();)
        {
            if ((*i)->GetModifier()->m_amount<=0)
            {
                pVictim->RemoveAurasDueToSpell((*i)->GetId());
                i = vSchoolAbsorb.begin();
            }
            else
                ++i;
        }
    }
    // Cast back reflect damage spell
    if (reflectSpell)
        pVictim->CastCustomSpell(this,  reflectSpell, &reflectDamage, NULL, NULL, true);

    // absorb by mana cost
    AuraList const& vManaShield = pVictim->GetAurasByType(SPELL_AURA_MANA_SHIELD);
    for(AuraList::const_iterator i = vManaShield.begin(), next; i != vManaShield.end() && RemainingDamage > 0; i = next)
    {
        next = i; ++next;

        // check damage school mask
        if(((*i)->GetModifier()->m_miscvalue & schoolMask)==0)
            continue;

        int32 currentAbsorb;
        if (RemainingDamage >= (*i)->GetModifier()->m_amount)
            currentAbsorb = (*i)->GetModifier()->m_amount;
        else
            currentAbsorb = RemainingDamage;

        float manaMultiplier = (*i)->GetSpellProto()->EffectMultipleValue[(*i)->GetEffIndex()];
        if(Player *modOwner = pVictim->GetSpellModOwner())
            modOwner->ApplySpellMod((*i)->GetId(), SPELLMOD_MULTIPLE_VALUE, manaMultiplier);

        int32 maxAbsorb = int32(pVictim->GetPower(POWER_MANA) / manaMultiplier);
        if (currentAbsorb > maxAbsorb)
            currentAbsorb = maxAbsorb;

        (*i)->GetModifier()->m_amount -= currentAbsorb;
        if((*i)->GetModifier()->m_amount <= 0)
        {
            pVictim->RemoveAurasDueToSpell((*i)->GetId());
            next = vManaShield.begin();
        }

        int32 manaReduction = int32(currentAbsorb * manaMultiplier);
        pVictim->ApplyPowerMod(POWER_MANA, manaReduction, false);

        RemainingDamage -= currentAbsorb;
    }

    // only split damage if not damaging yourself
    if(pVictim != this)
    {
        AuraList const& vSplitDamageFlat = pVictim->GetAurasByType(SPELL_AURA_SPLIT_DAMAGE_FLAT);
        for(AuraList::const_iterator i = vSplitDamageFlat.begin(), next; i != vSplitDamageFlat.end() && RemainingDamage >= 0; i = next)
        {
            next = i; ++next;

            // check damage school mask
            if(((*i)->GetModifier()->m_miscvalue & schoolMask)==0)
                continue;

            // Damage can be splitted only if aura has an alive caster
            Unit *caster = (*i)->GetCaster();
            if(!caster || caster == pVictim || !caster->IsInWorld() || !caster->isAlive())
                continue;

            int32 currentAbsorb;
            if (RemainingDamage >= (*i)->GetModifier()->m_amount)
                currentAbsorb = (*i)->GetModifier()->m_amount;
            else
                currentAbsorb = RemainingDamage;

            RemainingDamage -= currentAbsorb;

            SendSpellNonMeleeDamageLog(caster, (*i)->GetSpellProto()->Id, currentAbsorb, schoolMask, 0, 0, false, 0, false);

            CleanDamage cleanDamage = CleanDamage(currentAbsorb, BASE_ATTACK, MELEE_HIT_NORMAL);
            DealDamage(caster, currentAbsorb, &cleanDamage, DIRECT_DAMAGE, schoolMask, (*i)->GetSpellProto(), false);
        }

        AuraList const& vSplitDamagePct = pVictim->GetAurasByType(SPELL_AURA_SPLIT_DAMAGE_PCT);
        for(AuraList::const_iterator i = vSplitDamagePct.begin(), next; i != vSplitDamagePct.end() && RemainingDamage >= 0; i = next)
        {
            next = i; ++next;

            // check damage school mask
            if(((*i)->GetModifier()->m_miscvalue & schoolMask)==0)
                continue;

            // Damage can be splitted only if aura has an alive caster
            Unit *caster = (*i)->GetCaster();
            if(!caster || caster == pVictim || !caster->IsInWorld() || !caster->isAlive())
                continue;

            int32 splitted = int32(RemainingDamage * (*i)->GetModifier()->m_amount / 100.0f);

            RemainingDamage -= splitted;

            SendSpellNonMeleeDamageLog(caster, (*i)->GetSpellProto()->Id, splitted, schoolMask, 0, 0, false, 0, false);

            CleanDamage cleanDamage = CleanDamage(splitted, BASE_ATTACK, MELEE_HIT_NORMAL);
            DealDamage(caster, splitted, &cleanDamage, DIRECT_DAMAGE, schoolMask, (*i)->GetSpellProto(), false);
        }
    }

    *absorb = damage - RemainingDamage - *resist;
}

void Unit::AttackerStateUpdate (Unit *pVictim, WeaponAttackType attType, bool extra )
{
    if(hasUnitState(UNIT_STAT_CONFUSED | UNIT_STAT_STUNNED | UNIT_STAT_FLEEING) || HasFlag(UNIT_FIELD_FLAGS, UNIT_FLAG_PACIFIED) )
        return;

    if (!pVictim->isAlive())
        return;

    if(IsNonMeleeSpellCasted(false))
        return;

    uint32 hitInfo;
    if (attType == BASE_ATTACK)
        hitInfo = HITINFO_NORMALSWING2;
    else if (attType == OFF_ATTACK)
        hitInfo = HITINFO_LEFTSWING;
    else
        return;                                             // ignore ranged case

    uint32 extraAttacks = m_extraAttacks;

    // melee attack spell casted at main hand attack only
    if (attType == BASE_ATTACK && m_currentSpells[CURRENT_MELEE_SPELL])
    {
        m_currentSpells[CURRENT_MELEE_SPELL]->cast();

        // not recent extra attack only at any non extra attack (melee spell case)
        if(!extra && extraAttacks)
        {
            while(m_extraAttacks)
            {
                AttackerStateUpdate(pVictim, BASE_ATTACK, true);
                if(m_extraAttacks > 0)
                    --m_extraAttacks;
            }
        }

        return;
    }

    CalcDamageInfo damageInfo;
    CalculateMeleeDamage(pVictim, 0, &damageInfo, attType);
    // Send log damage message to client
    SendAttackStateUpdate(&damageInfo);
    ProcDamageAndSpell(damageInfo.target, damageInfo.procAttacker, damageInfo.procVictim, damageInfo.procEx, damageInfo.damage, damageInfo.attackType);
    DealMeleeDamage(&damageInfo,true);

    if (GetTypeId() == TYPEID_PLAYER)
        DEBUG_LOG("AttackerStateUpdate: (Player) %u attacked %u (TypeId: %u) for %u dmg, absorbed %u, blocked %u, resisted %u.",
            GetGUIDLow(), pVictim->GetGUIDLow(), pVictim->GetTypeId(), damageInfo.damage, damageInfo.absorb, damageInfo.blocked_amount, damageInfo.resist);
    else
        DEBUG_LOG("AttackerStateUpdate: (NPC)    %u attacked %u (TypeId: %u) for %u dmg, absorbed %u, blocked %u, resisted %u.",
            GetGUIDLow(), pVictim->GetGUIDLow(), pVictim->GetTypeId(), damageInfo.damage, damageInfo.absorb, damageInfo.blocked_amount, damageInfo.resist);

    // extra attack only at any non extra attack (normal case)
    if(!extra && extraAttacks)
    {
        while(m_extraAttacks)
        {
            AttackerStateUpdate(pVictim, BASE_ATTACK, true);
            if(m_extraAttacks > 0)
                --m_extraAttacks;
        }
    }
}

MeleeHitOutcome Unit::RollMeleeOutcomeAgainst(const Unit *pVictim, WeaponAttackType attType) const
{
    // This is only wrapper

    // Miss chance based on melee
    float miss_chance = MeleeMissChanceCalc(pVictim, attType);

    // Critical hit chance
    float crit_chance = GetUnitCriticalChance(attType, pVictim);

    // stunned target cannot dodge and this is check in GetUnitDodgeChance() (returned 0 in this case)
    float dodge_chance = pVictim->GetUnitDodgeChance();
    float block_chance = pVictim->GetUnitBlockChance();
    float parry_chance = pVictim->GetUnitParryChance();

    // Useful if want to specify crit & miss chances for melee, else it could be removed
    DEBUG_LOG("MELEE OUTCOME: miss %f crit %f dodge %f parry %f block %f", miss_chance,crit_chance,dodge_chance,parry_chance,block_chance);

    return RollMeleeOutcomeAgainst(pVictim, attType, int32(crit_chance*100), int32(miss_chance*100), int32(dodge_chance*100),int32(parry_chance*100),int32(block_chance*100));
}

MeleeHitOutcome Unit::RollMeleeOutcomeAgainst (const Unit *pVictim, WeaponAttackType attType, int32 crit_chance, int32 miss_chance, int32 dodge_chance, int32 parry_chance, int32 block_chance) const
{
    if(pVictim->GetTypeId()==TYPEID_UNIT && ((Creature*)pVictim)->IsInEvadeMode())
        return MELEE_HIT_EVADE;

    int32 attackerMaxSkillValueForLevel = GetMaxSkillValueForLevel(pVictim);
    int32 victimMaxSkillValueForLevel = pVictim->GetMaxSkillValueForLevel(this);

    int32 attackerWeaponSkill = GetWeaponSkillValue(attType,pVictim);
    int32 victimDefenseSkill = pVictim->GetDefenseSkillValue(this);

    // bonus from skills is 0.04%
    int32    skillBonus  = 4 * ( attackerWeaponSkill - victimMaxSkillValueForLevel );
    int32    sum = 0, tmp = 0;
    int32    roll = urand (0, 10000);

    DEBUG_LOG ("RollMeleeOutcomeAgainst: skill bonus of %d for attacker", skillBonus);
    DEBUG_LOG ("RollMeleeOutcomeAgainst: rolled %d, miss %d, dodge %d, parry %d, block %d, crit %d",
        roll, miss_chance, dodge_chance, parry_chance, block_chance, crit_chance);

    tmp = miss_chance;

    if (tmp > 0 && roll < (sum += tmp ))
    {
        DEBUG_LOG ("RollMeleeOutcomeAgainst: MISS");
        return MELEE_HIT_MISS;
    }

    // always crit against a sitting target (except 0 crit chance)
    if( pVictim->GetTypeId() == TYPEID_PLAYER && crit_chance > 0 && !pVictim->IsStandState() )
    {
        DEBUG_LOG ("RollMeleeOutcomeAgainst: CRIT (sitting victim)");
        return MELEE_HIT_CRIT;
    }

    // Dodge chance

    // only players can't dodge if attacker is behind
    if (pVictim->GetTypeId() == TYPEID_PLAYER && !pVictim->HasInArc(M_PI,this))
    {
        DEBUG_LOG ("RollMeleeOutcomeAgainst: attack came from behind and victim was a player.");
    }
    else
    {
        // Reduce dodge chance by attacker expertise rating
        if (GetTypeId() == TYPEID_PLAYER)
            dodge_chance -= int32(((Player*)this)->GetExpertiseDodgeOrParryReduction(attType)*100);

        // Modify dodge chance by attacker SPELL_AURA_MOD_COMBAT_RESULT_CHANCE
        dodge_chance+= GetTotalAuraModifierByMiscValue(SPELL_AURA_MOD_COMBAT_RESULT_CHANCE, VICTIMSTATE_DODGE);

        tmp = dodge_chance;
        if (   (tmp > 0)                                        // check if unit _can_ dodge
            && ((tmp -= skillBonus) > 0)
            && roll < (sum += tmp))
        {
            DEBUG_LOG ("RollMeleeOutcomeAgainst: DODGE <%d, %d)", sum-tmp, sum);
            return MELEE_HIT_DODGE;
        }
    }

    // parry & block chances

    // check if attack comes from behind, nobody can parry or block if attacker is behind
    if (!pVictim->HasInArc(M_PI,this))
    {
        DEBUG_LOG ("RollMeleeOutcomeAgainst: attack came from behind.");
    }
    else
    {
        // Reduce parry chance by attacker expertise rating
        if (GetTypeId() == TYPEID_PLAYER)
            parry_chance-= int32(((Player*)this)->GetExpertiseDodgeOrParryReduction(attType)*100);

        if(pVictim->GetTypeId()==TYPEID_PLAYER || !(((Creature*)pVictim)->GetCreatureInfo()->flags_extra & CREATURE_FLAG_EXTRA_NO_PARRY) )
        {
            int32 tmp = int32(parry_chance);
            if (   (tmp > 0)                                    // check if unit _can_ parry
                && ((tmp -= skillBonus) > 0)
                && (roll < (sum += tmp)))
            {
                DEBUG_LOG ("RollMeleeOutcomeAgainst: PARRY <%d, %d)", sum-tmp, sum);
                return MELEE_HIT_PARRY;
            }
        }

        if(pVictim->GetTypeId()==TYPEID_PLAYER || !(((Creature*)pVictim)->GetCreatureInfo()->flags_extra & CREATURE_FLAG_EXTRA_NO_BLOCK) )
        {
            tmp = block_chance;
            if (   (tmp > 0)                                    // check if unit _can_ block
                && ((tmp -= skillBonus) > 0)
                && (roll < (sum += tmp)))
            {
                DEBUG_LOG ("RollMeleeOutcomeAgainst: BLOCK <%d, %d)", sum-tmp, sum);
                return MELEE_HIT_BLOCK;
            }
        }
    }

    // Critical chance
    tmp = crit_chance;

    if (tmp > 0 && roll < (sum += tmp))
    {
        DEBUG_LOG ("RollMeleeOutcomeAgainst: CRIT <%d, %d)", sum-tmp, sum);
        return MELEE_HIT_CRIT;
    }

    // Max 40% chance to score a glancing blow against mobs that are higher level (can do only players and pets and not with ranged weapon)
    if( attType != RANGED_ATTACK &&
        (GetTypeId() == TYPEID_PLAYER || ((Creature*)this)->isPet()) &&
        pVictim->GetTypeId() != TYPEID_PLAYER && !((Creature*)pVictim)->isPet() &&
        getLevel() < pVictim->getLevelForTarget(this) )
    {
        // cap possible value (with bonuses > max skill)
        int32 skill = attackerWeaponSkill;
        int32 maxskill = attackerMaxSkillValueForLevel;
        skill = (skill > maxskill) ? maxskill : skill;

        tmp = (10 + (victimDefenseSkill - skill)) * 100;
        tmp = tmp > 4000 ? 4000 : tmp;
        if (roll < (sum += tmp))
        {
            DEBUG_LOG ("RollMeleeOutcomeAgainst: GLANCING <%d, %d)", sum-4000, sum);
            return MELEE_HIT_GLANCING;
        }
    }

    // mobs can score crushing blows if they're 4 or more levels above victim
    if (getLevelForTarget(pVictim) >= pVictim->getLevelForTarget(this) + 4 &&
        // can be from by creature (if can) or from controlled player that considered as creature
        (GetTypeId()!=TYPEID_PLAYER && !((Creature*)this)->isPet() &&
        !(((Creature*)this)->GetCreatureInfo()->flags_extra & CREATURE_FLAG_EXTRA_NO_CRUSH) ||
        GetTypeId()==TYPEID_PLAYER && GetCharmerOrOwnerGUID()))
    {
        // when their weapon skill is 15 or more above victim's defense skill
        tmp = victimDefenseSkill;
        int32 tmpmax = victimMaxSkillValueForLevel;
        // having defense above your maximum (from items, talents etc.) has no effect
        tmp = tmp > tmpmax ? tmpmax : tmp;
        // tmp = mob's level * 5 - player's current defense skill
        tmp = attackerMaxSkillValueForLevel - tmp;
        if(tmp >= 15)
        {
            // add 2% chance per lacking skill point, min. is 15%
            tmp = tmp * 200 - 1500;
            if (roll < (sum += tmp))
            {
                DEBUG_LOG ("RollMeleeOutcomeAgainst: CRUSHING <%d, %d)", sum-tmp, sum);
                return MELEE_HIT_CRUSHING;
            }
        }
    }

    DEBUG_LOG ("RollMeleeOutcomeAgainst: NORMAL");
    return MELEE_HIT_NORMAL;
}

uint32 Unit::CalculateDamage (WeaponAttackType attType, bool normalized)
{
    float min_damage, max_damage;

    if (normalized && GetTypeId()==TYPEID_PLAYER)
        ((Player*)this)->CalculateMinMaxDamage(attType,normalized,min_damage, max_damage);
    else
    {
        switch (attType)
        {
            case RANGED_ATTACK:
                min_damage = GetFloatValue(UNIT_FIELD_MINRANGEDDAMAGE);
                max_damage = GetFloatValue(UNIT_FIELD_MAXRANGEDDAMAGE);
                break;
            case BASE_ATTACK:
                min_damage = GetFloatValue(UNIT_FIELD_MINDAMAGE);
                max_damage = GetFloatValue(UNIT_FIELD_MAXDAMAGE);
                break;
            case OFF_ATTACK:
                min_damage = GetFloatValue(UNIT_FIELD_MINOFFHANDDAMAGE);
                max_damage = GetFloatValue(UNIT_FIELD_MAXOFFHANDDAMAGE);
                break;
                // Just for good manner
            default:
                min_damage = 0.0f;
                max_damage = 0.0f;
                break;
        }
    }

    if (min_damage > max_damage)
    {
        std::swap(min_damage,max_damage);
    }

    if(max_damage == 0.0f)
        max_damage = 5.0f;

    return urand((uint32)min_damage, (uint32)max_damage);
}

float Unit::CalculateLevelPenalty(SpellEntry const* spellProto) const
{
    if(spellProto->spellLevel <= 0)
        return 1.0f;

    float LvlPenalty = 0.0f;

    if(spellProto->spellLevel < 20)
        LvlPenalty = 20.0f - spellProto->spellLevel * 3.75f;
    float LvlFactor = (float(spellProto->spellLevel) + 6.0f) / float(getLevel());
    if(LvlFactor > 1.0f)
        LvlFactor = 1.0f;

    return (100.0f - LvlPenalty) * LvlFactor / 100.0f;
}

void Unit::SendAttackStart(Unit* pVictim)
{
    WorldPacket data( SMSG_ATTACKSTART, 16 );
    data << uint64(GetGUID());
    data << uint64(pVictim->GetGUID());

    SendMessageToSet(&data, true);
    DEBUG_LOG( "WORLD: Sent SMSG_ATTACKSTART" );
}

void Unit::SendAttackStop(Unit* victim)
{
    if(!victim)
        return;

    WorldPacket data( SMSG_ATTACKSTOP, (4+16) );            // we guess size
    data.append(GetPackGUID());
    data.append(victim->GetPackGUID());                     // can be 0x00...
    data << uint32(0);                                      // can be 0x1
    SendMessageToSet(&data, true);
    sLog.outDetail("%s %u stopped attacking %s %u", (GetTypeId()==TYPEID_PLAYER ? "player" : "creature"), GetGUIDLow(), (victim->GetTypeId()==TYPEID_PLAYER ? "player" : "creature"),victim->GetGUIDLow());

    /*if(victim->GetTypeId() == TYPEID_UNIT)
    ((Creature*)victim)->AI().EnterEvadeMode(this);*/
}

bool Unit::isSpellBlocked(Unit *pVictim, SpellEntry const *spellProto, WeaponAttackType attackType)
{
    if (pVictim->HasInArc(M_PI,this))
    {
        /* Currently not exist spells with ignore block
        // Ignore combat result aura (parry/dodge check on prepare)
        AuraList const& ignore = GetAurasByType(SPELL_AURA_IGNORE_COMBAT_RESULT);
        for(AuraList::const_iterator i = ignore.begin(); i != ignore.end(); ++i)
        {
            if (!(*i)->isAffectedOnSpell(spellProto))
                continue;
            if ((*i)->GetModifier()->m_miscvalue == )
                return false;
        }
        */

        // Check creatures flags_extra for disable block
        if(pVictim->GetTypeId()==TYPEID_UNIT &&
           ((Creature*)pVictim)->GetCreatureInfo()->flags_extra & CREATURE_FLAG_EXTRA_NO_BLOCK )
                return false;

        float blockChance = pVictim->GetUnitBlockChance();
        blockChance += (int32(GetWeaponSkillValue(attackType)) - int32(pVictim->GetMaxSkillValueForLevel()))*0.04f;
        if (roll_chance_f(blockChance))
            return true;
    }
    return false;
}

// Melee based spells can be miss, parry or dodge on this step
// Crit or block - determined on damage calculation phase! (and can be both in some time)
float Unit::MeleeSpellMissChance(Unit *pVictim, WeaponAttackType attType, int32 skillDiff, SpellEntry const *spell)
{
    // Calculate hit chance (more correct for chance mod)
    int32 HitChance;

    // PvP - PvE melee chances
    int32 lchance = pVictim->GetTypeId() == TYPEID_PLAYER ? 5 : 7;
    int32 leveldif = pVictim->getLevelForTarget(this) - getLevelForTarget(pVictim);
    if(leveldif < 3)
        HitChance = 95 - leveldif;
    else
        HitChance = 93 - (leveldif - 2) * lchance;

    // Hit chance depends from victim auras
    if(attType == RANGED_ATTACK)
        HitChance += pVictim->GetTotalAuraModifier(SPELL_AURA_MOD_ATTACKER_RANGED_HIT_CHANCE);
    else
        HitChance += pVictim->GetTotalAuraModifier(SPELL_AURA_MOD_ATTACKER_MELEE_HIT_CHANCE);

    // Spellmod from SPELLMOD_RESIST_MISS_CHANCE
    if(Player *modOwner = GetSpellModOwner())
        modOwner->ApplySpellMod(spell->Id, SPELLMOD_RESIST_MISS_CHANCE, HitChance);

    // Miss = 100 - hit
    float miss_chance= 100.0f - HitChance;

    // Bonuses from attacker aura and ratings
    if (attType == RANGED_ATTACK)
        miss_chance -= m_modRangedHitChance;
    else
        miss_chance -= m_modMeleeHitChance;

    // bonus from skills is 0.04%
    miss_chance -= skillDiff * 0.04f;

    // Limit miss chance from 0 to 60%
    if (miss_chance < 0.0f)
        return 0.0f;
    if (miss_chance > 60.0f)
        return 60.0f;
    return miss_chance;
}

// Melee based spells hit result calculations
SpellMissInfo Unit::MeleeSpellHitResult(Unit *pVictim, SpellEntry const *spell)
{
    WeaponAttackType attType = BASE_ATTACK;

    if (spell->DmgClass == SPELL_DAMAGE_CLASS_RANGED)
        attType = RANGED_ATTACK;

    // bonus from skills is 0.04% per skill Diff
    int32 attackerWeaponSkill = int32(GetWeaponSkillValue(attType,pVictim));
    int32 skillDiff = attackerWeaponSkill - int32(pVictim->GetMaxSkillValueForLevel(this));
    int32 fullSkillDiff = attackerWeaponSkill - int32(pVictim->GetDefenseSkillValue(this));

    uint32 roll = urand (0, 10000);

    uint32 missChance = uint32(MeleeSpellMissChance(pVictim, attType, fullSkillDiff, spell)*100.0f);
    // Roll miss
    uint32 tmp = missChance;
    if (roll < tmp)
        return SPELL_MISS_MISS;

    // Chance resist mechanic (select max value from every mechanic spell effect)
    int32 resist_mech = 0;
    // Get effects mechanic and chance
    for(int eff = 0; eff < 3; ++eff)
    {
        int32 effect_mech = GetEffectMechanic(spell, eff);
        if (effect_mech)
        {
            int32 temp = pVictim->GetTotalAuraModifierByMiscValue(SPELL_AURA_MOD_MECHANIC_RESISTANCE, effect_mech);
            if (resist_mech < temp*100)
                resist_mech = temp*100;
        }
    }
    // Roll chance
    tmp += resist_mech;
    if (roll < tmp)
        return SPELL_MISS_RESIST;

    bool canDodge = true;
    bool canParry = true;

    // Same spells cannot be parry/dodge
    if (spell->Attributes & SPELL_ATTR_IMPOSSIBLE_DODGE_PARRY_BLOCK)
        return SPELL_MISS_NONE;

    // Ranged attack cannot be parry/dodge only deflect
    if (attType == RANGED_ATTACK)
    {
        // only if in front
        if (pVictim->HasInArc(M_PI,this))
        {
            int32 deflect_chance = pVictim->GetTotalAuraModifier(SPELL_AURA_DEFLECT_SPELLS)*100;
            tmp+=deflect_chance;
            if (roll < tmp)
                return SPELL_MISS_DEFLECT;
        }
        return SPELL_MISS_NONE;
    }

    // Check for attack from behind
    if (!pVictim->HasInArc(M_PI,this))
    {
        // Can`t dodge from behind in PvP (but its possible in PvE)
        if (GetTypeId() == TYPEID_PLAYER && pVictim->GetTypeId() == TYPEID_PLAYER)
            canDodge = false;
        // Can`t parry
        canParry = false;
    }
    // Check creatures flags_extra for disable parry
    if(pVictim->GetTypeId()==TYPEID_UNIT)
    {
        uint32 flagEx = ((Creature*)pVictim)->GetCreatureInfo()->flags_extra;
        if( flagEx & CREATURE_FLAG_EXTRA_NO_PARRY )
            canParry = false;
    }
    // Ignore combat result aura
    AuraList const& ignore = GetAurasByType(SPELL_AURA_IGNORE_COMBAT_RESULT);
    for(AuraList::const_iterator i = ignore.begin(); i != ignore.end(); ++i)
    {
        if (!(*i)->isAffectedOnSpell(spell))
            continue;
        switch((*i)->GetModifier()->m_miscvalue)
        {
            case MELEE_HIT_DODGE: canDodge = false; break;
            case MELEE_HIT_BLOCK: break; // Block check in hit step
            case MELEE_HIT_PARRY: canParry = false; break;
            default:
                DEBUG_LOG("Spell %u SPELL_AURA_IGNORE_COMBAT_RESULT have unhandled state %d", (*i)->GetId(), (*i)->GetModifier()->m_miscvalue);
                break;
        }
    }

    if (canDodge)
    {
        // Roll dodge
        int32 dodgeChance = int32(pVictim->GetUnitDodgeChance()*100.0f) - skillDiff * 4;
        // Reduce enemy dodge chance by SPELL_AURA_MOD_COMBAT_RESULT_CHANCE
        dodgeChance+= GetTotalAuraModifierByMiscValue(SPELL_AURA_MOD_COMBAT_RESULT_CHANCE, VICTIMSTATE_DODGE)*100;
        // Reduce dodge chance by attacker expertise rating
        if (GetTypeId() == TYPEID_PLAYER)
            dodgeChance-=int32(((Player*)this)->GetExpertiseDodgeOrParryReduction(attType) * 100.0f);
        if (dodgeChance < 0)
            dodgeChance = 0;

        tmp += dodgeChance;
        if (roll < tmp)
            return SPELL_MISS_DODGE;
    }

    if (canParry)
    {
        // Roll parry
        int32 parryChance = int32(pVictim->GetUnitParryChance()*100.0f)  - skillDiff * 4;
        // Reduce parry chance by attacker expertise rating
        if (GetTypeId() == TYPEID_PLAYER)
            parryChance-=int32(((Player*)this)->GetExpertiseDodgeOrParryReduction(attType) * 100.0f);
        if (parryChance < 0)
            parryChance = 0;

        tmp += parryChance;
        if (roll < tmp)
            return SPELL_MISS_PARRY;
    }

    return SPELL_MISS_NONE;
}

// TODO need use unit spell resistances in calculations
SpellMissInfo Unit::MagicSpellHitResult(Unit *pVictim, SpellEntry const *spell)
{
    // Can`t miss on dead target (on skinning for example)
    if (!pVictim->isAlive())
        return SPELL_MISS_NONE;

    SpellSchoolMask schoolMask = GetSpellSchoolMask(spell);
    // PvP - PvE spell misschances per leveldif > 2
    int32 lchance = pVictim->GetTypeId() == TYPEID_PLAYER ? 7 : 11;
    int32 leveldif = int32(pVictim->getLevelForTarget(this)) - int32(getLevelForTarget(pVictim));

    // Base hit chance from attacker and victim levels
    int32 modHitChance;
    if(leveldif < 3)
        modHitChance = 96 - leveldif;
    else
        modHitChance = 94 - (leveldif - 2) * lchance;

    // Spellmod from SPELLMOD_RESIST_MISS_CHANCE
    if(Player *modOwner = GetSpellModOwner())
        modOwner->ApplySpellMod(spell->Id, SPELLMOD_RESIST_MISS_CHANCE, modHitChance);
    // Increase from attacker SPELL_AURA_MOD_INCREASES_SPELL_PCT_TO_HIT auras
    modHitChance+=GetTotalAuraModifierByMiscMask(SPELL_AURA_MOD_INCREASES_SPELL_PCT_TO_HIT, schoolMask);
    // Chance hit from victim SPELL_AURA_MOD_ATTACKER_SPELL_HIT_CHANCE auras
    modHitChance+= pVictim->GetTotalAuraModifierByMiscMask(SPELL_AURA_MOD_ATTACKER_SPELL_HIT_CHANCE, schoolMask);
    // Reduce spell hit chance for Area of effect spells from victim SPELL_AURA_MOD_AOE_AVOIDANCE aura
    if (IsAreaOfEffectSpell(spell))
        modHitChance-=pVictim->GetTotalAuraModifier(SPELL_AURA_MOD_AOE_AVOIDANCE);
    // Reduce spell hit chance for dispel mechanic spells from victim SPELL_AURA_MOD_DISPEL_RESIST
    if (IsDispelSpell(spell))
        modHitChance-=pVictim->GetTotalAuraModifier(SPELL_AURA_MOD_DISPEL_RESIST);
    // Chance resist mechanic (select max value from every mechanic spell effect)
    int32 resist_mech = 0;
    // Get effects mechanic and chance
    for(int eff = 0; eff < 3; ++eff)
    {
        int32 effect_mech = GetEffectMechanic(spell, eff);
        if (effect_mech)
        {
            int32 temp = pVictim->GetTotalAuraModifierByMiscValue(SPELL_AURA_MOD_MECHANIC_RESISTANCE, effect_mech);
            if (resist_mech < temp)
                resist_mech = temp;
        }
    }
    // Apply mod
    modHitChance-=resist_mech;

    // Chance resist debuff
    modHitChance-=pVictim->GetTotalAuraModifierByMiscValue(SPELL_AURA_MOD_DEBUFF_RESISTANCE, int32(spell->Dispel));

    int32 HitChance = modHitChance * 100;
    // Increase hit chance from attacker SPELL_AURA_MOD_SPELL_HIT_CHANCE and attacker ratings
    HitChance += int32(m_modSpellHitChance*100.0f);

    // Decrease hit chance from victim rating bonus
    if (pVictim->GetTypeId()==TYPEID_PLAYER)
        HitChance -= int32(((Player*)pVictim)->GetRatingBonusValue(CR_HIT_TAKEN_SPELL)*100.0f);

    if (HitChance <  100) HitChance =  100;
    if (HitChance > 9900) HitChance = 9900;

    int32 tmp = 10000 - HitChance;

    uint32 rand = urand(0,10000);

    if (rand < tmp)
        return SPELL_MISS_RESIST;

    // cast by caster in front of victim
    if (pVictim->HasInArc(M_PI,this))
    {
        int32 deflect_chance = pVictim->GetTotalAuraModifier(SPELL_AURA_DEFLECT_SPELLS)*100;
        tmp+=deflect_chance;
        if (rand < tmp)
            return SPELL_MISS_DEFLECT;
    }

    return SPELL_MISS_NONE;
}

// Calculate spell hit result can be:
// Every spell can: Evade/Immune/Reflect/Sucesful hit
// For melee based spells:
//   Miss
//   Dodge
//   Parry
// For spells
//   Resist
SpellMissInfo Unit::SpellHitResult(Unit *pVictim, SpellEntry const *spell, bool CanReflect)
{
    // Return evade for units in evade mode
    if (pVictim->GetTypeId()==TYPEID_UNIT && ((Creature*)pVictim)->IsInEvadeMode())
        return SPELL_MISS_EVADE;

    // Check for immune
    if (pVictim->IsImmunedToSpell(spell))
        return SPELL_MISS_IMMUNE;

    // All positive spells can`t miss
    // TODO: client not show miss log for this spells - so need find info for this in dbc and use it!
    if (IsPositiveSpell(spell->Id))
        return SPELL_MISS_NONE;

    // Check for immune
    if (pVictim->IsImmunedToDamage(GetSpellSchoolMask(spell)))
        return SPELL_MISS_IMMUNE;

    // Try victim reflect spell
    if (CanReflect)
    {
        int32 reflectchance = pVictim->GetTotalAuraModifier(SPELL_AURA_REFLECT_SPELLS);
        Unit::AuraList const& mReflectSpellsSchool = pVictim->GetAurasByType(SPELL_AURA_REFLECT_SPELLS_SCHOOL);
        for(Unit::AuraList::const_iterator i = mReflectSpellsSchool.begin(); i != mReflectSpellsSchool.end(); ++i)
            if((*i)->GetModifier()->m_miscvalue & GetSpellSchoolMask(spell))
                reflectchance += (*i)->GetModifier()->m_amount;
        if (reflectchance > 0 && roll_chance_i(reflectchance))
        {
            // Start triggers for remove charges if need (trigger only for victim, and mark as active spell)
            ProcDamageAndSpell(pVictim, PROC_FLAG_NONE, PROC_FLAG_TAKEN_NEGATIVE_SPELL_HIT, PROC_EX_REFLECT, 1, BASE_ATTACK, spell);
            return SPELL_MISS_REFLECT;
        }
    }

    switch (spell->DmgClass)
    {
        case SPELL_DAMAGE_CLASS_RANGED:
        case SPELL_DAMAGE_CLASS_MELEE:
            return MeleeSpellHitResult(pVictim, spell);
        case SPELL_DAMAGE_CLASS_NONE:
        case SPELL_DAMAGE_CLASS_MAGIC:
            return MagicSpellHitResult(pVictim, spell);
    }
    return SPELL_MISS_NONE;
}

float Unit::MeleeMissChanceCalc(const Unit *pVictim, WeaponAttackType attType) const
{
    if(!pVictim)
        return 0.0f;

    // Base misschance 5%
    float misschance = 5.0f;

    // DualWield - Melee spells and physical dmg spells - 5% , white damage 24%
    if (haveOffhandWeapon() && attType != RANGED_ATTACK)
    {
        bool isNormal = false;
        for (uint32 i = CURRENT_FIRST_NON_MELEE_SPELL; i < CURRENT_MAX_SPELL; i++)
        {
            if( m_currentSpells[i] && (GetSpellSchoolMask(m_currentSpells[i]->m_spellInfo) & SPELL_SCHOOL_MASK_NORMAL) )
            {
                isNormal = true;
                break;
            }
        }
        if (isNormal || m_currentSpells[CURRENT_MELEE_SPELL])
        {
            misschance = 5.0f;
        }
        else
        {
            misschance = 24.0f;
        }
    }

    // PvP : PvE melee misschances per leveldif > 2
    int32 chance = pVictim->GetTypeId() == TYPEID_PLAYER ? 5 : 7;

    int32 leveldif = int32(pVictim->getLevelForTarget(this)) - int32(getLevelForTarget(pVictim));
    if(leveldif < 0)
        leveldif = 0;

    // Hit chance from attacker based on ratings and auras
    float m_modHitChance;
    if (attType == RANGED_ATTACK)
        m_modHitChance = m_modRangedHitChance;
    else
        m_modHitChance = m_modMeleeHitChance;

    if(leveldif < 3)
        misschance += (leveldif - m_modHitChance);
    else
        misschance += ((leveldif - 2) * chance - m_modHitChance);

    // Hit chance for victim based on ratings
    if (pVictim->GetTypeId()==TYPEID_PLAYER)
    {
        if (attType == RANGED_ATTACK)
            misschance += ((Player*)pVictim)->GetRatingBonusValue(CR_HIT_TAKEN_RANGED);
        else
            misschance += ((Player*)pVictim)->GetRatingBonusValue(CR_HIT_TAKEN_MELEE);
    }

    // Modify miss chance by victim auras
    if(attType == RANGED_ATTACK)
        misschance -= pVictim->GetTotalAuraModifier(SPELL_AURA_MOD_ATTACKER_RANGED_HIT_CHANCE);
    else
        misschance -= pVictim->GetTotalAuraModifier(SPELL_AURA_MOD_ATTACKER_MELEE_HIT_CHANCE);

    // Modify miss chance from skill difference ( bonus from skills is 0.04% )
    int32 skillBonus = int32(GetWeaponSkillValue(attType,pVictim)) - int32(pVictim->GetDefenseSkillValue(this));
    misschance -= skillBonus * 0.04f;

    // Limit miss chance from 0 to 60%
    if ( misschance < 0.0f)
        return 0.0f;
    if ( misschance > 60.0f)
        return 60.0f;

    return misschance;
}

uint32 Unit::GetDefenseSkillValue(Unit const* target) const
{
    if(GetTypeId() == TYPEID_PLAYER)
    {
        // in PvP use full skill instead current skill value
        uint32 value = (target && target->GetTypeId() == TYPEID_PLAYER)
            ? ((Player*)this)->GetMaxSkillValue(SKILL_DEFENSE)
            : ((Player*)this)->GetSkillValue(SKILL_DEFENSE);
        value += uint32(((Player*)this)->GetRatingBonusValue(CR_DEFENSE_SKILL));
        return value;
    }
    else
        return GetUnitMeleeSkill(target);
}

float Unit::GetUnitDodgeChance() const
{
    if(hasUnitState(UNIT_STAT_STUNNED))
        return 0.0f;
    if( GetTypeId() == TYPEID_PLAYER )
        return GetFloatValue(PLAYER_DODGE_PERCENTAGE);
    else
    {
        if(((Creature const*)this)->isTotem())
            return 0.0f;
        else
        {
            float dodge = 5.0f;
            dodge += GetTotalAuraModifier(SPELL_AURA_MOD_DODGE_PERCENT);
            return dodge > 0.0f ? dodge : 0.0f;
        }
    }
}

float Unit::GetUnitParryChance() const
{
    if ( IsNonMeleeSpellCasted(false) || hasUnitState(UNIT_STAT_STUNNED))
        return 0.0f;

    float chance = 0.0f;

    if(GetTypeId() == TYPEID_PLAYER)
    {
        Player const* player = (Player const*)this;
        if(player->CanParry() )
        {
            Item *tmpitem = player->GetWeaponForAttack(BASE_ATTACK,true);
            if(!tmpitem)
                tmpitem = player->GetWeaponForAttack(OFF_ATTACK,true);

            if(tmpitem)
                chance = GetFloatValue(PLAYER_PARRY_PERCENTAGE);
        }
    }
    else if(GetTypeId() == TYPEID_UNIT)
    {
        if(GetCreatureType() == CREATURE_TYPE_HUMANOID)
        {
            chance = 5.0f;
            chance += GetTotalAuraModifier(SPELL_AURA_MOD_PARRY_PERCENT);
        }
    }

    return chance > 0.0f ? chance : 0.0f;
}

float Unit::GetUnitBlockChance() const
{
    if ( IsNonMeleeSpellCasted(false) || hasUnitState(UNIT_STAT_STUNNED))
        return 0.0f;

    if(GetTypeId() == TYPEID_PLAYER)
    {
        Player const* player = (Player const*)this;
        if(player->CanBlock() )
        {
            Item *tmpitem = player->GetItemByPos(INVENTORY_SLOT_BAG_0, EQUIPMENT_SLOT_OFFHAND);
            if(tmpitem && !tmpitem->IsBroken() && tmpitem->GetProto()->Block)
                return GetFloatValue(PLAYER_BLOCK_PERCENTAGE);
        }
        // is player but has no block ability or no not broken shield equipped
        return 0.0f;
    }
    else
    {
        if(((Creature const*)this)->isTotem())
            return 0.0f;
        else
        {
            float block = 5.0f;
            block += GetTotalAuraModifier(SPELL_AURA_MOD_BLOCK_PERCENT);
            return block > 0.0f ? block : 0.0f;
        }
    }
}

float Unit::GetUnitCriticalChance(WeaponAttackType attackType, const Unit *pVictim) const
{
    float crit;

    if(GetTypeId() == TYPEID_PLAYER)
    {
        switch(attackType)
        {
            case BASE_ATTACK:
                crit = GetFloatValue( PLAYER_CRIT_PERCENTAGE );
                break;
            case OFF_ATTACK:
                crit = GetFloatValue( PLAYER_OFFHAND_CRIT_PERCENTAGE );
                break;
            case RANGED_ATTACK:
                crit = GetFloatValue( PLAYER_RANGED_CRIT_PERCENTAGE );
                break;
                // Just for good manner
            default:
                crit = 0.0f;
                break;
        }
    }
    else
    {
        crit = 5.0f;
        crit += GetTotalAuraModifier(SPELL_AURA_MOD_CRIT_PERCENT);
    }

    // flat aura mods
    if(attackType == RANGED_ATTACK)
        crit += pVictim->GetTotalAuraModifier(SPELL_AURA_MOD_ATTACKER_RANGED_CRIT_CHANCE);
    else
        crit += pVictim->GetTotalAuraModifier(SPELL_AURA_MOD_ATTACKER_MELEE_CRIT_CHANCE);

    crit += pVictim->GetTotalAuraModifier(SPELL_AURA_MOD_ATTACKER_SPELL_AND_WEAPON_CRIT_CHANCE);

    // reduce crit chance from Rating for players
    if (pVictim->GetTypeId()==TYPEID_PLAYER)
    {
        if (attackType==RANGED_ATTACK)
            crit -= ((Player*)pVictim)->GetRatingBonusValue(CR_CRIT_TAKEN_RANGED);
        else
            crit -= ((Player*)pVictim)->GetRatingBonusValue(CR_CRIT_TAKEN_MELEE);
    }

    // Apply crit chance from defence skill
    crit += (int32(GetMaxSkillValueForLevel(pVictim)) - int32(pVictim->GetDefenseSkillValue(this))) * 0.04f;

    if (crit < 0.0f)
        crit = 0.0f;
    return crit;
}

uint32 Unit::GetWeaponSkillValue (WeaponAttackType attType, Unit const* target) const
{
    uint32 value = 0;
    if(GetTypeId() == TYPEID_PLAYER)
    {
        Item* item = ((Player*)this)->GetWeaponForAttack(attType,true);

        // feral or unarmed skill only for base attack
        if(attType != BASE_ATTACK && !item )
            return 0;

        if(IsInFeralForm())
            return GetMaxSkillValueForLevel();              // always maximized SKILL_FERAL_COMBAT in fact

        // weapon skill or (unarmed for base attack)
        uint32  skill = item ? item->GetSkill() : SKILL_UNARMED;

        // in PvP use full skill instead current skill value
        value = (target && target->GetTypeId() == TYPEID_PLAYER)
            ? ((Player*)this)->GetMaxSkillValue(skill)
            : ((Player*)this)->GetSkillValue(skill);
        // Modify value from ratings
        value += uint32(((Player*)this)->GetRatingBonusValue(CR_WEAPON_SKILL));
        switch (attType)
        {
            case BASE_ATTACK:   value+=uint32(((Player*)this)->GetRatingBonusValue(CR_WEAPON_SKILL_MAINHAND));break;
            case OFF_ATTACK:    value+=uint32(((Player*)this)->GetRatingBonusValue(CR_WEAPON_SKILL_OFFHAND));break;
            case RANGED_ATTACK: value+=uint32(((Player*)this)->GetRatingBonusValue(CR_WEAPON_SKILL_RANGED));break;
        }
    }
    else
        value = GetUnitMeleeSkill(target);
   return value;
}

void Unit::_UpdateSpells( uint32 time )
{
    if(m_currentSpells[CURRENT_AUTOREPEAT_SPELL])
        _UpdateAutoRepeatSpell();

    // remove finished spells from current pointers
    for (uint32 i = 0; i < CURRENT_MAX_SPELL; i++)
    {
        if (m_currentSpells[i] && m_currentSpells[i]->getState() == SPELL_STATE_FINISHED)
        {
            m_currentSpells[i]->SetReferencedFromCurrent(false);
            m_currentSpells[i] = NULL;                      // remove pointer
        }
    }

    // TODO: Find a better way to prevent crash when multiple auras are removed.
    m_removedAuras = 0;
    for (AuraMap::iterator i = m_Auras.begin(); i != m_Auras.end(); ++i)
        if ((*i).second)
            (*i).second->SetUpdated(false);

    for (AuraMap::iterator i = m_Auras.begin(), next; i != m_Auras.end(); i = next)
    {
        next = i;
        ++next;
        if ((*i).second)
        {
            // prevent double update
            if ((*i).second->IsUpdated())
                continue;
            (*i).second->SetUpdated(true);
            (*i).second->Update( time );
            // several auras can be deleted due to update
            if (m_removedAuras)
            {
                if (m_Auras.empty()) break;
                next = m_Auras.begin();
                m_removedAuras = 0;
            }
        }
    }

    for (AuraMap::iterator i = m_Auras.begin(); i != m_Auras.end();)
    {
        if ((*i).second)
        {
            if ( !(*i).second->GetAuraDuration() && !((*i).second->IsPermanent() || ((*i).second->IsPassive())) )
            {
                RemoveAura(i);
            }
            else
            {
                ++i;
            }
        }
        else
        {
            ++i;
        }
    }

    if(!m_gameObj.empty())
    {
        std::list<GameObject*>::iterator ite1, dnext1;
        for (ite1 = m_gameObj.begin(); ite1 != m_gameObj.end(); ite1 = dnext1)
        {
            dnext1 = ite1;
            //(*i)->Update( difftime );
            if( !(*ite1)->isSpawned() )
            {
                (*ite1)->SetOwnerGUID(0);
                (*ite1)->SetRespawnTime(0);
                (*ite1)->Delete();
                dnext1 = m_gameObj.erase(ite1);
            }
            else
                ++dnext1;
        }
    }
}

void Unit::_UpdateAutoRepeatSpell()
{
    //check "realtime" interrupts
    if ( (GetTypeId() == TYPEID_PLAYER && ((Player*)this)->isMoving()) || IsNonMeleeSpellCasted(false,false,true) )
    {
        // cancel wand shoot
        if(m_currentSpells[CURRENT_AUTOREPEAT_SPELL]->m_spellInfo->Id != SPELL_ID_AUTOSHOT)
            InterruptSpell(CURRENT_AUTOREPEAT_SPELL);
        m_AutoRepeatFirstCast = true;
        return;
    }

    //apply delay
    if ( m_AutoRepeatFirstCast && getAttackTimer(RANGED_ATTACK) < 500 )
        setAttackTimer(RANGED_ATTACK,500);
    m_AutoRepeatFirstCast = false;

    //castroutine
    if (isAttackReady(RANGED_ATTACK))
    {
        // Check if able to cast
        if(m_currentSpells[CURRENT_AUTOREPEAT_SPELL]->CheckCast(true) != SPELL_CAST_OK)
        {
            InterruptSpell(CURRENT_AUTOREPEAT_SPELL);
            return;
        }

        // we want to shoot
        Spell* spell = new Spell(this, m_currentSpells[CURRENT_AUTOREPEAT_SPELL]->m_spellInfo, true, 0);
        spell->prepare(&(m_currentSpells[CURRENT_AUTOREPEAT_SPELL]->m_targets));

        // all went good, reset attack
        resetAttackTimer(RANGED_ATTACK);
    }
}

void Unit::SetCurrentCastedSpell( Spell * pSpell )
{
    assert(pSpell);                                         // NULL may be never passed here, use InterruptSpell or InterruptNonMeleeSpells

    uint32 CSpellType = pSpell->GetCurrentContainer();

    if (pSpell == m_currentSpells[CSpellType]) return;      // avoid breaking self

    // break same type spell if it is not delayed
    InterruptSpell(CSpellType,false);

    // special breakage effects:
    switch (CSpellType)
    {
        case CURRENT_GENERIC_SPELL:
        {
            // generic spells always break channeled not delayed spells
            InterruptSpell(CURRENT_CHANNELED_SPELL,false);

            // autorepeat breaking
            if ( m_currentSpells[CURRENT_AUTOREPEAT_SPELL] )
            {
                // break autorepeat if not Auto Shot
                if (m_currentSpells[CURRENT_AUTOREPEAT_SPELL]->m_spellInfo->Id != SPELL_ID_AUTOSHOT)
                    InterruptSpell(CURRENT_AUTOREPEAT_SPELL);
                m_AutoRepeatFirstCast = true;
            }
        } break;

        case CURRENT_CHANNELED_SPELL:
        {
            // channel spells always break generic non-delayed and any channeled spells
            InterruptSpell(CURRENT_GENERIC_SPELL,false);
            InterruptSpell(CURRENT_CHANNELED_SPELL);

            // it also does break autorepeat if not Auto Shot
            if ( m_currentSpells[CURRENT_AUTOREPEAT_SPELL] &&
                m_currentSpells[CURRENT_AUTOREPEAT_SPELL]->m_spellInfo->Id != SPELL_ID_AUTOSHOT )
                InterruptSpell(CURRENT_AUTOREPEAT_SPELL);
        } break;

        case CURRENT_AUTOREPEAT_SPELL:
        {
            // only Auto Shoot does not break anything
            if (pSpell->m_spellInfo->Id != SPELL_ID_AUTOSHOT)
            {
                // generic autorepeats break generic non-delayed and channeled non-delayed spells
                InterruptSpell(CURRENT_GENERIC_SPELL,false);
                InterruptSpell(CURRENT_CHANNELED_SPELL,false);
            }
            // special action: set first cast flag
            m_AutoRepeatFirstCast = true;
        } break;

        default:
        {
            // other spell types don't break anything now
        } break;
    }

    // current spell (if it is still here) may be safely deleted now
    if (m_currentSpells[CSpellType])
        m_currentSpells[CSpellType]->SetReferencedFromCurrent(false);

    // set new current spell
    m_currentSpells[CSpellType] = pSpell;
    pSpell->SetReferencedFromCurrent(true);
}

void Unit::InterruptSpell(uint32 spellType, bool withDelayed)
{
    assert(spellType < CURRENT_MAX_SPELL);

    if(m_currentSpells[spellType] && (withDelayed || m_currentSpells[spellType]->getState() != SPELL_STATE_DELAYED) )
    {
        // send autorepeat cancel message for autorepeat spells
        if (spellType == CURRENT_AUTOREPEAT_SPELL)
        {
            if(GetTypeId()==TYPEID_PLAYER)
                ((Player*)this)->SendAutoRepeatCancel();
        }

        if (m_currentSpells[spellType]->getState() != SPELL_STATE_FINISHED)
            m_currentSpells[spellType]->cancel();
        m_currentSpells[spellType]->SetReferencedFromCurrent(false);
        m_currentSpells[spellType] = NULL;
    }
}

bool Unit::IsNonMeleeSpellCasted(bool withDelayed, bool skipChanneled, bool skipAutorepeat) const
{
    // We don't do loop here to explicitly show that melee spell is excluded.
    // Maybe later some special spells will be excluded too.

    // generic spells are casted when they are not finished and not delayed
    if ( m_currentSpells[CURRENT_GENERIC_SPELL] &&
        (m_currentSpells[CURRENT_GENERIC_SPELL]->getState() != SPELL_STATE_FINISHED) &&
        (withDelayed || m_currentSpells[CURRENT_GENERIC_SPELL]->getState() != SPELL_STATE_DELAYED) )
        return(true);

    // channeled spells may be delayed, but they are still considered casted
    else if ( !skipChanneled && m_currentSpells[CURRENT_CHANNELED_SPELL] &&
        (m_currentSpells[CURRENT_CHANNELED_SPELL]->getState() != SPELL_STATE_FINISHED) )
        return(true);

    // autorepeat spells may be finished or delayed, but they are still considered casted
    else if ( !skipAutorepeat && m_currentSpells[CURRENT_AUTOREPEAT_SPELL] )
        return(true);

    return(false);
}

void Unit::InterruptNonMeleeSpells(bool withDelayed, uint32 spell_id)
{
    // generic spells are interrupted if they are not finished or delayed
    if (m_currentSpells[CURRENT_GENERIC_SPELL] && (!spell_id || m_currentSpells[CURRENT_GENERIC_SPELL]->m_spellInfo->Id==spell_id))
    {
        if  ( (m_currentSpells[CURRENT_GENERIC_SPELL]->getState() != SPELL_STATE_FINISHED) &&
            (withDelayed || m_currentSpells[CURRENT_GENERIC_SPELL]->getState() != SPELL_STATE_DELAYED) )
            m_currentSpells[CURRENT_GENERIC_SPELL]->cancel();
        m_currentSpells[CURRENT_GENERIC_SPELL]->SetReferencedFromCurrent(false);
        m_currentSpells[CURRENT_GENERIC_SPELL] = NULL;
    }

    // autorepeat spells are interrupted if they are not finished or delayed
    if (m_currentSpells[CURRENT_AUTOREPEAT_SPELL] && (!spell_id || m_currentSpells[CURRENT_AUTOREPEAT_SPELL]->m_spellInfo->Id==spell_id))
    {
        // send disable autorepeat packet in any case
        if(GetTypeId()==TYPEID_PLAYER)
            ((Player*)this)->SendAutoRepeatCancel();

        if ( (m_currentSpells[CURRENT_AUTOREPEAT_SPELL]->getState() != SPELL_STATE_FINISHED) &&
            (withDelayed || m_currentSpells[CURRENT_AUTOREPEAT_SPELL]->getState() != SPELL_STATE_DELAYED) )
            m_currentSpells[CURRENT_AUTOREPEAT_SPELL]->cancel();
        m_currentSpells[CURRENT_AUTOREPEAT_SPELL]->SetReferencedFromCurrent(false);
        m_currentSpells[CURRENT_AUTOREPEAT_SPELL] = NULL;
    }

    // channeled spells are interrupted if they are not finished, even if they are delayed
    if (m_currentSpells[CURRENT_CHANNELED_SPELL] && (!spell_id || m_currentSpells[CURRENT_CHANNELED_SPELL]->m_spellInfo->Id==spell_id))
    {
        if (m_currentSpells[CURRENT_CHANNELED_SPELL]->getState() != SPELL_STATE_FINISHED)
            m_currentSpells[CURRENT_CHANNELED_SPELL]->cancel();
        m_currentSpells[CURRENT_CHANNELED_SPELL]->SetReferencedFromCurrent(false);
        m_currentSpells[CURRENT_CHANNELED_SPELL] = NULL;
    }
}

Spell* Unit::FindCurrentSpellBySpellId(uint32 spell_id) const
{
    for (uint32 i = 0; i < CURRENT_MAX_SPELL; i++)
        if(m_currentSpells[i] && m_currentSpells[i]->m_spellInfo->Id==spell_id)
            return m_currentSpells[i];
    return NULL;
}

bool Unit::isInFront(Unit const* target, float distance,  float arc) const
{
    return IsWithinDistInMap(target, distance) && HasInArc( arc, target );
}

void Unit::SetInFront(Unit const* target)
{
    SetOrientation(GetAngle(target));
}

bool Unit::isInBack(Unit const* target, float distance, float arc) const
{
    return IsWithinDistInMap(target, distance) && !HasInArc( 2 * M_PI - arc, target );
}

bool Unit::isInAccessablePlaceFor(Creature const* c) const
{
    if(IsInWater())
        return c->canSwim();
    else
        return c->canWalk() || c->canFly();
}

bool Unit::IsInWater() const
{
    return MapManager::Instance().GetBaseMap(GetMapId())->IsInWater(GetPositionX(),GetPositionY(), GetPositionZ());
}

bool Unit::IsUnderWater() const
{
    return MapManager::Instance().GetBaseMap(GetMapId())->IsUnderWater(GetPositionX(),GetPositionY(),GetPositionZ());
}

void Unit::DeMorph()
{
    SetDisplayId(GetNativeDisplayId());
}

int32 Unit::GetTotalAuraModifier(AuraType auratype) const
{
    int32 modifier = 0;

    AuraList const& mTotalAuraList = GetAurasByType(auratype);
    for(AuraList::const_iterator i = mTotalAuraList.begin();i != mTotalAuraList.end(); ++i)
        modifier += (*i)->GetModifier()->m_amount;

    return modifier;
}

float Unit::GetTotalAuraMultiplier(AuraType auratype) const
{
    float multiplier = 1.0f;

    AuraList const& mTotalAuraList = GetAurasByType(auratype);
    for(AuraList::const_iterator i = mTotalAuraList.begin();i != mTotalAuraList.end(); ++i)
        multiplier *= (100.0f + (*i)->GetModifier()->m_amount)/100.0f;

    return multiplier;
}

int32 Unit::GetMaxPositiveAuraModifier(AuraType auratype) const
{
    int32 modifier = 0;

    AuraList const& mTotalAuraList = GetAurasByType(auratype);
    for(AuraList::const_iterator i = mTotalAuraList.begin();i != mTotalAuraList.end(); ++i)
        if ((*i)->GetModifier()->m_amount > modifier)
            modifier = (*i)->GetModifier()->m_amount;

    return modifier;
}

int32 Unit::GetMaxNegativeAuraModifier(AuraType auratype) const
{
    int32 modifier = 0;

    AuraList const& mTotalAuraList = GetAurasByType(auratype);
    for(AuraList::const_iterator i = mTotalAuraList.begin();i != mTotalAuraList.end(); ++i)
        if ((*i)->GetModifier()->m_amount < modifier)
            modifier = (*i)->GetModifier()->m_amount;

    return modifier;
}

int32 Unit::GetTotalAuraModifierByMiscMask(AuraType auratype, uint32 misc_mask) const
{
    int32 modifier = 0;

    AuraList const& mTotalAuraList = GetAurasByType(auratype);
    for(AuraList::const_iterator i = mTotalAuraList.begin();i != mTotalAuraList.end(); ++i)
    {
        Modifier* mod = (*i)->GetModifier();
        if (mod->m_miscvalue & misc_mask)
            modifier += mod->m_amount;
    }
    return modifier;
}

float Unit::GetTotalAuraMultiplierByMiscMask(AuraType auratype, uint32 misc_mask) const
{
    float multiplier = 1.0f;

    AuraList const& mTotalAuraList = GetAurasByType(auratype);
    for(AuraList::const_iterator i = mTotalAuraList.begin();i != mTotalAuraList.end(); ++i)
    {
        Modifier* mod = (*i)->GetModifier();
        if (mod->m_miscvalue & misc_mask)
            multiplier *= (100.0f + mod->m_amount)/100.0f;
    }
    return multiplier;
}

int32 Unit::GetMaxPositiveAuraModifierByMiscMask(AuraType auratype, uint32 misc_mask) const
{
    int32 modifier = 0;

    AuraList const& mTotalAuraList = GetAurasByType(auratype);
    for(AuraList::const_iterator i = mTotalAuraList.begin();i != mTotalAuraList.end(); ++i)
    {
        Modifier* mod = (*i)->GetModifier();
        if (mod->m_miscvalue & misc_mask && mod->m_amount > modifier)
            modifier = mod->m_amount;
    }

    return modifier;
}

int32 Unit::GetMaxNegativeAuraModifierByMiscMask(AuraType auratype, uint32 misc_mask) const
{
    int32 modifier = 0;

    AuraList const& mTotalAuraList = GetAurasByType(auratype);
    for(AuraList::const_iterator i = mTotalAuraList.begin();i != mTotalAuraList.end(); ++i)
    {
        Modifier* mod = (*i)->GetModifier();
        if (mod->m_miscvalue & misc_mask && mod->m_amount < modifier)
            modifier = mod->m_amount;
    }

    return modifier;
}

int32 Unit::GetTotalAuraModifierByMiscValue(AuraType auratype, int32 misc_value) const
{
    int32 modifier = 0;

    AuraList const& mTotalAuraList = GetAurasByType(auratype);
    for(AuraList::const_iterator i = mTotalAuraList.begin();i != mTotalAuraList.end(); ++i)
    {
        Modifier* mod = (*i)->GetModifier();
        if (mod->m_miscvalue == misc_value)
            modifier += mod->m_amount;
    }
    return modifier;
}

float Unit::GetTotalAuraMultiplierByMiscValue(AuraType auratype, int32 misc_value) const
{
    float multiplier = 1.0f;

    AuraList const& mTotalAuraList = GetAurasByType(auratype);
    for(AuraList::const_iterator i = mTotalAuraList.begin();i != mTotalAuraList.end(); ++i)
    {
        Modifier* mod = (*i)->GetModifier();
        if (mod->m_miscvalue == misc_value)
            multiplier *= (100.0f + mod->m_amount)/100.0f;
    }
    return multiplier;
}

int32 Unit::GetMaxPositiveAuraModifierByMiscValue(AuraType auratype, int32 misc_value) const
{
    int32 modifier = 0;

    AuraList const& mTotalAuraList = GetAurasByType(auratype);
    for(AuraList::const_iterator i = mTotalAuraList.begin();i != mTotalAuraList.end(); ++i)
    {
        Modifier* mod = (*i)->GetModifier();
        if (mod->m_miscvalue == misc_value && mod->m_amount > modifier)
            modifier = mod->m_amount;
    }

    return modifier;
}

int32 Unit::GetMaxNegativeAuraModifierByMiscValue(AuraType auratype, int32 misc_value) const
{
    int32 modifier = 0;

    AuraList const& mTotalAuraList = GetAurasByType(auratype);
    for(AuraList::const_iterator i = mTotalAuraList.begin();i != mTotalAuraList.end(); ++i)
    {
        Modifier* mod = (*i)->GetModifier();
        if (mod->m_miscvalue == misc_value && mod->m_amount < modifier)
            modifier = mod->m_amount;
    }

    return modifier;
}

bool Unit::AddAura(Aura *Aur)
{
    // ghost spell check, allow apply any auras at player loading in ghost mode (will be cleanup after load)
    if( !isAlive() && Aur->GetId() != 20584 && Aur->GetId() != 8326 && Aur->GetId() != 2584 &&
        (GetTypeId()!=TYPEID_PLAYER || !((Player*)this)->GetSession()->PlayerLoading()) )
    {
        delete Aur;
        return false;
    }

    if(Aur->GetTarget() != this)
    {
        sLog.outError("Aura (spell %u eff %u) add to aura list of %s (lowguid: %u) but Aura target is %s (lowguid: %u)",
            Aur->GetId(),Aur->GetEffIndex(),(GetTypeId()==TYPEID_PLAYER?"player":"creature"),GetGUIDLow(),
            (Aur->GetTarget()->GetTypeId()==TYPEID_PLAYER?"player":"creature"),Aur->GetTarget()->GetGUIDLow());
        delete Aur;
        return false;
    }

    SpellEntry const* aurSpellInfo = Aur->GetSpellProto();

    spellEffectPair spair = spellEffectPair(Aur->GetId(), Aur->GetEffIndex());
    AuraMap::iterator i = m_Auras.find( spair );

    // take out same spell
    if (i != m_Auras.end())
    {
        // passive and persistent auras can stack with themselves any number of times
        if (!Aur->IsPassive() && !Aur->IsPersistent())
        {
            for(AuraMap::iterator i2 = m_Auras.lower_bound(spair); i2 != m_Auras.upper_bound(spair); ++i2)
            {
                if(i2->second->GetCasterGUID()==Aur->GetCasterGUID())
                {
                    // Aura can stack on self -> Stack it;
                    if(aurSpellInfo->StackAmount)
                    {
                        i2->second->modStackAmount(1);
                        delete Aur;
                        return false;
                    }
                    // can be only single (this check done at _each_ aura add
                    RemoveAura(i2,AURA_REMOVE_BY_STACK);
                    break;
                }

                bool stop = false;
                switch(aurSpellInfo->EffectApplyAuraName[Aur->GetEffIndex()])
                {
                    // DoT/HoT/etc
                    case SPELL_AURA_PERIODIC_DAMAGE:    // allow stack
                    case SPELL_AURA_PERIODIC_DAMAGE_PERCENT:
                    case SPELL_AURA_PERIODIC_LEECH:
                    case SPELL_AURA_PERIODIC_HEAL:
                    case SPELL_AURA_OBS_MOD_HEALTH:
                    case SPELL_AURA_PERIODIC_MANA_LEECH:
                    case SPELL_AURA_PERIODIC_ENERGIZE:
                    case SPELL_AURA_OBS_MOD_MANA:
                    case SPELL_AURA_POWER_BURN_MANA:
                        break;
                    default:                            // not allow
                        // can be only single (this check done at _each_ aura add
                        RemoveAura(i2,AURA_REMOVE_BY_STACK);
                        stop = true;
                        break;
                }

                if(stop)
                    break;
            }
        }
    }

    // passive auras not stacable with other ranks
    if (!IsPassiveSpellStackableWithRanks(aurSpellInfo))
    {
        if (!RemoveNoStackAurasDueToAura(Aur))
        {
            delete Aur;
            return false;                                   // couldn't remove conflicting aura with higher rank
        }
    }

    // update single target auras list (before aura add to aura list, to prevent unexpected remove recently added aura)
    if (Aur->IsSingleTarget() && Aur->GetTarget())
    {
        // caster pointer can be deleted in time aura remove, find it by guid at each iteration
        for(;;)
        {
            Unit* caster = Aur->GetCaster();
            if(!caster)                                     // caster deleted and not required adding scAura
                break;

            bool restart = false;
            AuraList& scAuras = caster->GetSingleCastAuras();
            for(AuraList::iterator itr = scAuras.begin(); itr != scAuras.end(); ++itr)
            {
                if( (*itr)->GetTarget() != Aur->GetTarget() &&
                    IsSingleTargetSpells((*itr)->GetSpellProto(),aurSpellInfo) )
                {
                    if ((*itr)->IsInUse())
                    {
                        sLog.outError("Aura (Spell %u Effect %u) is in process but attempt removed at aura (Spell %u Effect %u) adding, need add stack rule for IsSingleTargetSpell", (*itr)->GetId(), (*itr)->GetEffIndex(),Aur->GetId(), Aur->GetEffIndex());
                        continue;
                    }
                    (*itr)->GetTarget()->RemoveAura((*itr)->GetId(), (*itr)->GetEffIndex());
                    restart = true;
                    break;
                }
            }

            if(!restart)
            {
                // done
                scAuras.push_back(Aur);
                break;
            }
        }
    }

    // add aura, register in lists and arrays
    Aur->_AddAura();
    m_Auras.insert(AuraMap::value_type(spellEffectPair(Aur->GetId(), Aur->GetEffIndex()), Aur));
    if (Aur->GetModifier()->m_auraname < TOTAL_AURAS)
    {
        m_modAuras[Aur->GetModifier()->m_auraname].push_back(Aur);
    }

    Aur->ApplyModifier(true,true);
    sLog.outDebug("Aura %u now is in use", Aur->GetModifier()->m_auraname);
    return true;
}

void Unit::RemoveRankAurasDueToSpell(uint32 spellId)
{
    SpellEntry const *spellInfo = sSpellStore.LookupEntry(spellId);
    if(!spellInfo)
        return;
    AuraMap::iterator i,next;
    for (i = m_Auras.begin(); i != m_Auras.end(); i = next)
    {
        next = i;
        ++next;
        uint32 i_spellId = (*i).second->GetId();
        if((*i).second && i_spellId && i_spellId != spellId)
        {
            if(spellmgr.IsRankSpellDueToSpell(spellInfo,i_spellId))
            {
                RemoveAurasDueToSpell(i_spellId);

                if( m_Auras.empty() )
                    break;
                else
                    next =  m_Auras.begin();
            }
        }
    }
}

bool Unit::RemoveNoStackAurasDueToAura(Aura *Aur)
{
    if (!Aur)
        return false;

    SpellEntry const* spellProto = Aur->GetSpellProto();
    if (!spellProto)
        return false;

    uint32 spellId = Aur->GetId();
    uint32 effIndex = Aur->GetEffIndex();

    // passive spell special case (only non stackable with ranks)
    if(IsPassiveSpell(spellId))
    {
        if(IsPassiveSpellStackableWithRanks(spellProto))
            return true;
    }

    SpellSpecific spellId_spec = GetSpellSpecific(spellId);

    AuraMap::iterator i,next;
    for (i = m_Auras.begin(); i != m_Auras.end(); i = next)
    {
        next = i;
        ++next;
        if (!(*i).second) continue;

        SpellEntry const* i_spellProto = (*i).second->GetSpellProto();

        if (!i_spellProto)
            continue;

        uint32 i_spellId = i_spellProto->Id;

        // early checks that spellId is passive non stackable spell
        if(IsPassiveSpell(i_spellId))
        {
            // passive non-stackable spells not stackable only for same caster
            if(Aur->GetCasterGUID()!=i->second->GetCasterGUID())
                continue;

            // passive non-stackable spells not stackable only with another rank of same spell
            if (!spellmgr.IsRankSpellDueToSpell(spellProto, i_spellId))
                continue;
        }

        uint32 i_effIndex = (*i).second->GetEffIndex();

        if(i_spellId == spellId) continue;

        bool is_triggered_by_spell = false;
        // prevent triggered aura of removing aura that triggered it
        for(int j = 0; j < 3; ++j)
            if (i_spellProto->EffectTriggerSpell[j] == spellProto->Id)
                is_triggered_by_spell = true;

        if (is_triggered_by_spell)
            continue;

        SpellSpecific i_spellId_spec = GetSpellSpecific(i_spellId);

        bool is_sspc = IsSingleFromSpellSpecificPerCaster(spellId_spec,i_spellId_spec);
        bool is_sspt = IsSingleFromSpellSpecificRanksPerTarget(spellId_spec,i_spellId_spec);

        if( is_sspc && Aur->GetCasterGUID() == (*i).second->GetCasterGUID() )
        {
            // cannot remove higher rank
            if (spellmgr.IsRankSpellDueToSpell(spellProto, i_spellId))
                if(CompareAuraRanks(spellId, effIndex, i_spellId, i_effIndex) < 0)
                    return false;

            // Its a parent aura (create this aura in ApplyModifier)
            if ((*i).second->IsInUse())
            {
                sLog.outError("Aura (Spell %u Effect %u) is in process but attempt removed at aura (Spell %u Effect %u) adding, need add stack rule for Unit::RemoveNoStackAurasDueToAura", i->second->GetId(), i->second->GetEffIndex(),Aur->GetId(), Aur->GetEffIndex());
                continue;
            }
            RemoveAurasDueToSpell(i_spellId);

            if( m_Auras.empty() )
                break;
            else
                next =  m_Auras.begin();
        }
        else if( is_sspt && Aur->GetCasterGUID() != (*i).second->GetCasterGUID() && spellmgr.IsRankSpellDueToSpell(spellProto, i_spellId) )
        {
            // cannot remove higher rank
            if(CompareAuraRanks(spellId, effIndex, i_spellId, i_effIndex) < 0)
                return false;

            // Its a parent aura (create this aura in ApplyModifier)
            if ((*i).second->IsInUse())
            {
                sLog.outError("Aura (Spell %u Effect %u) is in process but attempt removed at aura (Spell %u Effect %u) adding, need add stack rule for Unit::RemoveNoStackAurasDueToAura", i->second->GetId(), i->second->GetEffIndex(),Aur->GetId(), Aur->GetEffIndex());
                continue;
            }
            RemoveAurasDueToSpell(i_spellId);

            if( m_Auras.empty() )
                break;
            else
                next =  m_Auras.begin();
        }
        else if( !is_sspc && spellmgr.IsNoStackSpellDueToSpell(spellId, i_spellId) )
        {
            // Its a parent aura (create this aura in ApplyModifier)
            if ((*i).second->IsInUse())
            {
                sLog.outError("Aura (Spell %u Effect %u) is in process but attempt removed at aura (Spell %u Effect %u) adding, need add stack rule for Unit::RemoveNoStackAurasDueToAura", i->second->GetId(), i->second->GetEffIndex(),Aur->GetId(), Aur->GetEffIndex());
                continue;
            }
            RemoveAurasDueToSpell(i_spellId);

            if( m_Auras.empty() )
                break;
            else
                next =  m_Auras.begin();
        }
        // Potions stack aura by aura (elixirs/flask already checked)
        else if( spellProto->SpellFamilyName == SPELLFAMILY_POTION && i_spellProto->SpellFamilyName == SPELLFAMILY_POTION )
        {
            if (IsNoStackAuraDueToAura(spellId, effIndex, i_spellId, i_effIndex))
            {
                if(CompareAuraRanks(spellId, effIndex, i_spellId, i_effIndex) < 0)
                    return false;                       // cannot remove higher rank

                // Its a parent aura (create this aura in ApplyModifier)
                if ((*i).second->IsInUse())
                {
                    sLog.outError("Aura (Spell %u Effect %u) is in process but attempt removed at aura (Spell %u Effect %u) adding, need add stack rule for Unit::RemoveNoStackAurasDueToAura", i->second->GetId(), i->second->GetEffIndex(),Aur->GetId(), Aur->GetEffIndex());
                    continue;
                }
                RemoveAura(i);
                next = i;
            }
        }
    }
    return true;
}

void Unit::RemoveAura(uint32 spellId, uint32 effindex, Aura* except)
{
    spellEffectPair spair = spellEffectPair(spellId, effindex);
    for(AuraMap::iterator iter = m_Auras.lower_bound(spair); iter != m_Auras.upper_bound(spair);)
    {
        if(iter->second!=except)
        {
            RemoveAura(iter);
            iter = m_Auras.lower_bound(spair);
        }
        else
            ++iter;
    }
}

void Unit::RemoveAurasByCasterSpell(uint32 spellId, uint64 casterGUID)
{
    for (AuraMap::iterator iter = m_Auras.begin(); iter != m_Auras.end(); )
    {
        Aura *aur = iter->second;
        if (aur->GetId() == spellId && aur->GetCasterGUID() == casterGUID)
            RemoveAura(iter);
        else
            ++iter;
    }
}

void Unit::RemoveAurasDueToSpellByDispel(uint32 spellId, uint64 casterGUID, Unit *dispeler)
{
    for (AuraMap::iterator iter = m_Auras.begin(); iter != m_Auras.end(); )
    {
        Aura *aur = iter->second;
        if (aur->GetId() == spellId && aur->GetCasterGUID() == casterGUID)
        {
            // Custom dispel case
            // Unstable Affliction
            if (aur->GetSpellProto()->SpellFamilyName == SPELLFAMILY_WARLOCK && (aur->GetSpellProto()->SpellFamilyFlags & 0x010000000000LL))
            {
                int32 damage = aur->GetModifier()->m_amount*9;
                uint64 caster_guid = aur->GetCasterGUID();

                // Remove aura
                RemoveAura(iter, AURA_REMOVE_BY_DISPEL);

                // backfire damage and silence
                dispeler->CastCustomSpell(dispeler, 31117, &damage, NULL, NULL, true, NULL, NULL,caster_guid);

                iter = m_Auras.begin();                     // iterator can be invalidate at cast if self-dispel
            }
            else
                RemoveAura(iter, AURA_REMOVE_BY_DISPEL);
        }
        else
            ++iter;
    }
}

void Unit::RemoveAurasDueToSpellBySteal(uint32 spellId, uint64 casterGUID, Unit *stealer)
{
    for (AuraMap::iterator iter = m_Auras.begin(); iter != m_Auras.end(); )
    {
        Aura *aur = iter->second;
        if (aur->GetId() == spellId && aur->GetCasterGUID() == casterGUID)
        {
            int32 basePoints = aur->GetBasePoints();
            // construct the new aura for the attacker - will never return NULL, it's just a wrapper for
            // some different constructors
            Aura * new_aur = CreateAura(aur->GetSpellProto(), aur->GetEffIndex(), &basePoints, stealer, this);

            // set its duration and maximum duration
            // max duration 2 minutes (in msecs)
            int32 dur = aur->GetAuraDuration();
            const int32 max_dur = 2*MINUTE*IN_MILISECONDS;
            new_aur->SetAuraMaxDuration( max_dur > dur ? dur : max_dur );
            new_aur->SetAuraDuration( max_dur > dur ? dur : max_dur );

            // Unregister _before_ adding to stealer
            aur->UnregisterSingleCastAura();

            // strange but intended behaviour: Stolen single target auras won't be treated as single targeted
            new_aur->SetIsSingleTarget(false);

            // add the new aura to stealer
            stealer->AddAura(new_aur);

            // Remove aura as dispel
            RemoveAura(iter, AURA_REMOVE_BY_DISPEL);
        }
        else
            ++iter;
    }
}

void Unit::RemoveAurasDueToSpellByCancel(uint32 spellId)
{
    for (AuraMap::iterator iter = m_Auras.begin(); iter != m_Auras.end(); )
    {
        if (iter->second->GetId() == spellId)
            RemoveAura(iter, AURA_REMOVE_BY_CANCEL);
        else
            ++iter;
    }
}

void Unit::RemoveAurasWithDispelType( DispelType type )
{
    // Create dispel mask by dispel type
    uint32 dispelMask = GetDispellMask(type);
    // Dispel all existing auras vs current dispel type
    AuraMap& auras = GetAuras();
    for(AuraMap::iterator itr = auras.begin(); itr != auras.end(); )
    {
        SpellEntry const* spell = itr->second->GetSpellProto();
        if( (1<<spell->Dispel) & dispelMask )
        {
            // Dispel aura
            RemoveAurasDueToSpell(spell->Id);
            itr = auras.begin();
        }
        else
            ++itr;
    }
}

void Unit::RemoveSingleAuraFromStack(uint32 spellId, uint32 effindex)
{
    AuraMap::iterator iter = m_Auras.find(spellEffectPair(spellId, effindex));
    if(iter != m_Auras.end())
    {
        if (iter->second->modStackAmount(-1))
            RemoveAura(iter);
    }
}

void Unit::RemoveSingleSpellAurasFromStack(uint32 spellId)
{
    for (int i=0; i<3; ++i)
        RemoveSingleAuraFromStack(spellId, i);
}

void Unit::RemoveAurasDueToSpell(uint32 spellId, Aura* except)
{
    for (int i = 0; i < 3; ++i)
        RemoveAura(spellId,i,except);
}

void Unit::RemoveAurasDueToItemSpell(Item* castItem,uint32 spellId)
{
    for (int k=0; k < 3; ++k)
    {
        spellEffectPair spair = spellEffectPair(spellId, k);
        for (AuraMap::iterator iter = m_Auras.lower_bound(spair); iter != m_Auras.upper_bound(spair);)
        {
            if (iter->second->GetCastItemGUID() == castItem->GetGUID())
            {
                RemoveAura(iter);
                iter = m_Auras.upper_bound(spair);          // overwrite by more appropriate
            }
            else
                ++iter;
        }
    }
}

void Unit::RemoveAurasWithInterruptFlags(uint32 flags)
{
    for (AuraMap::iterator iter = m_Auras.begin(); iter != m_Auras.end(); )
    {
        if (iter->second->GetSpellProto()->AuraInterruptFlags & flags)
            RemoveAura(iter);
        else
            ++iter;
    }
}

void Unit::RemoveNotOwnSingleTargetAuras()
{
    // single target auras from other casters
    for (AuraMap::iterator iter = m_Auras.begin(); iter != m_Auras.end(); )
    {
        if (iter->second->GetCasterGUID()!=GetGUID() && IsSingleTargetSpell(iter->second->GetSpellProto()))
            RemoveAura(iter);
        else
            ++iter;
    }

    // single target auras at other targets
    AuraList& scAuras = GetSingleCastAuras();
    for (AuraList::iterator iter = scAuras.begin(); iter != scAuras.end(); )
    {
        Aura* aura = *iter;
        if (aura->GetTarget()!=this)
        {
            scAuras.erase(iter);                            // explicitly remove, instead waiting remove in RemoveAura
            aura->GetTarget()->RemoveAura(aura->GetId(),aura->GetEffIndex());
            iter = scAuras.begin();
        }
        else
            ++iter;
    }

}

void Unit::RemoveAura(AuraMap::iterator &i, AuraRemoveMode mode)
{
    Aura* Aur = i->second;
    SpellEntry const* AurSpellInfo = Aur->GetSpellProto();

    Aur->UnregisterSingleCastAura();

    // remove from list before mods removing (prevent cyclic calls, mods added before including to aura list - use reverse order)
    if (Aur->GetModifier()->m_auraname < TOTAL_AURAS)
    {
        m_modAuras[Aur->GetModifier()->m_auraname].remove(Aur);
    }

    // Set remove mode
    Aur->SetRemoveMode(mode);
    // some ShapeshiftBoosts at remove trigger removing other auras including parent Shapeshift aura
    // remove aura from list before to prevent deleting it before
    m_Auras.erase(i);
    ++m_removedAuras;                                       // internal count used by unit update

    // Statue unsummoned at aura remove
    Totem* statue = NULL;
    bool caster_channeled = false;
    if(IsChanneledSpell(AurSpellInfo))
    {
        Unit* caster = Aur->GetCaster();

        if(caster)
        {
            if(caster->GetTypeId()==TYPEID_UNIT && ((Creature*)caster)->isTotem() && ((Totem*)caster)->GetTotemType()==TOTEM_STATUE)
                statue = ((Totem*)caster);
            else
                caster_channeled = caster==this;
        }
    }

    sLog.outDebug("Aura %u now is remove mode %d",Aur->GetModifier()->m_auraname, mode);
    Aur->ApplyModifier(false,true);
    Aur->_RemoveAura();
    delete Aur;

    if(caster_channeled)
        RemoveAurasAtChanneledTarget (AurSpellInfo);

    if(statue)
        statue->UnSummon();

    // only way correctly remove all auras from list
    if( m_Auras.empty() )
        i = m_Auras.end();
    else
        i = m_Auras.begin();
}

void Unit::RemoveAllAuras()
{
    while (!m_Auras.empty())
    {
        AuraMap::iterator iter = m_Auras.begin();
        RemoveAura(iter);
    }
}

void Unit::RemoveArenaAuras(bool onleave)
{
    // in join, remove positive buffs, on end, remove negative
    // used to remove positive visible auras in arenas
    for(AuraMap::iterator iter = m_Auras.begin(); iter != m_Auras.end();)
    {
        if ( !(iter->second->GetSpellProto()->AttributesEx4 & (1<<21)) // don't remove stances, shadowform, pally/hunter auras
            && !iter->second->IsPassive()                               // don't remove passive auras
            && (!(iter->second->GetSpellProto()->Attributes & SPELL_ATTR_UNAFFECTED_BY_INVULNERABILITY) || !(iter->second->GetSpellProto()->Attributes & SPELL_ATTR_UNK8))   // not unaffected by invulnerability auras or not having that unknown flag (that seemed the most probable)
            && (iter->second->IsPositive() ^ onleave))                   // remove positive buffs on enter, negative buffs on leave
            RemoveAura(iter);
        else
            ++iter;
    }
}

void Unit::RemoveAllAurasOnDeath()
{
    // used just after dieing to remove all visible auras
    // and disable the mods for the passive ones
    for(AuraMap::iterator iter = m_Auras.begin(); iter != m_Auras.end();)
    {
        if (!iter->second->IsPassive() && !iter->second->IsDeathPersistent())
            RemoveAura(iter, AURA_REMOVE_BY_DEATH);
        else
            ++iter;
    }
}

void Unit::DelayAura(uint32 spellId, uint32 effindex, int32 delaytime)
{
    AuraMap::iterator iter = m_Auras.find(spellEffectPair(spellId, effindex));
    if (iter != m_Auras.end())
    {
        if (iter->second->GetAuraDuration() < delaytime)
            iter->second->SetAuraDuration(0);
        else
            iter->second->SetAuraDuration(iter->second->GetAuraDuration() - delaytime);
        iter->second->SendAuraUpdate(false);
        sLog.outDebug("Aura %u partially interrupted on unit %u, new duration: %u ms",iter->second->GetModifier()->m_auraname, GetGUIDLow(), iter->second->GetAuraDuration());
    }
}

void Unit::_RemoveAllAuraMods()
{
    for (AuraMap::iterator i = m_Auras.begin(); i != m_Auras.end(); ++i)
    {
        (*i).second->ApplyModifier(false);
    }
}

void Unit::_ApplyAllAuraMods()
{
    for (AuraMap::iterator i = m_Auras.begin(); i != m_Auras.end(); ++i)
    {
        (*i).second->ApplyModifier(true);
    }
}

Aura* Unit::GetAura(uint32 spellId, uint32 effindex)
{
    AuraMap::iterator iter = m_Auras.find(spellEffectPair(spellId, effindex));
    if (iter != m_Auras.end())
        return iter->second;
    return NULL;
}

Aura* Unit::GetAura(AuraType type, uint32 family, uint64 familyFlag, uint32 familyFlag2, uint64 casterGUID)
{
    AuraList const& auras = GetAurasByType(type);
    for(AuraList::const_iterator i = auras.begin();i != auras.end(); ++i)
    {
        SpellEntry const *spell = (*i)->GetSpellProto();
        if (spell->SpellFamilyName == family && (spell->SpellFamilyFlags & familyFlag || spell->SpellFamilyFlags2 & familyFlag2))
        {
            if (casterGUID && (*i)->GetCasterGUID()!=casterGUID)
                continue;
            return (*i);
        }
    }
    return NULL;
}

bool Unit::HasAura(uint32 spellId) const
{
    for (int i = 0; i < 3 ; ++i)
    {
        AuraMap::const_iterator iter = m_Auras.find(spellEffectPair(spellId, i));
        if (iter != m_Auras.end())
            return true;
    }
    return false;
}

void Unit::AddDynObject(DynamicObject* dynObj)
{
    m_dynObjGUIDs.push_back(dynObj->GetGUID());
}

void Unit::RemoveDynObject(uint32 spellid)
{
    if(m_dynObjGUIDs.empty())
        return;
    for (DynObjectGUIDs::iterator i = m_dynObjGUIDs.begin(); i != m_dynObjGUIDs.end();)
    {
        DynamicObject* dynObj = ObjectAccessor::GetDynamicObject(*this,*i);
        if(!dynObj)
        {
            i = m_dynObjGUIDs.erase(i);
        }
        else if(spellid == 0 || dynObj->GetSpellId() == spellid)
        {
            dynObj->Delete();
            i = m_dynObjGUIDs.erase(i);
        }
        else
            ++i;
    }
}

void Unit::RemoveAllDynObjects()
{
    while(!m_dynObjGUIDs.empty())
    {
        DynamicObject* dynObj = ObjectAccessor::GetDynamicObject(*this,*m_dynObjGUIDs.begin());
        if(dynObj)
            dynObj->Delete();
        m_dynObjGUIDs.erase(m_dynObjGUIDs.begin());
    }
}

DynamicObject * Unit::GetDynObject(uint32 spellId, uint32 effIndex)
{
    for (DynObjectGUIDs::iterator i = m_dynObjGUIDs.begin(); i != m_dynObjGUIDs.end();)
    {
        DynamicObject* dynObj = ObjectAccessor::GetDynamicObject(*this,*i);
        if(!dynObj)
        {
            i = m_dynObjGUIDs.erase(i);
            continue;
        }

        if (dynObj->GetSpellId() == spellId && dynObj->GetEffIndex() == effIndex)
            return dynObj;
        ++i;
    }
    return NULL;
}

DynamicObject * Unit::GetDynObject(uint32 spellId)
{
    for (DynObjectGUIDs::iterator i = m_dynObjGUIDs.begin(); i != m_dynObjGUIDs.end();)
    {
        DynamicObject* dynObj = ObjectAccessor::GetDynamicObject(*this,*i);
        if(!dynObj)
        {
            i = m_dynObjGUIDs.erase(i);
            continue;
        }

        if (dynObj->GetSpellId() == spellId)
            return dynObj;
        ++i;
    }
    return NULL;
}

void Unit::AddGameObject(GameObject* gameObj)
{
    assert(gameObj && gameObj->GetOwnerGUID()==0);
    m_gameObj.push_back(gameObj);
    gameObj->SetOwnerGUID(GetGUID());

    if ( GetTypeId()==TYPEID_PLAYER && gameObj->GetSpellId() )
    {
        SpellEntry const* createBySpell = sSpellStore.LookupEntry(gameObj->GetSpellId());
        // Need disable spell use for owner
        if (createBySpell && createBySpell->Attributes & SPELL_ATTR_DISABLED_WHILE_ACTIVE)
            // note: item based cooldowns and cooldown spell mods with charges ignored (unknown existed cases)
            ((Player*)this)->AddSpellAndCategoryCooldowns(createBySpell,0,NULL,true);
    }
}

void Unit::RemoveGameObject(GameObject* gameObj, bool del)
{
    assert(gameObj && gameObj->GetOwnerGUID()==GetGUID());

    gameObj->SetOwnerGUID(0);

    // GO created by some spell
    if (uint32 spellid = gameObj->GetSpellId())
    {
        RemoveAurasDueToSpell(spellid);

        if (GetTypeId()==TYPEID_PLAYER)
        {
            SpellEntry const* createBySpell = sSpellStore.LookupEntry(spellid );
            // Need activate spell use for owner
            if (createBySpell && createBySpell->Attributes & SPELL_ATTR_DISABLED_WHILE_ACTIVE)
                // note: item based cooldowns and cooldown spell mods with charges ignored (unknown existed cases)
                ((Player*)this)->SendCooldownEvent(createBySpell);
        }
    }

    m_gameObj.remove(gameObj);

    if(del)
    {
        gameObj->SetRespawnTime(0);
        gameObj->Delete();
    }
}

void Unit::RemoveGameObject(uint32 spellid, bool del)
{
    if(m_gameObj.empty())
        return;
    std::list<GameObject*>::iterator i, next;
    for (i = m_gameObj.begin(); i != m_gameObj.end(); i = next)
    {
        next = i;
        if(spellid == 0 || (*i)->GetSpellId() == spellid)
        {
            (*i)->SetOwnerGUID(0);
            if(del)
            {
                (*i)->SetRespawnTime(0);
                (*i)->Delete();
            }

            next = m_gameObj.erase(i);
        }
        else
            ++next;
    }
}

void Unit::RemoveAllGameObjects()
{
    // remove references to unit
    for(std::list<GameObject*>::iterator i = m_gameObj.begin(); i != m_gameObj.end();)
    {
        (*i)->SetOwnerGUID(0);
        (*i)->SetRespawnTime(0);
        (*i)->Delete();
        i = m_gameObj.erase(i);
    }
}

void Unit::SendSpellNonMeleeDamageLog(SpellNonMeleeDamage *log)
{
    WorldPacket data(SMSG_SPELLNONMELEEDAMAGELOG, (16+4+4+1+4+4+1+1+4+4+1)); // we guess size
    data.append(log->target->GetPackGUID());
    data.append(log->attacker->GetPackGUID());
    data << uint32(log->SpellID);
    data << uint32(log->damage);                             //damage amount
    data << uint32(0);
    data << uint8 (log->schoolMask);                         //damage school
    data << uint32(log->absorb);                             //AbsorbedDamage
    data << uint32(log->resist);                             //resist
    data << uint8 (log->phusicalLog);                        // damsge type? flag
    data << uint8 (log->unused);                             //unused
    data << uint32(log->blocked);                            //blocked
    data << uint32(log->HitInfo);
    data << uint8 (0);                                       // flag to use extend data
    SendMessageToSet( &data, true );
}

void Unit::SendSpellNonMeleeDamageLog(Unit *target,uint32 SpellID,uint32 Damage, SpellSchoolMask damageSchoolMask,uint32 AbsorbedDamage, uint32 Resist,bool PhysicalDamage, uint32 Blocked, bool CriticalHit)
{
    sLog.outDebug("Sending: SMSG_SPELLNONMELEEDAMAGELOG");
    WorldPacket data(SMSG_SPELLNONMELEEDAMAGELOG, (16+4+4+1+4+4+1+1+4+4+1)); // we guess size
    data.append(target->GetPackGUID());
    data.append(GetPackGUID());
    data << uint32(SpellID);
    data << uint32(Damage-AbsorbedDamage-Resist-Blocked);
    data << uint32(0);                                      // wotlk
    data << uint8(damageSchoolMask);                        // spell school
    data << uint32(AbsorbedDamage);                         // AbsorbedDamage
    data << uint32(Resist);                                 // resist
    data << uint8(PhysicalDamage);                          // if 1, then client show spell name (example: %s's ranged shot hit %s for %u school or %s suffers %u school damage from %s's spell_name
    data << uint8(0);                                       // unk isFromAura
    data << uint32(Blocked);                                // blocked
    data << uint32(CriticalHit ? 0x27 : 0x25);              // hitType, flags: 0x2 - SPELL_HIT_TYPE_CRIT, 0x10 - replace caster?
    data << uint8(0);                                       // isDebug?
    SendMessageToSet( &data, true );
}

void Unit::ProcDamageAndSpell(Unit *pVictim, uint32 procAttacker, uint32 procVictim, uint32 procExtra, uint32 amount, WeaponAttackType attType, SpellEntry const *procSpell)
{
     // Not much to do if no flags are set.
    if (procAttacker)
        ProcDamageAndSpellFor(false,pVictim,procAttacker, procExtra,attType, procSpell, amount);
    // Now go on with a victim's events'n'auras
    // Not much to do if no flags are set or there is no victim
    if(pVictim && pVictim->isAlive() && procVictim)
        pVictim->ProcDamageAndSpellFor(true,this,procVictim, procExtra, attType, procSpell, amount);
}

void Unit::SendSpellMiss(Unit *target, uint32 spellID, SpellMissInfo missInfo)
{
    WorldPacket data(SMSG_SPELLLOGMISS, (4+8+1+4+8+1));
    data << uint32(spellID);
    data << uint64(GetGUID());
    data << uint8(0);                                       // can be 0 or 1
    data << uint32(1);                                      // target count
    // for(i = 0; i < target count; ++i)
    data << uint64(target->GetGUID());                      // target GUID
    data << uint8(missInfo);
    // end loop
    SendMessageToSet(&data, true);
}

void Unit::SendAttackStateUpdate(CalcDamageInfo *damageInfo)
{
    uint32 count = 1;
    WorldPacket data(SMSG_ATTACKERSTATEUPDATE, (16+45));    // we guess size
    data << (uint32)damageInfo->HitInfo;
    data.append(GetPackGUID());
    data.append(damageInfo->target->GetPackGUID());
    data << (uint32)(damageInfo->damage);     // Full damage
    data << uint32(0);                        // overkill value

    data << (uint8)count;                     // Sub damage count

    for(int i = 0; i < count; ++i)
    {
        data << (uint32)(damageInfo->damageSchoolMask); // School of sub damage
        data << (float)damageInfo->damage;        // sub damage
        data << (uint32)damageInfo->damage;       // Sub Damage
    }

    if(damageInfo->HitInfo & (HITINFO_ABSORB | HITINFO_ABSORB2))
    {
        for(int i = 0; i < count; ++i)
            data << (uint32)damageInfo->absorb;       // Absorb
    }

    if(damageInfo->HitInfo & (HITINFO_RESIST | HITINFO_RESIST2))
    {
        for(int i = 0; i < count; ++i)
            data << (uint32)damageInfo->resist;       // Resist
    }

    data << (uint8)damageInfo->TargetState;
    data << (uint32)0;
    data << (uint32)0;

    if(damageInfo->HitInfo & HITINFO_BLOCK)
        data << (uint32)damageInfo->blocked_amount;

    if(damageInfo->HitInfo & HITINFO_UNK3)
        data << uint32(0);

    if(damageInfo->HitInfo & HITINFO_UNK1)
    {
        data << uint32(0);
        data << float(0);
        data << float(0);
        data << float(0);
        data << float(0);
        data << float(0);
        data << float(0);
        data << float(0);
        data << float(0);
        for(uint8 i = 0; i < 5; ++i)
        {
            data << float(0);
            data << float(0);
        }
        data << uint32(0);
    }

    SendMessageToSet( &data, true );
}

void Unit::SendAttackStateUpdate(uint32 HitInfo, Unit *target, uint8 SwingType, SpellSchoolMask damageSchoolMask, uint32 Damage, uint32 AbsorbDamage, uint32 Resist, VictimState TargetState, uint32 BlockedAmount)
{
    sLog.outDebug("WORLD: Sending SMSG_ATTACKERSTATEUPDATE");

    WorldPacket data(SMSG_ATTACKERSTATEUPDATE, (16+45));    // we guess size
    data << uint32(HitInfo);                                // flags
    data.append(GetPackGUID());
    data.append(target->GetPackGUID());
    data << uint32(Damage-AbsorbDamage-Resist-BlockedAmount);// damage
    data << uint32(0);                                      // overkill value

    data << (uint8)SwingType;                               // count?

    // for(i = 0; i < SwingType; ++i)
    data << (uint32)damageSchoolMask;
    data << (float)(Damage-AbsorbDamage-Resist-BlockedAmount);
    data << (uint32)(Damage-AbsorbDamage-Resist-BlockedAmount);
    // end loop

    if(HitInfo & (HITINFO_ABSORB | HITINFO_ABSORB2))
    {
        // for(i = 0; i < SwingType; ++i)
        data << uint32(AbsorbDamage);
        // end loop
    }

    if(HitInfo & (HITINFO_RESIST | HITINFO_RESIST2))
    {
        // for(i = 0; i < SwingType; ++i)
        data << uint32(Resist);
        // end loop
    }

    data << (uint8)TargetState;
    data << (uint32)0;
    data << (uint32)0;

    if(HitInfo & HITINFO_BLOCK)
    {
        data << uint32(BlockedAmount);
    }

    if(HitInfo & HITINFO_UNK3)
    {
        data << uint32(0);
    }

    if(HitInfo & HITINFO_UNK1)
    {
        data << uint32(0);
        data << float(0);
        data << float(0);
        data << float(0);
        data << float(0);
        data << float(0);
        data << float(0);
        data << float(0);
        data << float(0);
        for(uint8 i = 0; i < 5; ++i)
        {
            data << float(0);
            data << float(0);
        }
        data << uint32(0);
    }

    SendMessageToSet( &data, true );
}

bool Unit::HandleHasteAuraProc(Unit *pVictim, uint32 damage, Aura* triggeredByAura, SpellEntry const * procSpell, uint32 /*procFlag*/, uint32 /*procEx*/, uint32 cooldown)
{
    SpellEntry const *hasteSpell = triggeredByAura->GetSpellProto();

    Item* castItem = triggeredByAura->GetCastItemGUID() && GetTypeId()==TYPEID_PLAYER
        ? ((Player*)this)->GetItemByGuid(triggeredByAura->GetCastItemGUID()) : NULL;

    uint32 triggered_spell_id = 0;
    Unit* target = pVictim;
    int32 basepoints0 = 0;

    switch(hasteSpell->SpellFamilyName)
    {
        case SPELLFAMILY_ROGUE:
        {
            switch(hasteSpell->Id)
            {
                // Blade Flurry
                case 13877:
                case 33735:
                {
                    target = SelectNearbyTarget();
                    if(!target)
                        return false;
                    basepoints0 = damage;
                    triggered_spell_id = 22482;
                    break;
                }
            }
            break;
        }
    }

    // processed charge only counting case
    if(!triggered_spell_id)
        return true;

    SpellEntry const* triggerEntry = sSpellStore.LookupEntry(triggered_spell_id);

    if(!triggerEntry)
    {
        sLog.outError("Unit::HandleHasteAuraProc: Spell %u have not existed triggered spell %u",hasteSpell->Id,triggered_spell_id);
        return false;
    }

    // default case
    if(!target || target!=this && !target->isAlive())
        return false;

    if( cooldown && GetTypeId()==TYPEID_PLAYER && ((Player*)this)->HasSpellCooldown(triggered_spell_id))
        return false;

    if(basepoints0)
        CastCustomSpell(target,triggered_spell_id,&basepoints0,NULL,NULL,true,castItem,triggeredByAura);
    else
        CastSpell(target,triggered_spell_id,true,castItem,triggeredByAura);

    if( cooldown && GetTypeId()==TYPEID_PLAYER )
        ((Player*)this)->AddSpellCooldown(triggered_spell_id,0,time(NULL) + cooldown);

    return true;
}

bool Unit::HandleDummyAuraProc(Unit *pVictim, uint32 damage, Aura* triggeredByAura, SpellEntry const * procSpell, uint32 procFlag, uint32 procEx, uint32 cooldown)
{
    SpellEntry const *dummySpell = triggeredByAura->GetSpellProto ();
    uint32 effIndex = triggeredByAura->GetEffIndex();
    int32  triggerAmount = triggeredByAura->GetModifier()->m_amount;

    Item* castItem = triggeredByAura->GetCastItemGUID() && GetTypeId()==TYPEID_PLAYER
        ? ((Player*)this)->GetItemByGuid(triggeredByAura->GetCastItemGUID()) : NULL;

    uint32 triggered_spell_id = 0;
    Unit* target = pVictim;
    int32 basepoints0 = 0;

    switch(dummySpell->SpellFamilyName)
    {
        case SPELLFAMILY_GENERIC:
        {
            switch (dummySpell->Id)
            {
                // Eye for an Eye
                case 9799:
                case 25988:
                {
                    // prevent damage back from weapon special attacks
                    if (!procSpell || procSpell->DmgClass != SPELL_DAMAGE_CLASS_MAGIC )
                        return false;

                    // return damage % to attacker but < 50% own total health
                    basepoints0 = triggerAmount*int32(damage)/100;
                    if(basepoints0 > GetMaxHealth()/2)
                        basepoints0 = GetMaxHealth()/2;

                    triggered_spell_id = 25997;
                    break;
                }
                // Sweeping Strikes
                case 12328:
                case 18765:
                case 35429:
                {
                    // prevent chain of triggered spell from same triggered spell
                    if(procSpell && procSpell->Id==26654)
                        return false;

                    target = SelectNearbyTarget();
                    if(!target)
                        return false;

                    triggered_spell_id = 26654;
                    break;
                }
                // Unstable Power
                case 24658:
                {
                    if (!procSpell || procSpell->Id == 24659)
                        return false;
                    // Need remove one 24659 aura
                    RemoveSingleSpellAurasFromStack(24659);
                    return true;
                }
                // Restless Strength
                case 24661:
                {
                    // Need remove one 24662 aura
                    RemoveSingleSpellAurasFromStack(24662);
                    return true;
                }
                // Adaptive Warding (Frostfire Regalia set)
                case 28764:
                {
                    if(!procSpell)
                        return false;

                    // find Mage Armor
                    bool found = false;
                    AuraList const& mRegenInterupt = GetAurasByType(SPELL_AURA_MOD_MANA_REGEN_INTERRUPT);
                    for(AuraList::const_iterator iter = mRegenInterupt.begin(); iter != mRegenInterupt.end(); ++iter)
                    {
                        if(SpellEntry const* iterSpellProto = (*iter)->GetSpellProto())
                        {
                            if(iterSpellProto->SpellFamilyName==SPELLFAMILY_MAGE && (iterSpellProto->SpellFamilyFlags & 0x10000000))
                            {
                                found=true;
                                break;
                            }
                        }
                    }
                    if(!found)
                        return false;

                    switch(GetFirstSchoolInMask(GetSpellSchoolMask(procSpell)))
                    {
                        case SPELL_SCHOOL_NORMAL:
                        case SPELL_SCHOOL_HOLY:
                            return false;                   // ignored
                        case SPELL_SCHOOL_FIRE:   triggered_spell_id = 28765; break;
                        case SPELL_SCHOOL_NATURE: triggered_spell_id = 28768; break;
                        case SPELL_SCHOOL_FROST:  triggered_spell_id = 28766; break;
                        case SPELL_SCHOOL_SHADOW: triggered_spell_id = 28769; break;
                        case SPELL_SCHOOL_ARCANE: triggered_spell_id = 28770; break;
                        default:
                            return false;
                    }

                    target = this;
                    break;
                }
                // Obsidian Armor (Justice Bearer`s Pauldrons shoulder)
                case 27539:
                {
                    if(!procSpell)
                        return false;

                    switch(GetFirstSchoolInMask(GetSpellSchoolMask(procSpell)))
                    {
                        case SPELL_SCHOOL_NORMAL:
                            return false;                   // ignore
                        case SPELL_SCHOOL_HOLY:   triggered_spell_id = 27536; break;
                        case SPELL_SCHOOL_FIRE:   triggered_spell_id = 27533; break;
                        case SPELL_SCHOOL_NATURE: triggered_spell_id = 27538; break;
                        case SPELL_SCHOOL_FROST:  triggered_spell_id = 27534; break;
                        case SPELL_SCHOOL_SHADOW: triggered_spell_id = 27535; break;
                        case SPELL_SCHOOL_ARCANE: triggered_spell_id = 27540; break;
                        default:
                            return false;
                    }

                    target = this;
                    break;
                }
                // Mana Leech (Passive) (Priest Pet Aura)
                case 28305:
                {
                    // Cast on owner
                    target = GetOwner();
                    if(!target)
                        return false;

                    triggered_spell_id = 34650;
                    break;
                }
                // Mark of Malice
                case 33493:
                {
                    // Cast finish spell at last charge
                    if (triggeredByAura->GetAuraCharges() > 1)
                        return false;

                    target = this;
                    triggered_spell_id = 33494;
                    break;
                }
                // Twisted Reflection (boss spell)
                case 21063:
                    triggered_spell_id = 21064;
                    break;
                // Vampiric Aura (boss spell)
                case 38196:
                {
                    basepoints0 = 3 * damage;               // 300%
                    if (basepoints0 < 0)
                        return false;

                    triggered_spell_id = 31285;
                    target = this;
                    break;
                }
                // Aura of Madness (Darkmoon Card: Madness trinket)
                //=====================================================
                // 39511 Sociopath: +35 strength (Paladin, Rogue, Druid, Warrior)
                // 40997 Delusional: +70 attack power (Rogue, Hunter, Paladin, Warrior, Druid)
                // 40998 Kleptomania: +35 agility (Warrior, Rogue, Paladin, Hunter, Druid)
                // 40999 Megalomania: +41 damage/healing (Druid, Shaman, Priest, Warlock, Mage, Paladin)
                // 41002 Paranoia: +35 spell/melee/ranged crit strike rating (All classes)
                // 41005 Manic: +35 haste (spell, melee and ranged) (All classes)
                // 41009 Narcissism: +35 intellect (Druid, Shaman, Priest, Warlock, Mage, Paladin, Hunter)
                // 41011 Martyr Complex: +35 stamina (All classes)
                // 41406 Dementia: Every 5 seconds either gives you +5% damage/healing. (Druid, Shaman, Priest, Warlock, Mage, Paladin)
                // 41409 Dementia: Every 5 seconds either gives you -5% damage/healing. (Druid, Shaman, Priest, Warlock, Mage, Paladin)
                case 39446:
                {
                    if(GetTypeId() != TYPEID_PLAYER)
                        return false;

                    // Select class defined buff
                    switch (getClass())
                    {
                        case CLASS_PALADIN:                 // 39511,40997,40998,40999,41002,41005,41009,41011,41409
                        case CLASS_DRUID:                   // 39511,40997,40998,40999,41002,41005,41009,41011,41409
                        {
                            uint32 RandomSpell[]={39511,40997,40998,40999,41002,41005,41009,41011,41409};
                            triggered_spell_id = RandomSpell[ irand(0, sizeof(RandomSpell)/sizeof(uint32) - 1) ];
                            break;
                        }
                        case CLASS_ROGUE:                   // 39511,40997,40998,41002,41005,41011
                        case CLASS_WARRIOR:                 // 39511,40997,40998,41002,41005,41011
                        {
                            uint32 RandomSpell[]={39511,40997,40998,41002,41005,41011};
                            triggered_spell_id = RandomSpell[ irand(0, sizeof(RandomSpell)/sizeof(uint32) - 1) ];
                            break;
                        }
                        case CLASS_PRIEST:                  // 40999,41002,41005,41009,41011,41406,41409
                        case CLASS_SHAMAN:                  // 40999,41002,41005,41009,41011,41406,41409
                        case CLASS_MAGE:                    // 40999,41002,41005,41009,41011,41406,41409
                        case CLASS_WARLOCK:                 // 40999,41002,41005,41009,41011,41406,41409
                        {
                            uint32 RandomSpell[]={40999,41002,41005,41009,41011,41406,41409};
                            triggered_spell_id = RandomSpell[ irand(0, sizeof(RandomSpell)/sizeof(uint32) - 1) ];
                            break;
                        }
                        case CLASS_HUNTER:                  // 40997,40999,41002,41005,41009,41011,41406,41409
                        {
                            uint32 RandomSpell[]={40997,40999,41002,41005,41009,41011,41406,41409};
                            triggered_spell_id = RandomSpell[ irand(0, sizeof(RandomSpell)/sizeof(uint32) - 1) ];
                            break;
                        }
                        default:
                            return false;
                    }

                    target = this;
                    if (roll_chance_i(10))
                        ((Player*)this)->Say("This is Madness!", LANG_UNIVERSAL);
                    break;
                }
                /*
                // TODO: need find item for aura and triggered spells
                // Sunwell Exalted Caster Neck (??? neck)
                // cast ??? Light's Wrath if Exalted by Aldor
                // cast ??? Arcane Bolt if Exalted by Scryers*/
                case 46569:
                    return false;                           // disable for while
                /*
                {
                    if(GetTypeId() != TYPEID_PLAYER)
                        return false;

                    // Get Aldor reputation rank
                    if (((Player *)this)->GetReputationRank(932) == REP_EXALTED)
                    {
                        target = this;
                        triggered_spell_id = ???
                        break;
                    }
                    // Get Scryers reputation rank
                    if (((Player *)this)->GetReputationRank(934) == REP_EXALTED)
                    {
                        triggered_spell_id = ???
                        break;
                    }
                    return false;
                }/**/
                // Sunwell Exalted Caster Neck (Shattered Sun Pendant of Acumen neck)
                // cast 45479 Light's Wrath if Exalted by Aldor
                // cast 45429 Arcane Bolt if Exalted by Scryers
                case 45481:
                {
                    if(GetTypeId() != TYPEID_PLAYER)
                        return false;

                    // Get Aldor reputation rank
                    if (((Player *)this)->GetReputationRank(932) == REP_EXALTED)
                    {
                        target = this;
                        triggered_spell_id = 45479;
                        break;
                    }
                    // Get Scryers reputation rank
                    if (((Player *)this)->GetReputationRank(934) == REP_EXALTED)
                    {
                        triggered_spell_id = 45429;
                        break;
                    }
                    return false;
                }
                // Sunwell Exalted Melee Neck (Shattered Sun Pendant of Might neck)
                // cast 45480 Light's Strength if Exalted by Aldor
                // cast 45428 Arcane Strike if Exalted by Scryers
                case 45482:
                {
                    if(GetTypeId() != TYPEID_PLAYER)
                        return false;

                    // Get Aldor reputation rank
                    if (((Player *)this)->GetReputationRank(932) == REP_EXALTED)
                    {
                        target = this;
                        triggered_spell_id = 45480;
                        break;
                    }
                    // Get Scryers reputation rank
                    if (((Player *)this)->GetReputationRank(934) == REP_EXALTED)
                    {
                        triggered_spell_id = 45428;
                        break;
                    }
                    return false;
                }
                // Sunwell Exalted Tank Neck (Shattered Sun Pendant of Resolve neck)
                // cast 45431 Arcane Insight if Exalted by Aldor
                // cast 45432 Light's Ward if Exalted by Scryers
                case 45483:
                {
                    if(GetTypeId() != TYPEID_PLAYER)
                        return false;

                    // Get Aldor reputation rank
                    if (((Player *)this)->GetReputationRank(932) == REP_EXALTED)
                    {
                        target = this;
                        triggered_spell_id = 45432;
                        break;
                    }
                    // Get Scryers reputation rank
                    if (((Player *)this)->GetReputationRank(934) == REP_EXALTED)
                    {
                        target = this;
                        triggered_spell_id = 45431;
                        break;
                    }
                    return false;
                }
                // Sunwell Exalted Healer Neck (Shattered Sun Pendant of Restoration neck)
                // cast 45478 Light's Salvation if Exalted by Aldor
                // cast 45430 Arcane Surge if Exalted by Scryers
                case 45484:
                {
                    if(GetTypeId() != TYPEID_PLAYER)
                        return false;

                    // Get Aldor reputation rank
                    if (((Player *)this)->GetReputationRank(932) == REP_EXALTED)
                    {
                        target = this;
                        triggered_spell_id = 45478;
                        break;
                    }
                    // Get Scryers reputation rank
                    if (((Player *)this)->GetReputationRank(934) == REP_EXALTED)
                    {
                        triggered_spell_id = 45430;
                        break;
                    }
                    return false;
                }
                // Living Seed
                case 48504:
                {
                    triggered_spell_id = 48503;
                    basepoints0 = triggerAmount;
                    target = this;
                    break;
                }
                // Vampiric Touch (generic, used by some boss)
                case 52723:
                case 60501:
                {
                    triggered_spell_id = 52724;
                    basepoints0 = damage / 2;
                    target = this;
                    break;
                }
                // Divine purpose
                case 31871:
                case 31872:
                {
                    // Roll chane
                    if (!roll_chance_i(triggerAmount))
                        return false;

                    // Remove any stun effect on target
                    AuraMap& Auras = pVictim->GetAuras();
                    for(AuraMap::iterator iter = Auras.begin(); iter != Auras.end();)
                    {
                        SpellEntry const *spell = iter->second->GetSpellProto();
                        if( spell->Mechanic == MECHANIC_STUN ||
                            spell->EffectMechanic[iter->second->GetEffIndex()] == MECHANIC_STUN)
                        {
                            pVictim->RemoveAurasDueToSpell(spell->Id);
                            iter = Auras.begin();
                        }
                        else
                            ++iter;
                    }
                    return true;
                }
            }
            break;
        }
        case SPELLFAMILY_MAGE:
        {
            // Magic Absorption
            if (dummySpell->SpellIconID == 459)             // only this spell have SpellIconID == 459 and dummy aura
            {
                if (getPowerType() != POWER_MANA)
                    return false;

                // mana reward
                basepoints0 = (triggerAmount * GetMaxPower(POWER_MANA) / 100);
                target = this;
                triggered_spell_id = 29442;
                break;
            }
            // Master of Elements
            if (dummySpell->SpellIconID == 1920)
            {
                if(!procSpell)
                    return false;

                // mana cost save
                int32 cost = procSpell->manaCost + procSpell->ManaCostPercentage * GetCreateMana() / 100;
                basepoints0 = cost * triggerAmount/100;
                if( basepoints0 <=0 )
                    return false;

                target = this;
                triggered_spell_id = 29077;
                break;
            }
            // Hot Streak
            if (dummySpell->SpellIconID == 2999)
            {
                if (effIndex!=0)
                    return true;
                Aura *counter = GetAura(triggeredByAura->GetId(), 1);
                if (!counter)
                    return true;

                // Count spell criticals in a row in second aura
                Modifier *mod = counter->GetModifier();
                if (procEx & PROC_EX_CRITICAL_HIT)
                {
                    mod->m_amount *=2;
                    if (mod->m_amount < 100) // not enough
                        return true;
                    // Crititcal counted -> roll chance
                    if (roll_chance_i(triggerAmount))
                       CastSpell(this, 48108, true, castItem, triggeredByAura);
                }
                mod->m_amount = 25;
                return true;
            }
            // Burnout
            if (dummySpell->SpellIconID == 2998)
            {
                if(!procSpell)
                    return false;

                int32 cost = procSpell->manaCost + procSpell->ManaCostPercentage * GetCreateMana() / 100;
                basepoints0 = cost * triggerAmount/100;
                if( basepoints0 <=0 )
                    return false;
                triggered_spell_id = 44450;
                target = this;
                break;
            }
            // Incanter's Regalia set (add trigger chance to Mana Shield)
            if (dummySpell->SpellFamilyFlags & 0x0000000000008000LL)
            {
                if(GetTypeId() != TYPEID_PLAYER)
                    return false;

                target = this;
                triggered_spell_id = 37436;
                break;
            }
            switch(dummySpell->Id)
            {
                // Ignite
                case 11119:
                case 11120:
                case 12846:
                case 12847:
                case 12848:
                {
                    switch (dummySpell->Id)
                    {
                        case 11119: basepoints0 = int32(0.04f*damage); break;
                        case 11120: basepoints0 = int32(0.08f*damage); break;
                        case 12846: basepoints0 = int32(0.12f*damage); break;
                        case 12847: basepoints0 = int32(0.16f*damage); break;
                        case 12848: basepoints0 = int32(0.20f*damage); break;
                        default:
                            sLog.outError("Unit::HandleDummyAuraProc: non handled spell id: %u (IG)",dummySpell->Id);
                            return false;
                    }

                    triggered_spell_id = 12654;
                    break;
                }
                // Combustion
                case 11129:
                {
                    //last charge and crit
                    if (triggeredByAura->GetAuraCharges() <= 1 && (procEx & PROC_EX_CRITICAL_HIT) )
                    {
                        RemoveAurasDueToSpell(28682);       //-> remove Combustion auras
                        return true;                        // charge counting (will removed)
                    }

                    CastSpell(this, 28682, true, castItem, triggeredByAura);
                    return (procEx & PROC_EX_CRITICAL_HIT);// charge update only at crit hits, no hidden cooldowns
                }
            }
            break;
        }
        case SPELLFAMILY_WARRIOR:
        {
            // Retaliation
            if(dummySpell->SpellFamilyFlags==0x0000000800000000LL)
            {
                // check attack comes not from behind
                if (!HasInArc(M_PI, pVictim))
                    return false;

                triggered_spell_id = 22858;
                break;
            }
            // Second Wind
            if (dummySpell->SpellIconID == 1697)
            {
                // only for spells and hit/crit (trigger start always) and not start from self casted spells (5530 Mace Stun Effect for example)
                if (procSpell == 0 || !(procEx & (PROC_EX_NORMAL_HIT|PROC_EX_CRITICAL_HIT)) || this == pVictim)
                    return false;
                // Need stun or root mechanic
                if (!(GetAllSpellMechanicMask(procSpell) & ((1<<MECHANIC_ROOT)|(1<<MECHANIC_STUN))))
                    return false;

                switch (dummySpell->Id)
                {
                    case 29838: triggered_spell_id=29842; break;
                    case 29834: triggered_spell_id=29841; break;
                    case 42770: triggered_spell_id=42771; break;
                    default:
                        sLog.outError("Unit::HandleDummyAuraProc: non handled spell id: %u (SW)",dummySpell->Id);
                    return false;
                }

                target = this;
                break;
            }
            // Damage Shield
            if (dummySpell->SpellIconID == 3214)
            {
                triggered_spell_id = 59653;
                basepoints0 = GetShieldBlockValue() * triggerAmount / 100;
                break;
            }
            break;
        }
        case SPELLFAMILY_WARLOCK:
        {
            // Seed of Corruption
            if (dummySpell->SpellFamilyFlags & 0x0000001000000000LL)
            {
                Modifier* mod = triggeredByAura->GetModifier();
                // if damage is more than need or target die from damage deal finish spell
                if( mod->m_amount <= damage || GetHealth() <= damage )
                {
                    // remember guid before aura delete
                    uint64 casterGuid = triggeredByAura->GetCasterGUID();

                    // Remove aura (before cast for prevent infinite loop handlers)
                    RemoveAurasDueToSpell(triggeredByAura->GetId());

                    // Cast finish spell (triggeredByAura already not exist!)
                    CastSpell(this, 27285, true, castItem, NULL, casterGuid);
                    return true;                            // no hidden cooldown
                }

                // Damage counting
                mod->m_amount-=damage;
                return true;
            }
            // Seed of Corruption (Mobs cast) - no die req
            if (dummySpell->SpellFamilyFlags == 0x00LL && dummySpell->SpellIconID == 1932)
            {
                Modifier* mod = triggeredByAura->GetModifier();
                // if damage is more than need deal finish spell
                if( mod->m_amount <= damage )
                {
                    // remember guid before aura delete
                    uint64 casterGuid = triggeredByAura->GetCasterGUID();

                    // Remove aura (before cast for prevent infinite loop handlers)
                    RemoveAurasDueToSpell(triggeredByAura->GetId());

                    // Cast finish spell (triggeredByAura already not exist!)
                    CastSpell(this, 32865, true, castItem, NULL, casterGuid);
                    return true;                            // no hidden cooldown
                }
                // Damage counting
                mod->m_amount-=damage;
                return true;
            }
            // Fel Synergy
            if (dummySpell->SpellIconID == 3222)
            {
                target = GetPet();
                if (!target)
                    return false;
                triggered_spell_id = 54181;
                basepoints0 = damage * triggerAmount / 100;
                break;
            }
            switch(dummySpell->Id)
            {
                // Nightfall
                case 18094:
                case 18095:
                {
                    target = this;
                    triggered_spell_id = 17941;
                    break;
                }
                //Soul Leech
                case 30293:
                case 30295:
                case 30296:
                {
                    // health
                    basepoints0 = int32(damage*triggerAmount/100);
                    target = this;
                    triggered_spell_id = 30294;
                    break;
                }
                // Shadowflame (Voidheart Raiment set bonus)
                case 37377:
                {
                    triggered_spell_id = 37379;
                    break;
                }
                // Pet Healing (Corruptor Raiment or Rift Stalker Armor)
                case 37381:
                {
                    target = GetPet();
                    if(!target)
                        return false;

                    // heal amount
                    basepoints0 = damage * triggerAmount/100;
                    triggered_spell_id = 37382;
                    break;
                }
                // Shadowflame Hellfire (Voidheart Raiment set bonus)
                case 39437:
                {
                    triggered_spell_id = 37378;
                    break;
                }
            }
            break;
        }
        case SPELLFAMILY_PRIEST:
        {
            // Vampiric Touch
            if( dummySpell->SpellFamilyFlags & 0x0000040000000000LL )
            {
                if(!pVictim || !pVictim->isAlive())
                    return false;

                // pVictim is caster of aura
                if(triggeredByAura->GetCasterGUID() != pVictim->GetGUID())
                    return false;

                // energize amount
                basepoints0 = triggerAmount*damage/100;
                pVictim->CastCustomSpell(pVictim,34919,&basepoints0,NULL,NULL,true,castItem,triggeredByAura);
                return true;                                // no hidden cooldown
            }
            // Divine Aegis
            if (dummySpell->SpellIconID == 2820)
            {
                basepoints0 = damage * triggerAmount/100;
                triggered_spell_id = 47753;
                break;
            }
            switch(dummySpell->Id)
            {
                // Vampiric Embrace
                case 15286:
                {
                    if(!pVictim || !pVictim->isAlive())
                        return false;

                    // pVictim is caster of aura
                    if(triggeredByAura->GetCasterGUID() != pVictim->GetGUID())
                        return false;

                    // heal amount
                    int32 team = triggerAmount*damage/500;
                    int32 self = triggerAmount*damage/100 - team;
                    pVictim->CastCustomSpell(pVictim,15290,&team,&self,NULL,true,castItem,triggeredByAura);
                    return true;                                // no hidden cooldown
                }
                // Priest Tier 6 Trinket (Ashtongue Talisman of Acumen)
                case 40438:
                {
                    // Shadow Word: Pain
                    if( procSpell->SpellFamilyFlags & 0x0000000000008000LL )
                        triggered_spell_id = 40441;
                    // Renew
                    else if( procSpell->SpellFamilyFlags & 0x0000000000000010LL )
                        triggered_spell_id = 40440;
                    else
                        return false;

                    target = this;
                    break;
                }
                // Oracle Healing Bonus ("Garments of the Oracle" set)
                case 26169:
                {
                    // heal amount
                    basepoints0 = int32(damage * 10/100);
                    target = this;
                    triggered_spell_id = 26170;
                    break;
                }
                // Frozen Shadoweave (Shadow's Embrace set) warning! its not only priest set
                case 39372:
                {
                    if(!procSpell || (GetSpellSchoolMask(procSpell) & (SPELL_SCHOOL_MASK_FROST | SPELL_SCHOOL_MASK_SHADOW))==0 )
                        return false;

                    // heal amount
                    basepoints0 = damage * triggerAmount/100;
                    target = this;
                    triggered_spell_id = 39373;
                    break;
                }
                // Greater Heal (Vestments of Faith (Priest Tier 3) - 4 pieces bonus)
                case 28809:
                {
                    triggered_spell_id = 28810;
                    break;
                }
                // Glyph of Dispel Magic
                case 55677:
                {
                    if(!target->IsFriendlyTo(this))
                        return false;

                    basepoints0 = int32(target->GetMaxHealth() * triggerAmount / 100);
                    triggered_spell_id = 56131;
                    break;
                }
            }
            break;
        }
        case SPELLFAMILY_DRUID:
        {
            switch(dummySpell->Id)
            {
                // Healing Touch (Dreamwalker Raiment set)
                case 28719:
                {
                    // mana back
                    basepoints0 = int32(procSpell->manaCost * 30 / 100);
                    target = this;
                    triggered_spell_id = 28742;
                    break;
                }
                // Healing Touch Refund (Idol of Longevity trinket)
                case 28847:
                {
                    target = this;
                    triggered_spell_id = 28848;
                    break;
                }
                // Mana Restore (Malorne Raiment set / Malorne Regalia set)
                case 37288:
                case 37295:
                {
                    target = this;
                    triggered_spell_id = 37238;
                    break;
                }
                // Druid Tier 6 Trinket
                case 40442:
                {
                    float  chance;

                    // Starfire
                    if( procSpell->SpellFamilyFlags & 0x0000000000000004LL )
                    {
                        triggered_spell_id = 40445;
                        chance = 25.f;
                    }
                    // Rejuvenation
                    else if( procSpell->SpellFamilyFlags & 0x0000000000000010LL )
                    {
                        triggered_spell_id = 40446;
                        chance = 25.f;
                    }
                    // Mangle (cat/bear)
                    else if( procSpell->SpellFamilyFlags & 0x0000044000000000LL )
                    {
                        triggered_spell_id = 40452;
                        chance = 40.f;
                    }
                    else
                        return false;

                    if (!roll_chance_f(chance))
                        return false;

                    target = this;
                    break;
                }
                // Maim Interrupt
                case 44835:
                {
                    // Deadly Interrupt Effect
                    triggered_spell_id = 32747;
                    break;
                }
            }
            // Eclipse
            if (dummySpell->SpellIconID == 2856)
            {
                if (!procSpell)
                    return false;
                // Only 0 aura can proc
                if (effIndex!=0)
                    return true;
                // Wrath crit
                if (procSpell->SpellFamilyFlags & 0x0000000000000001LL)
                {
                    if (!roll_chance_i(60))
                        return false;
                    triggered_spell_id = 48518;
                    target = this;
                    break;
                }
                // Starfire crit
                if (procSpell->SpellFamilyFlags & 0x0000000000000004LL)
                {
                    triggered_spell_id = 48517;
                    target = this;
                    break;
                }
                return false;
            }
            // Living Seed
            else if (dummySpell->SpellIconID == 2860)
            {
                triggered_spell_id = 48504;
                basepoints0 = triggerAmount * damage / 100;
                break;
            }
            break;
        }
        case SPELLFAMILY_ROGUE:
        {
            switch(dummySpell->Id)
            {
                // Deadly Throw Interrupt
                case 32748:
                {
                    // Prevent cast Deadly Throw Interrupt on self from last effect (apply dummy) of Deadly Throw
                    if(this == pVictim)
                        return false;

                    triggered_spell_id = 32747;
                    break;
                }
            }
            // Cut to the Chase
            if( dummySpell->SpellIconID == 2909 )
            {
                // "refresh your Slice and Dice duration to its 5 combo point maximum"
                // lookup Slice and Dice
                AuraList const& sd = GetAurasByType(SPELL_AURA_MOD_HASTE);
                for(AuraList::const_iterator itr = sd.begin(); itr != sd.end(); ++itr)
                {
                    SpellEntry const *spellProto = (*itr)->GetSpellProto();
                    if( spellProto->SpellFamilyName == SPELLFAMILY_ROGUE &&
                        spellProto->SpellFamilyFlags & 0x0000000000040000LL)
                    {
                        (*itr)->SetAuraMaxDuration(GetSpellMaxDuration(spellProto));
                        (*itr)->RefreshAura();
                        return true;
                    }
                }
                return false;
            }
            // Deadly Brew
            if( dummySpell->SpellIconID == 2963 )
            {
                triggered_spell_id = 25809;
                break;
            }
            // Quick Recovery
            if( dummySpell->SpellIconID == 2116 )
            {
                if(!procSpell)
                    return false;

                // energy cost save
                basepoints0 = procSpell->manaCost * triggerAmount/100;
                if(basepoints0 <= 0)
                    return false;

                target = this;
                triggered_spell_id = 31663;
                break;
            }
            break;
        }
        case SPELLFAMILY_HUNTER:
        {
            // Thrill of the Hunt
            if ( dummySpell->SpellIconID == 2236 )
            {
                if(!procSpell)
                    return false;

                // mana cost save
                int32 mana = procSpell->manaCost + procSpell->ManaCostPercentage * GetCreateMana() / 100;
                basepoints0 = mana * 40/100;
                if(basepoints0 <= 0)
                    return false;

                target = this;
                triggered_spell_id = 34720;
                break;
            }
            // Hunting Party
            if ( dummySpell->SpellIconID == 3406 )
            {
                triggered_spell_id = 57669;
                target = this;
                break;
            }
            // Lock and Load
            if ( dummySpell->SpellIconID == 3579 )
            {
                // Proc only from periodic (from trap activation proc another aura of this spell)
                if (!(procFlag & PROC_FLAG_ON_DO_PERIODIC) || !roll_chance_i(triggerAmount))
                    return false;
                triggered_spell_id = 56453;
                target = this;
                break;
            }
            // Rapid Recuperation
            if ( dummySpell->SpellIconID == 3560 )
            {
                // This effect only from Rapid Killing (mana regen)
                if (!(procSpell->SpellFamilyFlags & 0x0100000000000000LL))
                    return false;
                triggered_spell_id = 56654;
                target = this;
                break;
            }
            break;
        }
        case SPELLFAMILY_PALADIN:
        {
            // Seal of Righteousness - melee proc dummy (addition ${$MWS*(0.022*$AP+0.044*$SPH)} damage)
            if (dummySpell->SpellFamilyFlags&0x000000008000000LL && effIndex==0)
            {
                triggered_spell_id = 25742;
                float ap = GetTotalAttackPowerValue(BASE_ATTACK);
                int32 holy = SpellBaseDamageBonus(SPELL_SCHOOL_MASK_HOLY) +
                             SpellBaseDamageBonusForVictim(SPELL_SCHOOL_MASK_HOLY, pVictim);
                basepoints0 = GetAttackTime(BASE_ATTACK) * int32(ap*0.022f + 0.044f * holy) / 1000;
                break;
            }
            // Sacred Shield
            if (dummySpell->SpellFamilyFlags&0x0008000000000000LL)
            {
                triggered_spell_id = 58597;
                target = this;
                break;
            }
            // Righteous Vengeance
            if (dummySpell->SpellIconID == 3025)
            {
                // 4 damage tick
                basepoints0 = triggerAmount*damage/400;
                triggered_spell_id = 61840;
                break;
            }
            // Sheath of Light
            if (dummySpell->SpellIconID == 3030)
            {
                // 4 healing tick
                basepoints0 = triggerAmount*damage/400;
                triggered_spell_id = 54203;
                break;
            }
            switch(dummySpell->Id)
            {
                // Judgement of Light
                case 20185:
                {
                    // Get judgement caster
                    Unit *caster = triggeredByAura->GetCaster();
                    if (!caster)
                        return false;
                    float ap   = caster->GetTotalAttackPowerValue(BASE_ATTACK);
                    int32 holy = caster->SpellBaseDamageBonus(SPELL_SCHOOL_MASK_HOLY) +
                                 caster->SpellBaseDamageBonusForVictim(SPELL_SCHOOL_MASK_HOLY, this);
                    basepoints0 = int32(ap*0.10f + 0.10f*holy);
                    pVictim->CastCustomSpell(pVictim, 20267, &basepoints0, 0, 0, true, 0, triggeredByAura);
                    return true;
                }
                // Judgement of Wisdom
                case 20186:
                {
                    if (pVictim->getPowerType() == POWER_MANA)
                        pVictim->CastSpell(pVictim, 20268, true, 0, triggeredByAura);
                    return true;
                }
                // Holy Power (Redemption Armor set)
                case 28789:
                {
                    if(!pVictim)
                        return false;

                    // Set class defined buff
                    switch (pVictim->getClass())
                    {
                        case CLASS_PALADIN:
                        case CLASS_PRIEST:
                        case CLASS_SHAMAN:
                        case CLASS_DRUID:
                            triggered_spell_id = 28795;     // Increases the friendly target's mana regeneration by $s1 per 5 sec. for $d.
                            break;
                        case CLASS_MAGE:
                        case CLASS_WARLOCK:
                            triggered_spell_id = 28793;     // Increases the friendly target's spell damage and healing by up to $s1 for $d.
                            break;
                        case CLASS_HUNTER:
                        case CLASS_ROGUE:
                            triggered_spell_id = 28791;     // Increases the friendly target's attack power by $s1 for $d.
                            break;
                        case CLASS_WARRIOR:
                            triggered_spell_id = 28790;     // Increases the friendly target's armor
                            break;
                        default:
                            return false;
                    }
                    break;
                }
                // Seal of Vengeance (damage calc on apply aura)
                case 31801:
                {
                    if(effIndex != 0)                       // effect 1,2 used by seal unleashing code
                        return false;

                    triggered_spell_id = 31803;
                    break;
                }
                // Spiritual Attunement
                case 31785:
                case 33776:
                {
                    // if healed by another unit (pVictim)
                    if(this == pVictim)
                        return false;

                    // heal amount
                    basepoints0 = triggerAmount*damage/100;
                    target = this;
                    triggered_spell_id = 31786;
                    break;
                }
                // Seal of Blood do damage trigger
                case 31892:
                {
                    if (effIndex == 0)       // 0 effect - is proc on enemy
                        triggered_spell_id = 31893;
                    else if (effIndex == 1)  // 1 effect - is proc on self
                    {
                        // add spell damage from prev effect (27%)
                        damage += CalculateDamage(BASE_ATTACK, false) * 27 / 100;
                        basepoints0 =  triggerAmount * damage / 100;
                        target = this;
                        triggered_spell_id = 32221;
                    }
                    else
                        return true;
                    break;
                }
                // Seal of the Martyr do damage trigger
                case 53720:
                {
                    if (effIndex == 0)      // 0 effect - is proc on enemy
                        triggered_spell_id = 53719;
                    else if (effIndex == 1) // 1 effect - is proc on self
                    {
                        // add spell damage from prev effect (27%)
                        damage += CalculateDamage(BASE_ATTACK, false) * 27 / 100;
                        basepoints0 =  triggerAmount * damage / 100;
                        target = this;
                        triggered_spell_id = 53718;
                    }
                    else
                        return true;
                    break;
                }
                // Paladin Tier 6 Trinket (Ashtongue Talisman of Zeal)
                case 40470:
                {
                    if( !procSpell )
                        return false;

                    float  chance;

                    // Flash of light/Holy light
                    if( procSpell->SpellFamilyFlags & 0x00000000C0000000LL)
                    {
                        triggered_spell_id = 40471;
                        chance = 15.f;
                    }
                    // Judgement
                    else if( procSpell->SpellFamilyFlags & 0x0000000000800000LL )
                    {
                        triggered_spell_id = 40472;
                        chance = 50.f;
                    }
                    else
                        return false;

                    if (!roll_chance_f(chance))
                        return false;

                    break;
                }
                // Glyph of Divinity
                case 54939:
                {
                    // Lookup base amount mana restore
                    for (int i=0; i<3;i++)
                        if (procSpell->Effect[i] == SPELL_EFFECT_ENERGIZE)
                        {
                            int32 mana = procSpell->EffectBasePoints[i];
                            CastCustomSpell(this, 54986, 0, &mana, 0, true, castItem, triggeredByAura);
                            break;
                        }
                    return true;
                }
                // Glyph of Flash of Light
                case 54936:
                {
                    triggered_spell_id = 54957;
                    basepoints0 = triggerAmount*damage/100;
                    break;
                }
                // Glyph of Holy Light
                case 54937:
                {
                    triggered_spell_id = 54968;
                    basepoints0 = triggerAmount*damage/100;
                    break;
                }
            }
            break;
        }
        case SPELLFAMILY_SHAMAN:
        {
            switch(dummySpell->Id)
            {
                // Totemic Power (The Earthshatterer set)
                case 28823:
                {
                    if( !pVictim )
                        return false;

                    // Set class defined buff
                    switch (pVictim->getClass())
                    {
                        case CLASS_PALADIN:
                        case CLASS_PRIEST:
                        case CLASS_SHAMAN:
                        case CLASS_DRUID:
                            triggered_spell_id = 28824;     // Increases the friendly target's mana regeneration by $s1 per 5 sec. for $d.
                            break;
                        case CLASS_MAGE:
                        case CLASS_WARLOCK:
                            triggered_spell_id = 28825;     // Increases the friendly target's spell damage and healing by up to $s1 for $d.
                            break;
                        case CLASS_HUNTER:
                        case CLASS_ROGUE:
                            triggered_spell_id = 28826;     // Increases the friendly target's attack power by $s1 for $d.
                            break;
                        case CLASS_WARRIOR:
                            triggered_spell_id = 28827;     // Increases the friendly target's armor
                            break;
                        default:
                            return false;
                    }
                    break;
                }
                // Lesser Healing Wave (Totem of Flowing Water Relic)
                case 28849:
                {
                    target = this;
                    triggered_spell_id = 28850;
                    break;
                }
                // Windfury Weapon (Passive) 1-5 Ranks
                case 33757:
                {
                    if(GetTypeId()!=TYPEID_PLAYER)
                        return false;

                    if(!castItem || !castItem->IsEquipped())
                        return false;

                    // custom cooldown processing case
                    if( cooldown && ((Player*)this)->HasSpellCooldown(dummySpell->Id))
                        return false;

                    // Now amount of extra power stored in 1 effect of Enchant spell
                    // Get it by item enchant id
                    uint32 spellId;
                    switch (castItem->GetEnchantmentId(EnchantmentSlot(TEMP_ENCHANTMENT_SLOT)))
                    {
                        case 283: spellId =  8232; break;   // 1 Rank
                        case 284: spellId =  8235; break;   // 2 Rank
                        case 525: spellId = 10486; break;   // 3 Rank
                        case 1669:spellId = 16362; break;   // 4 Rank
                        case 2636:spellId = 25505; break;   // 5 Rank
                        case 3785:spellId = 58801; break;   // 6 Rank
                        case 3786:spellId = 58803; break;   // 7 Rank
                        case 3787:spellId = 58804; break;   // 8 Rank
                        default:
                        {
                            sLog.outError("Unit::HandleDummyAuraProc: non handled item enchantment (rank?) %u for spell id: %u (Windfury)",
                                castItem->GetEnchantmentId(EnchantmentSlot(TEMP_ENCHANTMENT_SLOT)),dummySpell->Id);
                            return false;
                        }
                    }

                    SpellEntry const* windfurySpellEntry = sSpellStore.LookupEntry(spellId);
                    if(!windfurySpellEntry)
                    {
                        sLog.outError("Unit::HandleDummyAuraProc: non existed spell id: %u (Windfury)",spellId);
                        return false;
                    }

                    int32 extra_attack_power = CalculateSpellDamage(windfurySpellEntry, 1, windfurySpellEntry->EffectBasePoints[1], pVictim);

                    // Off-Hand case
                    if ( castItem->GetSlot() == EQUIPMENT_SLOT_OFFHAND )
                    {
                        // Value gained from additional AP
                        basepoints0 = int32(extra_attack_power/14.0f * GetAttackTime(OFF_ATTACK)/1000/2);
                        triggered_spell_id = 33750;
                    }
                    // Main-Hand case
                    else
                    {
                        // Value gained from additional AP
                        basepoints0 = int32(extra_attack_power/14.0f * GetAttackTime(BASE_ATTACK)/1000);
                        triggered_spell_id = 25504;
                    }

                    // apply cooldown before cast to prevent processing itself
                    if( cooldown )
                        ((Player*)this)->AddSpellCooldown(dummySpell->Id,0,time(NULL) + cooldown);

                    // Attack Twice
                    for ( uint32 i = 0; i<2; ++i )
                        CastCustomSpell(pVictim,triggered_spell_id,&basepoints0,NULL,NULL,true,castItem,triggeredByAura);

                    return true;
                }
                // Shaman Tier 6 Trinket
                case 40463:
                {
                    if( !procSpell )
                        return false;

                    float  chance;
                    if (procSpell->SpellFamilyFlags & 0x0000000000000001LL)
                    {
                        triggered_spell_id = 40465;         // Lightning Bolt
                        chance = 15.f;
                    }
                    else if (procSpell->SpellFamilyFlags & 0x0000000000000080LL)
                    {
                        triggered_spell_id = 40465;         // Lesser Healing Wave
                        chance = 10.f;
                    }
                    else if (procSpell->SpellFamilyFlags & 0x0000001000000000LL)
                    {
                        triggered_spell_id = 40466;         // Stormstrike
                        chance = 50.f;
                    }
                    else
                        return false;

                    if (!roll_chance_f(chance))
                        return false;

                    target = this;
                    break;
                }
                // Glyph of Healing Wave
                case 55440:
                {
                    // Not proc from self heals
                    if (this==pVictim)
                        return false;
                    basepoints0 = triggerAmount * damage / 100;
                    target = this;
                    triggered_spell_id = 55533;
                    break;
                }
                // Spirit Hunt
                case 58877:
                {
                    // Cast on owner
                    target = GetOwner();
                    if(!target)
                        return false;
                    basepoints0 = triggerAmount * damage / 100;
                    triggered_spell_id = 58879;
                    break;
                }
            }
            // Ancestral Awakening
            if (dummySpell->SpellIconID == 3065)
            {
                // TODO: frite dummy fot triggered spell
                triggered_spell_id = 52759;
                basepoints0 = triggerAmount * damage / 100;
                target = this;
                break;
            }
            // Earth Shield
            if(dummySpell->SpellFamilyFlags & 0x0000040000000000LL)
            {
                basepoints0 = triggerAmount;
                target = this;
                triggered_spell_id = 379;
                break;
            }
            // Improved Water Shield
            if (dummySpell->SpellIconID == 2287)
            {
                // Lesser Healing Wave need aditional 60% roll
                if (procSpell->SpellFamilyFlags & 0x0000000000000080LL && !roll_chance_i(60))
                    return false;
                // lookup water shield
                AuraList const& vs = GetAurasByType(SPELL_AURA_PROC_TRIGGER_SPELL);
                for(AuraList::const_iterator itr = vs.begin(); itr != vs.end(); ++itr)
                {
                    if( (*itr)->GetSpellProto()->SpellFamilyName == SPELLFAMILY_SHAMAN &&
                        (*itr)->GetSpellProto()->SpellFamilyFlags & 0x0000002000000000LL)
                    {
                        uint32 spell = (*itr)->GetSpellProto()->EffectTriggerSpell[(*itr)->GetEffIndex()];
                        CastSpell(this, spell, true, castItem, triggeredByAura);
                        if ((*itr)->DropAuraCharge())
                            RemoveAurasDueToSpell((*itr)->GetId());
                        return true;
                    }
                }
                return false;
                break;
            }
            // Lightning Overload
            if (dummySpell->SpellIconID == 2018)            // only this spell have SpellFamily Shaman SpellIconID == 2018 and dummy aura
            {
                if(!procSpell || GetTypeId() != TYPEID_PLAYER || !pVictim )
                    return false;

                // custom cooldown processing case
                if( cooldown && GetTypeId()==TYPEID_PLAYER && ((Player*)this)->HasSpellCooldown(dummySpell->Id))
                    return false;

                uint32 spellId = 0;
                // Every Lightning Bolt and Chain Lightning spell have duplicate vs half damage and zero cost
                switch (procSpell->Id)
                {
                    // Lightning Bolt
                    case   403: spellId = 45284; break;     // Rank  1
                    case   529: spellId = 45286; break;     // Rank  2
                    case   548: spellId = 45287; break;     // Rank  3
                    case   915: spellId = 45288; break;     // Rank  4
                    case   943: spellId = 45289; break;     // Rank  5
                    case  6041: spellId = 45290; break;     // Rank  6
                    case 10391: spellId = 45291; break;     // Rank  7
                    case 10392: spellId = 45292; break;     // Rank  8
                    case 15207: spellId = 45293; break;     // Rank  9
                    case 15208: spellId = 45294; break;     // Rank 10
                    case 25448: spellId = 45295; break;     // Rank 11
                    case 25449: spellId = 45296; break;     // Rank 12
                    case 49237: spellId = 49239; break;     // Rank 13
                    case 49238: spellId = 49240; break;     // Rank 14
                    // Chain Lightning
                    case   421: spellId = 45297; break;     // Rank  1
                    case   930: spellId = 45298; break;     // Rank  2
                    case  2860: spellId = 45299; break;     // Rank  3
                    case 10605: spellId = 45300; break;     // Rank  4
                    case 25439: spellId = 45301; break;     // Rank  5
                    case 25442: spellId = 45302; break;     // Rank  6
                    case 49268: spellId = 49270; break;     // Rank  7
                    case 49269: spellId = 49271; break;     // Rank  8
                    default:
                        sLog.outError("Unit::HandleDummyAuraProc: non handled spell id: %u (LO)", procSpell->Id);
                        return false;
                }
                // No thread generated mod
                // TODO: exist special flag in spell attributes for this, need found and use!
                SpellModifier *mod = new SpellModifier;
                mod->op = SPELLMOD_THREAT;
                mod->value = -100;
                mod->type = SPELLMOD_PCT;
                mod->spellId = dummySpell->Id;
                mod->mask = 0x0000000000000003LL;
                mod->mask2= 0LL;
                ((Player*)this)->AddSpellMod(mod, true);

                // Remove cooldown (Chain Lightning - have Category Recovery time)
                if (procSpell->SpellFamilyFlags & 0x0000000000000002LL)
                    ((Player*)this)->RemoveSpellCooldown(spellId);

                CastSpell(pVictim, spellId, true, castItem, triggeredByAura);

                ((Player*)this)->AddSpellMod(mod, false);

                if( cooldown && GetTypeId()==TYPEID_PLAYER )
                    ((Player*)this)->AddSpellCooldown(dummySpell->Id,0,time(NULL) + cooldown);

                return true;
            }
            // Static Shock
            if(dummySpell->SpellIconID == 3059)
            {
                // lookup Lightning Shield
                AuraList const& vs = GetAurasByType(SPELL_AURA_PROC_TRIGGER_SPELL);
                for(AuraList::const_iterator itr = vs.begin(); itr != vs.end(); ++itr)
                {
                    if( (*itr)->GetSpellProto()->SpellFamilyName == SPELLFAMILY_SHAMAN &&
                        (*itr)->GetSpellProto()->SpellFamilyFlags & 0x0000000000000400LL)
                    {
                        uint32 spell = 0;
                        switch ((*itr)->GetId())
                        {
                            case   324: spell = 26364; break;
                            case   325: spell = 26365; break;
                            case   905: spell = 26366; break;
                            case   945: spell = 26367; break;
                            case  8134: spell = 26369; break;
                            case 10431: spell = 26370; break;
                            case 10432: spell = 26363; break;
                            case 25469: spell = 26371; break;
                            case 25472: spell = 26372; break;
                            case 49280: spell = 49278; break;
                            case 49281: spell = 49279; break;
                            default:
                                return false;
                        }
                        CastSpell(this, spell, true, castItem, triggeredByAura);
                        if ((*itr)->DropAuraCharge())
                            RemoveAurasDueToSpell((*itr)->GetId());
                        return true;
                    }
                }
                return false;
                break;
            }
            break;
        }
        case SPELLFAMILY_DEATHKNIGHT:
        {
            // Blood Aura
            if (dummySpell->SpellIconID == 2636)
            {
                if (GetTypeId() != TYPEID_PLAYER || !((Player*)this)->isHonorOrXPTarget(pVictim))
                    return false;
                basepoints0 = triggerAmount * damage / 100;
                triggered_spell_id = 53168;
                break;
            }
            // Butchery
            if (dummySpell->SpellIconID == 2664)
            {
                basepoints0 = triggerAmount;
                triggered_spell_id = 50163;
                target = this;
                break;
            }
            // Dancing Rune Weapon
            if (dummySpell->Id == 49028)
            {
                // 1 dummy aura for dismiss rune blade
                if (effIndex!=2)
                    return false;
                // TODO: wite script for this "fights on its own, doing the same attacks"
                // NOTE: Trigger here on every attack and spell cast
                return false;
            }
            // Mark of Blood
            if (dummySpell->Id == 49005)
            {
                // TODO: need more info (cooldowns/PPM)
                triggered_spell_id = 50424;
                break;
            }
            // Vendetta
            if (dummySpell->SpellFamilyFlags & 0x0000000000010000LL)
            {
                basepoints0 = triggerAmount * GetMaxHealth() / 100;
                triggered_spell_id = 50181;
                target = this;
                break;
            }
            // Necrosis
            if (dummySpell->SpellIconID == 2709)
            {
                basepoints0 = triggerAmount * damage / 100;
                triggered_spell_id = 51460;
                break;
            }
            // Runic Power Back on Snare/Root
            if (dummySpell->Id == 61257)
            {
                // only for spells and hit/crit (trigger start always) and not start from self casted spells
                if (procSpell == 0 || !(procEx & (PROC_EX_NORMAL_HIT|PROC_EX_CRITICAL_HIT)) || this == pVictim)
                    return false;
                // Need snare or root mechanic
                if (!(GetAllSpellMechanicMask(procSpell) & ((1<<MECHANIC_ROOT)|(1<<MECHANIC_SNARE))))
                    return false;
                triggered_spell_id = 61258;
                target = this;
                break;
            }
            // Wandering Plague
            if (dummySpell->SpellIconID == 1614)
            {
                if (!roll_chance_f(GetUnitCriticalChance(BASE_ATTACK, pVictim)))
                    return false;
                basepoints0 = triggerAmount * damage / 100;
                triggered_spell_id = 50526;
                break;
            }
            break;
        }
        default:
            break;
    }

    // processed charge only counting case
    if(!triggered_spell_id)
        return true;

    SpellEntry const* triggerEntry = sSpellStore.LookupEntry(triggered_spell_id);

    if(!triggerEntry)
    {
        sLog.outError("Unit::HandleDummyAuraProc: Spell %u have not existed triggered spell %u",dummySpell->Id,triggered_spell_id);
        return false;
    }

    // default case
    if(!target || target!=this && !target->isAlive())
        return false;

    if( cooldown && GetTypeId()==TYPEID_PLAYER && ((Player*)this)->HasSpellCooldown(triggered_spell_id))
        return false;

    if(basepoints0)
        CastCustomSpell(target,triggered_spell_id,&basepoints0,NULL,NULL,true,castItem,triggeredByAura);
    else
        CastSpell(target,triggered_spell_id,true,castItem,triggeredByAura);

    if( cooldown && GetTypeId()==TYPEID_PLAYER )
        ((Player*)this)->AddSpellCooldown(triggered_spell_id,0,time(NULL) + cooldown);

    return true;
}

bool Unit::HandleProcTriggerSpell(Unit *pVictim, uint32 damage, Aura* triggeredByAura, SpellEntry const *procSpell, uint32 procFlags, uint32 procEx, uint32 cooldown)
{
    // Get triggered aura spell info
    SpellEntry const* auraSpellInfo = triggeredByAura->GetSpellProto();

    // Basepoints of trigger aura
    int32 triggerAmount = triggeredByAura->GetModifier()->m_amount;

    // Set trigger spell id, target, custom basepoints
    uint32 trigger_spell_id = auraSpellInfo->EffectTriggerSpell[triggeredByAura->GetEffIndex()];
    Unit*  target = NULL;
    int32  basepoints0 = 0;

    if(triggeredByAura->GetModifier()->m_auraname == SPELL_AURA_PROC_TRIGGER_SPELL_WITH_VALUE)
        basepoints0 = triggerAmount;

    Item* castItem = triggeredByAura->GetCastItemGUID() && GetTypeId()==TYPEID_PLAYER
        ? ((Player*)this)->GetItemByGuid(triggeredByAura->GetCastItemGUID()) : NULL;

    // Try handle uncnown trigger spells
    if (sSpellStore.LookupEntry(trigger_spell_id)==NULL)
    {
        switch (auraSpellInfo->SpellFamilyName)
        {
            case SPELLFAMILY_GENERIC:
                //if (auraSpellInfo->Id==59532)             // Abandon Passengers on Poly
                //if (auraSpellInfo->Id==54775)             // Abandon Vehicle on Poly
                //if (auraSpellInfo->Id==34082)             // Advantaged State (DND)
                if (auraSpellInfo->Id == 23780)             // Aegis of Preservation (Aegis of Preservation trinket)
                    trigger_spell_id = 23781;
                //else if (auraSpellInfo->Id==43504)        // Alterac Valley OnKill Proc Aura
                //else if (auraSpellInfo->Id == 48876)      // Beast's Mark
                //{
                //    trigger_spell_id = 48877;
                //}
                //else if (auraSpellInfo->Id == 59237)      // Beast's Mark
                //{
                //    trigger_spell_id = 59233;
                //}
                //else if (auraSpellInfo->Id==46939)        // Black Bow of the Betrayer
                //{
                //    trigger_spell_id = 29471;             // gain mana
                //                       27526;             // drain mana if possible
                //}
                //else if (auraSpellInfo->Id==50844)        // Blood Mirror
                //else if (auraSpellInfo->Id==54476)        // Blood Presence
                //else if (auraSpellInfo->Id==50689)        // Blood Presence (Rank 1)
                //else if (auraSpellInfo->Id==37030)        // Chaotic Temperament
                //else if (auraSpellInfo->Id==52856)        // Charge
                else if (auraSpellInfo->Id==43820)          // Charm of the Witch Doctor (Amani Charm of the Witch Doctor trinket)
                {
                    // Pct value stored in dummy
                    basepoints0 = pVictim->GetCreateHealth() * auraSpellInfo->EffectBasePoints[1] / 100;
                    target = pVictim;
                    break;
                }
                //else if (auraSpellInfo->Id==41248)        // Consuming Strikes
                //    trigger_spell_id = 41249;
                //else if (auraSpellInfo->Id==45205)        // Copy Offhand Weapon
                //else if (auraSpellInfo->Id==57594)        // Copy Ranged Weapon
                //else if (auraSpellInfo->Id==41054)        // Copy Weapon
                //    trigger_spell_id = 41055;
                //else if (auraSpellInfo->Id==45343)        // Dark Flame Aura
                //else if (auraSpellInfo->Id==47300)        // Dark Flame Aura
                else if (auraSpellInfo->Id==57345)          // Darkmoon Card: Greatness
                {
                    float stat = 0.0f;
                    // strength
                    if (GetStat(STAT_STRENGTH) > stat) { trigger_spell_id = 60229;stat = GetStat(STAT_STRENGTH); }
                    // agility
                    if (GetStat(STAT_AGILITY)  > stat) { trigger_spell_id = 60233;stat = GetStat(STAT_AGILITY);  }
                    // intellect
                    if (GetStat(STAT_INTELLECT)> stat) { trigger_spell_id = 60234;stat = GetStat(STAT_INTELLECT);}
                    // spirit
                    if (GetStat(STAT_SPIRIT)   > stat) { trigger_spell_id = 60235;stat = GetStat(STAT_SPIRIT);   }
                }
                //else if (auraSpellInfo->Id==31255)        // Deadly Swiftness (Rank 1)
                //else if (auraSpellInfo->Id==5301)         // Defensive State (DND)
                //else if (auraSpellInfo->Id==13358)        // Defensive State (DND)
                //else if (auraSpellInfo->Id==16092)        // Defensive State (DND)
                //else if (auraSpellInfo->Id==24949)        // Defensive State 2 (DND)
                //else if (auraSpellInfo->Id==40329)        // Demo Shout Sensor
                else if (auraSpellInfo->Id == 33896)        // Desperate Defense (Stonescythe Whelp, Stonescythe Alpha, Stonescythe Ambusher)
                    trigger_spell_id = 33898;
                //else if (auraSpellInfo->Id==18943)        // Double Attack
                //else if (auraSpellInfo->Id==19194)        // Double Attack
                //else if (auraSpellInfo->Id==19817)        // Double Attack
                //else if (auraSpellInfo->Id==19818)        // Double Attack
                //else if (auraSpellInfo->Id==22835)        // Drunken Rage
                //    trigger_spell_id = 14822;
                /*
                else if (auraSpellInfo->SpellIconID==191)   // Elemental Response
                {
                    switch (auraSpellInfo->Id && auraSpellInfo->AttributesEx==0)
                    {
                        case 34191:
                        case 34329:
                        case 34524:
                        case 34582:
                        case 36733:
                            break;
                         default:
                            sLog.outError("Unit::HandleProcTriggerSpell: Spell %u miss posibly Elemental Response",auraSpellInfo->Id);
                            return false;
                    }
                    //This generic aura self-triggers a different spell for each school of magic that lands on the wearer:
                    switch (procSpell->School)
                    {
                        case SPELL_SCHOOL_FIRE:  trigger_spell_id = 34192; break;
                        case SPELL_SCHOOL_FROST: trigger_spell_id = 34193; break;
                        case SPELL_SCHOOL_ARCANE:trigger_spell_id = 34194; break;
                        case SPELL_SCHOOL_NATURE:trigger_spell_id = 34195; break;
                        case SPELL_SCHOOL_SHADOW:trigger_spell_id = 34196; break;
                        case SPELL_SCHOOL_HOLY:  trigger_spell_id = 34197; break;
                        case SPELL_SCHOOL_NORMAL:trigger_spell_id = 34198; break;
                        default:
                            sLog.outError("Unit::HandleProcTriggerSpell: Spell %u Elemental Response wrong school",auraSpellInfo->Id);
                            return false;
                    }
                }
                */
                //else if (auraSpellInfo->Id==40364)        // Entangling Roots Sensor
                //else if (auraSpellInfo->Id==33207)        // Gossip NPC Periodic - Fidget
                //else if (auraSpellInfo->Id==50051)        // Ethereal Pet Aura
                //else if (auraSpellInfo->Id==35321)        // Gushing Wound
                //else if (auraSpellInfo->Id==38363)        // Gushing Wound
                //else if (auraSpellInfo->Id==39215)        // Gushing Wound
                //else if (auraSpellInfo->Id==44527)        // Hate Monster (Spar Buddy) (30 sec)
                //else if (auraSpellInfo->Id==44819)        // Hate Monster (Spar Buddy) (>30% Health)
                //else if (auraSpellInfo->Id==44526)        // Hate Monster (Spar) (30 sec)
                //else if (auraSpellInfo->Id==44820)        // Hate Monster (Spar) (<30%)
                //else if (auraSpellInfo->Id==49059)        // Horde, Hate Monster (Spar Buddy) (>30% Health)
                //else if (auraSpellInfo->Id==40250)        // Improved Duration
                //else if (auraSpellInfo->Id==59288)        // Infra-Green Shield
                //else if (auraSpellInfo->Id==54072)        // Knockback Ball Passive
                else if (auraSpellInfo->Id==27522 || auraSpellInfo->Id==40336)
                                                            // Mana Drain Trigger
                {
                    // On successful melee or ranged attack gain $29471s1 mana and if possible drain $27526s1 mana from the target.
                    if (this && this->isAlive())
                        CastSpell(this, 29471, true, castItem, triggeredByAura);
                    if (pVictim && pVictim->isAlive())
                        CastSpell(pVictim, 27526, true, castItem, triggeredByAura);
                    return true;
                }
                //else if (auraSpellInfo->Id==55580)        // Mana Link
                //else if (auraSpellInfo->Id==45903)        // Offensive State
                //else if (auraSpellInfo->Id==44326)        // Pure Energy Passive
                //else if (auraSpellInfo->Id==43453)        // Rune Ward
                //else if (auraSpellInfo->Id== 7137)        // Shadow Charge (Rank 1)
                //else if (auraSpellInfo->Id==36576)        // Shaleskin (Shaleskin Flayer, Shaleskin Ripper) 30023 trigger
                //else if (auraSpellInfo->Id==34783)        // Spell Reflection
                //else if (auraSpellInfo->Id==36096)        // Spell Reflection
                //else if (auraSpellInfo->Id==57587)        // Steal Ranged ()
                //else if (auraSpellInfo->Id==36207)        // Steal Weapon
                //else if (auraSpellInfo->Id== 7377)        // Take Immune Periodic Damage <Not Working>
                //else if (auraSpellInfo->Id==35205)        // Vanish
                //else if (auraSpellInfo->Id==42730)        // Woe Strike
                //else if (auraSpellInfo->Id==59735)        // Woe Strike
                //else if (auraSpellInfo->Id==46146)        // [PH] Ahune  Spanky Hands
                break;
            case SPELLFAMILY_MAGE:
                if (auraSpellInfo->SpellIconID == 2127)     // Blazing Speed
                {
                    switch (auraSpellInfo->Id)
                    {
                        case 31641:  // Rank 1
                        case 31642:  // Rank 2
                            trigger_spell_id = 31643;
                            break;
                        default:
                            sLog.outError("Unit::HandleProcTriggerSpell: Spell %u miss posibly Blazing Speed",auraSpellInfo->Id);
                            return false;
                    }
                }
                break;
            case SPELLFAMILY_WARRIOR:
                if (auraSpellInfo->Id == 50421)             // Scent of Blood
                    trigger_spell_id = 50422;
                break;
            case SPELLFAMILY_WARLOCK:
            {
                // Pyroclasm
                if (auraSpellInfo->SpellIconID == 1137)
                {
                    if(!pVictim || !pVictim->isAlive() || pVictim == this || procSpell == NULL)
                        return false;
                    // Calculate spell tick count for spells
                    uint32 tick = 1; // Default tick = 1

                    // Hellfire have 15 tick
                    if (procSpell->SpellFamilyFlags&0x0000000000000040LL)
                        tick = 15;
                    // Rain of Fire have 4 tick
                    else if (procSpell->SpellFamilyFlags&0x0000000000000020LL)
                        tick = 4;
                    else
                        return false;

                    // Calculate chance = baseChance / tick
                    float chance = 0;
                    switch (auraSpellInfo->Id)
                    {
                        case 18096: chance = 13.0f / tick; break;
                        case 18073: chance = 26.0f / tick; break;
                    }
                    // Roll chance
                    if (!roll_chance_f(chance))
                        return false;

                    trigger_spell_id = 18093;
                }
                // Drain Soul
                else if (auraSpellInfo->SpellFamilyFlags & 0x0000000000004000LL)
                {
                    Unit::AuraList const& mAddFlatModifier = GetAurasByType(SPELL_AURA_ADD_FLAT_MODIFIER);
                    for(Unit::AuraList::const_iterator i = mAddFlatModifier.begin(); i != mAddFlatModifier.end(); ++i)
                    {
                        if ((*i)->GetModifier()->m_miscvalue == SPELLMOD_CHANCE_OF_SUCCESS && (*i)->GetSpellProto()->SpellIconID == 113)
                        {
                            int32 value2 = CalculateSpellDamage((*i)->GetSpellProto(),2,(*i)->GetSpellProto()->EffectBasePoints[2],this);
                            // Drain Soul
                            CastCustomSpell(this, 18371, &basepoints0, NULL, NULL, true, castItem, triggeredByAura);
                            break;
                        }
                    }
                    // Not remove charge (aura removed on death in any cases)
                    // Need for correct work Drain Soul SPELL_AURA_CHANNEL_DEATH_ITEM aura
                    return false;
                }
                // Nether Protection
                else if (auraSpellInfo->SpellIconID == 1985)
                {
                    if (!procSpell)
                        return false;
                    switch(GetFirstSchoolInMask(GetSpellSchoolMask(procSpell)))
                    {
                        case SPELL_SCHOOL_NORMAL:
                        case SPELL_SCHOOL_HOLY:
                            return false;                   // ignore
                        case SPELL_SCHOOL_FIRE:   trigger_spell_id = 54371; break;
                        case SPELL_SCHOOL_NATURE: trigger_spell_id = 54375; break;
                        case SPELL_SCHOOL_FROST:  trigger_spell_id = 54372; break;
                        case SPELL_SCHOOL_SHADOW: trigger_spell_id = 54374; break;
                        case SPELL_SCHOOL_ARCANE: trigger_spell_id = 54373; break;
                        default:
                            return false;
                    }
                }
                break;
            }
            case SPELLFAMILY_PRIEST:
            {
                // Greater Heal Refund
                if (auraSpellInfo->Id==37594)
                    trigger_spell_id = 37595;
                // Blessed Recovery
                else if (auraSpellInfo->SpellIconID == 1875)
                {
                    switch (auraSpellInfo->Id)
                    {
                        case 27811: trigger_spell_id = 27813; break;
                        case 27815: trigger_spell_id = 27817; break;
                        case 27816: trigger_spell_id = 27818; break;
                        default:
                            sLog.outError("Unit::HandleProcTriggerSpell: Spell %u not handled in BR", auraSpellInfo->Id);
                        return false;
                    }
                    basepoints0 = damage * triggerAmount / 100 / 3;
                    target = this;
                }
                break;
            }
            case SPELLFAMILY_DRUID:
            {
                // Druid Forms Trinket
                if (auraSpellInfo->Id==37336)
                {
                    switch(m_form)
                    {
                        case FORM_NONE:     trigger_spell_id = 37344;break;
                        case FORM_CAT:      trigger_spell_id = 37341;break;
                        case FORM_BEAR:
                        case FORM_DIREBEAR: trigger_spell_id = 37340;break;
                        case FORM_TREE:     trigger_spell_id = 37342;break;
                        case FORM_MOONKIN:  trigger_spell_id = 37343;break;
                        default:
                            return false;
                    }
                }
                //else if (auraSpellInfo->Id==40363)// Entangling Roots ()
                //    trigger_spell_id = ????;
                // Leader of the Pack
                else if (auraSpellInfo->Id == 24932)
                {
                    if (triggerAmount == 0)
                        return false;
                    basepoints0 = triggerAmount * GetMaxHealth() / 100;
                    trigger_spell_id = 34299;
                }
                break;
            }
            case SPELLFAMILY_HUNTER:
                break;
            case SPELLFAMILY_PALADIN:
            {
                /*
                // Blessed Life
                if (auraSpellInfo->SpellIconID == 2137)
                {
                    switch (auraSpellInfo->Id)
                    {
                        case 31828:                         // Rank 1
                        case 31829:                         // Rank 2
                        case 31830:                         // Rank 3
                            break;
                        default:
                            sLog.outError("Unit::HandleProcTriggerSpell: Spell %u miss posibly Blessed Life", auraSpellInfo->Id);
                            return false;
                    }
                }
                */
                // Healing Discount
                if (auraSpellInfo->Id==37705)
                {
                    trigger_spell_id = 37706;
                    target = this;
                }
                // Soul Preserver
                if (auraSpellInfo->Id==60510)
                {
                    trigger_spell_id = 60515;
                    target = this;
                }
                // Illumination
                else if (auraSpellInfo->SpellIconID==241)
                {
                    if(!procSpell)
                        return false;
                    // procspell is triggered spell but we need mana cost of original casted spell
                    uint32 originalSpellId = procSpell->Id;
                    // Holy Shock heal
                    if(procSpell->SpellFamilyFlags & 0x0001000000000000LL)
                    {
                        switch(procSpell->Id)
                        {
                            case 25914: originalSpellId = 20473; break;
                            case 25913: originalSpellId = 20929; break;
                            case 25903: originalSpellId = 20930; break;
                            case 27175: originalSpellId = 27174; break;
                            case 33074: originalSpellId = 33072; break;
                            case 48820: originalSpellId = 48824; break;
                            case 48821: originalSpellId = 48825; break;
                            default:
                                sLog.outError("Unit::HandleProcTriggerSpell: Spell %u not handled in HShock",procSpell->Id);
                               return false;
                        }
                    }
                    SpellEntry const *originalSpell = sSpellStore.LookupEntry(originalSpellId);
                    if(!originalSpell)
                    {
                        sLog.outError("Unit::HandleProcTriggerSpell: Spell %u unknown but selected as original in Illu",originalSpellId);
                        return false;
                    }
                    // percent stored in effect 1 (class scripts) base points
                    int32 cost = originalSpell->manaCost + originalSpell->ManaCostPercentage * GetCreateMana() / 100;
                    basepoints0 = cost*auraSpellInfo->CalculateSimpleValue(1)/100;
                    trigger_spell_id = 20272;
                    target = this;
                }
                // Lightning Capacitor
                else if (auraSpellInfo->Id==37657)
                {
                    if(!pVictim || !pVictim->isAlive())
                        return false;
                    // stacking
                    CastSpell(this, 37658, true, NULL, triggeredByAura);

                    Aura * dummy = GetDummyAura(37658);
                    // release at 3 aura in stack (cont contain in basepoint of trigger aura)
                    if(!dummy || dummy->GetStackAmount() < triggerAmount)
                        return false;

                    RemoveAurasDueToSpell(37658);
                    trigger_spell_id = 37661;
                    target = pVictim;
                }
                // Thunder Capacitor
                else if (auraSpellInfo->Id == 54841)
                {
                    if(!pVictim || !pVictim->isAlive())
                        return false;
                    // stacking
                    CastSpell(this, 54842, true, NULL, triggeredByAura);

                    // counting
                    Aura * dummy = GetDummyAura(54842);
                    // release at 3 aura in stack (cont contain in basepoint of trigger aura)
                    if(!dummy || dummy->GetStackAmount() < triggerAmount)
                        return false;

                    RemoveAurasDueToSpell(54842);
                    trigger_spell_id = 54843;
                    target = pVictim;
                }
                break;
            }
            case SPELLFAMILY_SHAMAN:
            {
                // Lightning Shield (overwrite non existing triggered spell call in spell.dbc
                if(auraSpellInfo->SpellFamilyFlags & 0x0000000000000400)
                {
                    switch(auraSpellInfo->Id)
                    {
                        case 324:                           // Rank 1
                            trigger_spell_id = 26364; break;
                        case 325:                           // Rank 2
                            trigger_spell_id = 26365; break;
                        case 905:                           // Rank 3
                            trigger_spell_id = 26366; break;
                        case 945:                           // Rank 4
                            trigger_spell_id = 26367; break;
                        case 8134:                          // Rank 5
                            trigger_spell_id = 26369; break;
                        case 10431:                         // Rank 6
                            trigger_spell_id = 26370; break;
                        case 10432:                         // Rank 7
                            trigger_spell_id = 26363; break;
                        case 25469:                         // Rank 8
                            trigger_spell_id = 26371; break;
                        case 25472:                         // Rank 9
                            trigger_spell_id = 26372; break;
                        case 49280:                         // Rank 10
                            trigger_spell_id = 49278; break;
                        case 49281:                         // Rank 11
                            trigger_spell_id = 49279; break;
                        default:
                            sLog.outError("Unit::HandleProcTriggerSpell: Spell %u not handled in LShield", auraSpellInfo->Id);
                        return false;
                    }
                }
                // Lightning Shield (The Ten Storms set)
                else if (auraSpellInfo->Id == 23551)
                {
                    trigger_spell_id = 23552;
                    target = pVictim;
                }
                // Damage from Lightning Shield (The Ten Storms set)
                else if (auraSpellInfo->Id == 23552)
                    trigger_spell_id = 27635;
                // Mana Surge (The Earthfury set)
                else if (auraSpellInfo->Id == 23572)
                {
                    if(!procSpell)
                        return false;
                    basepoints0 = procSpell->manaCost * 35 / 100;
                    trigger_spell_id = 23571;
                    target = this;
                }
                // Nature's Guardian
                else if (auraSpellInfo->SpellIconID == 2013)
                {
                    // Check health condition - should drop to less 30% (damage deal after this!)
                    if (!(10*(int32(GetHealth() - damage)) < 3 * GetMaxHealth()))
                        return false;

                     if(pVictim && pVictim->isAlive())
                         pVictim->getThreatManager().modifyThreatPercent(this,-10);

                    basepoints0 = triggerAmount * GetMaxHealth() / 100;
                    trigger_spell_id = 31616;
                    target = this;
                }
                break;
            }
            case SPELLFAMILY_DEATHKNIGHT:
            {
                // Acclimation
                if (auraSpellInfo->SpellIconID == 1930)
                {
                    if (!procSpell)
                        return false;
                    switch(GetFirstSchoolInMask(GetSpellSchoolMask(procSpell)))
                    {
                        case SPELL_SCHOOL_NORMAL:
                            return false;                   // ignore
                        case SPELL_SCHOOL_HOLY:   trigger_spell_id = 50490; break;
                        case SPELL_SCHOOL_FIRE:   trigger_spell_id = 50362; break;
                        case SPELL_SCHOOL_NATURE: trigger_spell_id = 50488; break;
                        case SPELL_SCHOOL_FROST:  trigger_spell_id = 50485; break;
                        case SPELL_SCHOOL_SHADOW: trigger_spell_id = 50489; break;
                        case SPELL_SCHOOL_ARCANE: trigger_spell_id = 54373; break;
                        default:
                            return false;
                    }
                }
                // Blood Presence
                else if (auraSpellInfo->Id == 48266)
                {
                    if (GetTypeId() != TYPEID_PLAYER)
                        return false;
                    if (!((Player*)this)->isHonorOrXPTarget(pVictim))
                        return false;
                    trigger_spell_id = 50475;
                    basepoints0 = damage * triggerAmount / 100;
                }
                break;
            }
            default:
                 break;
        }
    }

    // All ok. Check current trigger spell
    SpellEntry const* triggerEntry = sSpellStore.LookupEntry(trigger_spell_id);
    if ( triggerEntry == NULL )
    {
        // Not cast unknown spell
        // sLog.outError("Unit::HandleProcTriggerSpell: Spell %u have 0 in EffectTriggered[%d], not handled custom case?",auraSpellInfo->Id,triggeredByAura->GetEffIndex());
        return false;
    }

    // not allow proc extra attack spell at extra attack
    if( m_extraAttacks && IsSpellHaveEffect(triggerEntry, SPELL_EFFECT_ADD_EXTRA_ATTACKS) )
        return false;

    // Costum requirements (not listed in procEx) Warning! damage dealing after this
    // Custom triggered spells
    switch (auraSpellInfo->Id)
    {
        // Persistent Shield (Scarab Brooch trinket)
        // This spell originally trigger 13567 - Dummy Trigger (vs dummy efect)
        case 26467:
        {
            basepoints0 = damage * 15 / 100;
            target = pVictim;
            trigger_spell_id = 26470;
            break;
        }
        // Cheat Death
        case 28845:
        {
            // When your health drops below 20% ....
            if (GetHealth() - damage > GetMaxHealth() / 5 || GetHealth() < GetMaxHealth() / 5)
                return false;
            break;
        }
        // Deadly Swiftness (Rank 1)
        case 31255:
        {
            // whenever you deal damage to a target who is below 20% health.
            if (pVictim->GetHealth() > pVictim->GetMaxHealth() / 5)
                return false;

            target = this;
            trigger_spell_id = 22588;
        }
        // Greater Heal Refund (Avatar Raiment set)
        case 37594:
        {
            // Not give if target alredy have full health
            if (pVictim->GetHealth() == pVictim->GetMaxHealth())
                return false;
            // If your Greater Heal brings the target to full health, you gain $37595s1 mana.
            if (pVictim->GetHealth() + damage < pVictim->GetMaxHealth())
                return false;
            break;
        }
        // Bonus Healing (Crystal Spire of Karabor mace)
        case 40971:
        {
            // If your target is below $s1% health
            if (pVictim->GetHealth() > pVictim->GetMaxHealth() * triggerAmount / 100)
                return false;
            break;
        }
        // Evasive Maneuvers (Commendation of Kael`thas trinket)
        case 45057:
        {
            // reduce you below $s1% health
            if (GetHealth() - damage > GetMaxHealth() * triggerAmount / 100)
                return false;
            break;
        }
        // Rapid Recuperation
        case 53228:
        case 53232:
        {
            // This effect only from Rapid Fire (ability cast)
            if (!(procSpell->SpellFamilyFlags & 0x0000000000000020LL))
                return false;
            break;
        }
    }

    // Costum basepoints/target for exist spell
    // dummy basepoints or other customs
    switch(trigger_spell_id)
    {
        // Cast positive spell on enemy target
        case 7099:  // Curse of Mending
        case 39647: // Curse of Mending
        case 29494: // Temptation
        case 20233: // Improved Lay on Hands (cast on target)
        {
            target = pVictim;
            break;
        }
        // Combo points add triggers (need add combopoint only for main tatget, and after possible combopoints reset)
        case 15250: // Rogue Setup
        {
            if(!pVictim || pVictim != getVictim())   // applied only for main target
                return false;
            break;                                   // continue normal case
        }
        // Finish movies that add combo
        case 14189: // Seal Fate (Netherblade set)
        case 14157: // Ruthlessness
        {
            // Need add combopoint AFTER finish movie (or they dropped in finish phase)
            break;
        }
        // Bloodthirst (($m/100)% of max health)
        case 23880:
        {
            basepoints0 = int32(GetMaxHealth() * triggerAmount / 100);
            break;
        }
        // Shamanistic Rage triggered spell
        case 30824:
        {
            basepoints0 = int32(GetTotalAttackPowerValue(BASE_ATTACK) * triggerAmount / 100);
            break;
        }
        // Enlightenment (trigger only from mana cost spells)
        case 35095:
        {
            if(!procSpell || procSpell->powerType!=POWER_MANA || procSpell->manaCost==0 && procSpell->ManaCostPercentage==0 && procSpell->manaCostPerlevel==0)
                return false;
            break;
        }
        // Brain Freeze
        case 57761:
        {
            if(!procSpell)
                return false;
            // For trigger from Blizzard need exist Improved Blizzard
            if (procSpell->SpellFamilyName==SPELLFAMILY_MAGE && procSpell->SpellFamilyFlags & 0x0000000000000080LL)
            {
                bool found = false;
                AuraList const& mOverrideClassScript = GetAurasByType(SPELL_AURA_OVERRIDE_CLASS_SCRIPTS);
                for(AuraList::const_iterator i = mOverrideClassScript.begin(); i != mOverrideClassScript.end(); ++i)
                {
                    int32 script = (*i)->GetModifier()->m_miscvalue;
                    if(script==836 || script==988 || script==989)
                    {
                        found=true;
                        break;
                    }
                }
                if(!found)
                    return false;
            }
            break;
        }
        // Astral Shift
        case 52179:
        {
            if (procSpell == 0 || !(procEx & (PROC_EX_NORMAL_HIT|PROC_EX_CRITICAL_HIT)) || this == pVictim)
                return false;

            // Need stun, fear or silence mechanic
            if (!(GetAllSpellMechanicMask(procSpell) & ((1<<MECHANIC_SILENCE)|(1<<MECHANIC_STUN)|(1<<MECHANIC_FEAR))))
                return false;
            break;
        }
        // Burning Determination
        case 54748:
        {
            if(!procSpell)
                return false;
            // Need Interrupt or Silenced mechanic
            if (!(GetAllSpellMechanicMask(procSpell) & ((1<<MECHANIC_INTERRUPT)|(1<<MECHANIC_SILENCE))))
                return false;
            break;
        }
        // Lock and Load
        case 56453:
        {
            // Proc only from trap activation (from periodic proc another aura of this spell)
            if (!(procFlags & PROC_FLAG_ON_TRAP_ACTIVATION) || !roll_chance_i(triggerAmount))
                return false;
            break;
        }
    }

    if( cooldown && GetTypeId()==TYPEID_PLAYER && ((Player*)this)->HasSpellCooldown(trigger_spell_id))
        return false;

    // try detect target manually if not set
    if ( target == NULL )
       target = !(procFlags & PROC_FLAG_SUCCESSFUL_POSITIVE_SPELL) && IsPositiveSpell(trigger_spell_id) ? this : pVictim;

    // default case
    if(!target || target!=this && !target->isAlive())
        return false;

    if(basepoints0)
        CastCustomSpell(target,trigger_spell_id,&basepoints0,NULL,NULL,true,castItem,triggeredByAura);
    else
        CastSpell(target,trigger_spell_id,true,castItem,triggeredByAura);

    if( cooldown && GetTypeId()==TYPEID_PLAYER )
        ((Player*)this)->AddSpellCooldown(trigger_spell_id,0,time(NULL) + cooldown);

    return true;
}

bool Unit::HandleOverrideClassScriptAuraProc(Unit *pVictim, uint32 damage, Aura *triggeredByAura, SpellEntry const *procSpell, uint32 cooldown)
{
    int32 scriptId = triggeredByAura->GetModifier()->m_miscvalue;

    if(!pVictim || !pVictim->isAlive())
        return false;

    Item* castItem = triggeredByAura->GetCastItemGUID() && GetTypeId()==TYPEID_PLAYER
        ? ((Player*)this)->GetItemByGuid(triggeredByAura->GetCastItemGUID()) : NULL;

    uint32 triggered_spell_id = 0;

    switch(scriptId)
    {
        case 836:                                           // Improved Blizzard (Rank 1)
        {
            if (!procSpell || procSpell->SpellVisual[0]!=9487)
                return false;
            triggered_spell_id = 12484;
            break;
        }
        case 988:                                           // Improved Blizzard (Rank 2)
        {
            if (!procSpell || procSpell->SpellVisual[0]!=9487)
                return false;
            triggered_spell_id = 12485;
            break;
        }
        case 989:                                           // Improved Blizzard (Rank 3)
        {
            if (!procSpell || procSpell->SpellVisual[0]!=9487)
                return false;
            triggered_spell_id = 12486;
            break;
        }
        case 4086:                                          // Improved Mend Pet (Rank 1)
        case 4087:                                          // Improved Mend Pet (Rank 2)
        {
            int32 chance = triggeredByAura->GetSpellProto()->EffectBasePoints[triggeredByAura->GetEffIndex()];
            if(!roll_chance_i(chance))
                return false;

            triggered_spell_id = 24406;
            break;
        }
        case 4533:                                          // Dreamwalker Raiment 2 pieces bonus
        {
            // Chance 50%
            if (!roll_chance_i(50))
                return false;

            switch (pVictim->getPowerType())
            {
                case POWER_MANA:   triggered_spell_id = 28722; break;
                case POWER_RAGE:   triggered_spell_id = 28723; break;
                case POWER_ENERGY: triggered_spell_id = 28724; break;
                default:
                    return false;
            }
            break;
        }
        case 4537:                                          // Dreamwalker Raiment 6 pieces bonus
            triggered_spell_id = 28750;                     // Blessing of the Claw
            break;
        case 5497:                                          // Improved Mana Gems (Serpent-Coil Braid)
            triggered_spell_id = 37445;                     // Mana Surge
            break;
        case 8152:                                          // Serendipity
        {
            // if heal your target over maximum health
            if (pVictim->GetHealth() + damage < pVictim->GetMaxHealth())
                return false;
            int32 cost = procSpell->manaCost + procSpell->ManaCostPercentage * GetCreateMana() / 100;
            int32 basepoints0 = cost * triggeredByAura->GetModifier()->m_amount/100;
            CastCustomSpell(this, 47762, &basepoints0, 0, 0, true, 0, triggeredByAura);
            return true;
        }
    }

    // not processed
    if(!triggered_spell_id)
        return false;

    // standard non-dummy case
    SpellEntry const* triggerEntry = sSpellStore.LookupEntry(triggered_spell_id);

    if(!triggerEntry)
    {
        sLog.outError("Unit::HandleOverrideClassScriptAuraProc: Spell %u triggering for class script id %u",triggered_spell_id,scriptId);
        return false;
    }

    if( cooldown && GetTypeId()==TYPEID_PLAYER && ((Player*)this)->HasSpellCooldown(triggered_spell_id))
        return false;

    CastSpell(pVictim, triggered_spell_id, true, castItem, triggeredByAura);

    if( cooldown && GetTypeId()==TYPEID_PLAYER )
        ((Player*)this)->AddSpellCooldown(triggered_spell_id,0,time(NULL) + cooldown);

    return true;
}

void Unit::setPowerType(Powers new_powertype)
{
    SetByteValue(UNIT_FIELD_BYTES_0, 3, new_powertype);

    if(GetTypeId() == TYPEID_PLAYER)
    {
        if(((Player*)this)->GetGroup())
            ((Player*)this)->SetGroupUpdateFlag(GROUP_UPDATE_FLAG_POWER_TYPE);
    }
    else if(((Creature*)this)->isPet())
    {
        Pet *pet = ((Pet*)this);
        if(pet->isControlled())
        {
            Unit *owner = GetOwner();
            if(owner && (owner->GetTypeId() == TYPEID_PLAYER) && ((Player*)owner)->GetGroup())
                ((Player*)owner)->SetGroupUpdateFlag(GROUP_UPDATE_FLAG_PET_POWER_TYPE);
        }
    }

    switch(new_powertype)
    {
        default:
        case POWER_MANA:
            break;
        case POWER_RAGE:
            SetMaxPower(POWER_RAGE,GetCreatePowers(POWER_RAGE));
            SetPower(   POWER_RAGE,0);
            break;
        case POWER_FOCUS:
            SetMaxPower(POWER_FOCUS,GetCreatePowers(POWER_FOCUS));
            SetPower(   POWER_FOCUS,GetCreatePowers(POWER_FOCUS));
            break;
        case POWER_ENERGY:
            SetMaxPower(POWER_ENERGY,GetCreatePowers(POWER_ENERGY));
            SetPower(   POWER_ENERGY,0);
            break;
        case POWER_HAPPINESS:
            SetMaxPower(POWER_HAPPINESS,GetCreatePowers(POWER_HAPPINESS));
            SetPower(POWER_HAPPINESS,GetCreatePowers(POWER_HAPPINESS));
            break;
    }
}

FactionTemplateEntry const* Unit::getFactionTemplateEntry() const
{
    FactionTemplateEntry const* entry = sFactionTemplateStore.LookupEntry(getFaction());
    if(!entry)
    {
        static uint64 guid = 0;                             // prevent repeating spam same faction problem

        if(GetGUID() != guid)
        {
            if(GetTypeId() == TYPEID_PLAYER)
                sLog.outError("Player %s have invalid faction (faction template id) #%u", ((Player*)this)->GetName(), getFaction());
            else
                sLog.outError("Creature (template id: %u) have invalid faction (faction template id) #%u", ((Creature*)this)->GetCreatureInfo()->Entry, getFaction());
            guid = GetGUID();
        }
    }
    return entry;
}

bool Unit::IsHostileTo(Unit const* unit) const
{
    // always non-hostile to self
    if(unit==this)
        return false;

    // always non-hostile to GM in GM mode
    if(unit->GetTypeId()==TYPEID_PLAYER && ((Player const*)unit)->isGameMaster())
        return false;

    // always hostile to enemy
    if(getVictim()==unit || unit->getVictim()==this)
        return true;

    // test pet/charm masters instead pers/charmeds
    Unit const* testerOwner = GetCharmerOrOwner();
    Unit const* targetOwner = unit->GetCharmerOrOwner();

    // always hostile to owner's enemy
    if(testerOwner && (testerOwner->getVictim()==unit || unit->getVictim()==testerOwner))
        return true;

    // always hostile to enemy owner
    if(targetOwner && (getVictim()==targetOwner || targetOwner->getVictim()==this))
        return true;

    // always hostile to owner of owner's enemy
    if(testerOwner && targetOwner && (testerOwner->getVictim()==targetOwner || targetOwner->getVictim()==testerOwner))
        return true;

    Unit const* tester = testerOwner ? testerOwner : this;
    Unit const* target = targetOwner ? targetOwner : unit;

    // always non-hostile to target with common owner, or to owner/pet
    if(tester==target)
        return false;

    // special cases (Duel, etc)
    if(tester->GetTypeId()==TYPEID_PLAYER && target->GetTypeId()==TYPEID_PLAYER)
    {
        Player const* pTester = (Player const*)tester;
        Player const* pTarget = (Player const*)target;

        // Duel
        if(pTester->duel && pTester->duel->opponent == pTarget && pTester->duel->startTime != 0)
            return true;

        // Group
        if(pTester->GetGroup() && pTester->GetGroup()==pTarget->GetGroup())
            return false;

        // Sanctuary
        if(pTarget->HasByteFlag(UNIT_FIELD_BYTES_2, 1, UNIT_BYTE2_FLAG_SANCTUARY) && pTester->HasByteFlag(UNIT_FIELD_BYTES_2, 1, UNIT_BYTE2_FLAG_SANCTUARY))
            return false;

        // PvP FFA state
        if(pTester->HasByteFlag(UNIT_FIELD_BYTES_2, 1, UNIT_BYTE2_FLAG_FFA_PVP) && pTarget->HasByteFlag(UNIT_FIELD_BYTES_2, 1, UNIT_BYTE2_FLAG_FFA_PVP))
            return true;

        //= PvP states
        // Green/Blue (can't attack)
        if(pTester->GetTeam()==pTarget->GetTeam())
            return false;

        // Red (can attack) if true, Blue/Yellow (can't attack) in another case
        return pTester->IsPvP() && pTarget->IsPvP();
    }

    // faction base cases
    FactionTemplateEntry const*tester_faction = tester->getFactionTemplateEntry();
    FactionTemplateEntry const*target_faction = target->getFactionTemplateEntry();
    if(!tester_faction || !target_faction)
        return false;

    if(target->isAttackingPlayer() && tester->IsContestedGuard())
        return true;

    // PvC forced reaction and reputation case
    if(tester->GetTypeId()==TYPEID_PLAYER)
    {
        // forced reaction
        if(target_faction->faction)
        {
            if(ReputationRank const* force =((Player*)tester)->GetReputationMgr().GetForcedRankIfAny(target_faction))
                return *force <= REP_HOSTILE;

            // if faction have reputation then hostile state for tester at 100% dependent from at_war state
            if(FactionEntry const* raw_target_faction = sFactionStore.LookupEntry(target_faction->faction))
                if(FactionState const* factionState = ((Player*)tester)->GetReputationMgr().GetState(raw_target_faction))
                    return (factionState->Flags & FACTION_FLAG_AT_WAR);
        }
    }
    // CvP forced reaction and reputation case
    else if(target->GetTypeId()==TYPEID_PLAYER)
    {
        // forced reaction
        if(tester_faction->faction)
        {
            if(ReputationRank const* force = ((Player*)target)->GetReputationMgr().GetForcedRankIfAny(tester_faction))
                return *force <= REP_HOSTILE;

            // apply reputation state
            FactionEntry const* raw_tester_faction = sFactionStore.LookupEntry(tester_faction->faction);
            if(raw_tester_faction && raw_tester_faction->reputationListID >=0 )
                return ((Player const*)target)->GetReputationMgr().GetRank(raw_tester_faction) <= REP_HOSTILE;
        }
    }

    // common faction based case (CvC,PvC,CvP)
    return tester_faction->IsHostileTo(*target_faction);
}

bool Unit::IsFriendlyTo(Unit const* unit) const
{
    // always friendly to self
    if(unit==this)
        return true;

    // always friendly to GM in GM mode
    if(unit->GetTypeId()==TYPEID_PLAYER && ((Player const*)unit)->isGameMaster())
        return true;

    // always non-friendly to enemy
    if(getVictim()==unit || unit->getVictim()==this)
        return false;

    // test pet/charm masters instead pers/charmeds
    Unit const* testerOwner = GetCharmerOrOwner();
    Unit const* targetOwner = unit->GetCharmerOrOwner();

    // always non-friendly to owner's enemy
    if(testerOwner && (testerOwner->getVictim()==unit || unit->getVictim()==testerOwner))
        return false;

    // always non-friendly to enemy owner
    if(targetOwner && (getVictim()==targetOwner || targetOwner->getVictim()==this))
        return false;

    // always non-friendly to owner of owner's enemy
    if(testerOwner && targetOwner && (testerOwner->getVictim()==targetOwner || targetOwner->getVictim()==testerOwner))
        return false;

    Unit const* tester = testerOwner ? testerOwner : this;
    Unit const* target = targetOwner ? targetOwner : unit;

    // always friendly to target with common owner, or to owner/pet
    if(tester==target)
        return true;

    // special cases (Duel)
    if(tester->GetTypeId()==TYPEID_PLAYER && target->GetTypeId()==TYPEID_PLAYER)
    {
        Player const* pTester = (Player const*)tester;
        Player const* pTarget = (Player const*)target;

        // Duel
        if(pTester->duel && pTester->duel->opponent == target && pTester->duel->startTime != 0)
            return false;

        // Group
        if(pTester->GetGroup() && pTester->GetGroup()==pTarget->GetGroup())
            return true;

        // Sanctuary
        if(pTarget->HasByteFlag(UNIT_FIELD_BYTES_2, 1, UNIT_BYTE2_FLAG_SANCTUARY) && pTester->HasByteFlag(UNIT_FIELD_BYTES_2, 1, UNIT_BYTE2_FLAG_SANCTUARY))
            return true;

        // PvP FFA state
        if(pTester->HasByteFlag(UNIT_FIELD_BYTES_2, 1, UNIT_BYTE2_FLAG_FFA_PVP) && pTarget->HasByteFlag(UNIT_FIELD_BYTES_2, 1, UNIT_BYTE2_FLAG_FFA_PVP))
            return false;

        //= PvP states
        // Green/Blue (non-attackable)
        if(pTester->GetTeam()==pTarget->GetTeam())
            return true;

        // Blue (friendly/non-attackable) if not PVP, or Yellow/Red in another case (attackable)
        return !pTarget->IsPvP();
    }

    // faction base cases
    FactionTemplateEntry const*tester_faction = tester->getFactionTemplateEntry();
    FactionTemplateEntry const*target_faction = target->getFactionTemplateEntry();
    if(!tester_faction || !target_faction)
        return false;

    if(target->isAttackingPlayer() && tester->IsContestedGuard())
        return false;

    // PvC forced reaction and reputation case
    if(tester->GetTypeId()==TYPEID_PLAYER)
    {
        // forced reaction
        if(target_faction->faction)
        {
            if(ReputationRank const* force =((Player*)tester)->GetReputationMgr().GetForcedRankIfAny(target_faction))
                return *force >= REP_FRIENDLY;

            // if faction have reputation then friendly state for tester at 100% dependent from at_war state
            if(FactionEntry const* raw_target_faction = sFactionStore.LookupEntry(target_faction->faction))
                if(FactionState const* factionState = ((Player*)tester)->GetReputationMgr().GetState(raw_target_faction))
                    return !(factionState->Flags & FACTION_FLAG_AT_WAR);
        }
    }
    // CvP forced reaction and reputation case
    else if(target->GetTypeId()==TYPEID_PLAYER)
    {
        // forced reaction
        if(tester_faction->faction)
        {
            if(ReputationRank const* force =((Player*)target)->GetReputationMgr().GetForcedRankIfAny(tester_faction))
                return *force >= REP_FRIENDLY;

            // apply reputation state
            if(FactionEntry const* raw_tester_faction = sFactionStore.LookupEntry(tester_faction->faction))
                if(raw_tester_faction->reputationListID >=0 )
                    return ((Player const*)target)->GetReputationMgr().GetRank(raw_tester_faction) >= REP_FRIENDLY;
        }
    }

    // common faction based case (CvC,PvC,CvP)
    return tester_faction->IsFriendlyTo(*target_faction);
}

bool Unit::IsHostileToPlayers() const
{
    FactionTemplateEntry const* my_faction = getFactionTemplateEntry();
    if(!my_faction || !my_faction->faction)
        return false;

    FactionEntry const* raw_faction = sFactionStore.LookupEntry(my_faction->faction);
    if(raw_faction && raw_faction->reputationListID >=0 )
        return false;

    return my_faction->IsHostileToPlayers();
}

bool Unit::IsNeutralToAll() const
{
    FactionTemplateEntry const* my_faction = getFactionTemplateEntry();
    if(!my_faction || !my_faction->faction)
        return true;

    FactionEntry const* raw_faction = sFactionStore.LookupEntry(my_faction->faction);
    if(raw_faction && raw_faction->reputationListID >=0 )
        return false;

    return my_faction->IsNeutralToAll();
}

bool Unit::Attack(Unit *victim, bool meleeAttack)
{
    if(!victim || victim == this)
        return false;

    // dead units can neither attack nor be attacked
    if(!isAlive() || !victim->isAlive())
        return false;

    // player cannot attack in mount state
    if(GetTypeId()==TYPEID_PLAYER && IsMounted())
        return false;

    // nobody can attack GM in GM-mode
    if(victim->GetTypeId()==TYPEID_PLAYER)
    {
        if(((Player*)victim)->isGameMaster())
            return false;
    }
    else
    {
        if(((Creature*)victim)->IsInEvadeMode())
            return false;
    }

    // remove SPELL_AURA_MOD_UNATTACKABLE at attack (in case non-interruptible spells stun aura applied also that not let attack)
    if(HasAuraType(SPELL_AURA_MOD_UNATTACKABLE))
        RemoveSpellsCausingAura(SPELL_AURA_MOD_UNATTACKABLE);

    // in fighting already
    if (m_attacking)
    {
        if (m_attacking == victim)
        {
            // switch to melee attack from ranged/magic
            if( meleeAttack && !hasUnitState(UNIT_STAT_MELEE_ATTACKING) )
            {
                addUnitState(UNIT_STAT_MELEE_ATTACKING);
                SendAttackStart(victim);
                return true;
            }
            return false;
        }

        // remove old target data
        AttackStop(true);
    }
    // new battle
    else
    {
        // set position before any AI calls/assistance
        if(GetTypeId()==TYPEID_UNIT)
            ((Creature*)this)->SetCombatStartPosition(GetPositionX(), GetPositionY(), GetPositionZ());
    }

    //Set our target
    SetUInt64Value(UNIT_FIELD_TARGET, victim->GetGUID());

    if(meleeAttack)
        addUnitState(UNIT_STAT_MELEE_ATTACKING);

    m_attacking = victim;
    m_attacking->_addAttacker(this);

    if(m_attacking->GetTypeId()==TYPEID_UNIT && ((Creature*)m_attacking)->AI())
        ((Creature*)m_attacking)->AI()->AttackedBy(this);

    if(GetTypeId()==TYPEID_UNIT)
    {
        WorldPacket data(SMSG_AI_REACTION, 12);
        data << uint64(GetGUID());
        data << uint32(AI_REACTION_AGGRO);                  // Aggro sound
        ((WorldObject*)this)->SendMessageToSet(&data, true);

        ((Creature*)this)->CallAssistance();
    }

    // delay offhand weapon attack to next attack time
    if(haveOffhandWeapon())
        resetAttackTimer(OFF_ATTACK);

    if(meleeAttack)
        SendAttackStart(victim);

    return true;
}

bool Unit::AttackStop(bool targetSwitch /*=false*/)
{
    if (!m_attacking)
        return false;

    Unit* victim = m_attacking;

    m_attacking->_removeAttacker(this);
    m_attacking = NULL;

    //Clear our target
    SetUInt64Value(UNIT_FIELD_TARGET, 0);

    clearUnitState(UNIT_STAT_MELEE_ATTACKING);

    InterruptSpell(CURRENT_MELEE_SPELL);

    // reset only at real combat stop
    if(!targetSwitch && GetTypeId()==TYPEID_UNIT )
        ((Creature*)this)->SetNoCallAssistance(false);

    SendAttackStop(victim);

    return true;
}

void Unit::CombatStop(bool cast)
{
    if(cast& IsNonMeleeSpellCasted(false))
        InterruptNonMeleeSpells(false);

    AttackStop();
    RemoveAllAttackers();
    if( GetTypeId()==TYPEID_PLAYER )
        ((Player*)this)->SendAttackSwingCancelAttack();     // melee and ranged forced attack cancel
    ClearInCombat();
}

void Unit::CombatStopWithPets(bool cast)
{
    CombatStop(cast);
    if(Pet* pet = GetPet())
        pet->CombatStop(cast);
    if(Unit* charm = GetCharm())
        charm->CombatStop(cast);
    if(GetTypeId()==TYPEID_PLAYER)
    {
        GuardianPetList const& guardians = ((Player*)this)->GetGuardians();
        for(GuardianPetList::const_iterator itr = guardians.begin(); itr != guardians.end(); ++itr)
            if(Unit* guardian = Unit::GetUnit(*this,*itr))
                guardian->CombatStop(cast);
    }
}

bool Unit::isAttackingPlayer() const
{
    if(hasUnitState(UNIT_STAT_ATTACK_PLAYER))
        return true;

    Pet* pet = GetPet();
    if(pet && pet->isAttackingPlayer())
        return true;

    Unit* charmed = GetCharm();
    if(charmed && charmed->isAttackingPlayer())
        return true;

    for (int8 i = 0; i < MAX_TOTEM; i++)
    {
        if(m_TotemSlot[i])
        {
            Creature *totem = ObjectAccessor::GetCreature(*this, m_TotemSlot[i]);
            if(totem && totem->isAttackingPlayer())
                return true;
        }
    }

    return false;
}

void Unit::RemoveAllAttackers()
{
    while (!m_attackers.empty())
    {
        AttackerSet::iterator iter = m_attackers.begin();
        if(!(*iter)->AttackStop())
        {
            sLog.outError("WORLD: Unit has an attacker that isn't attacking it!");
            m_attackers.erase(iter);
        }
    }
}

void Unit::ModifyAuraState(AuraState flag, bool apply)
{
    ApplyModFlag(UNIT_FIELD_AURASTATE, 1<<(flag-1), apply);
}

Unit *Unit::GetOwner() const
{
    uint64 ownerid = GetOwnerGUID();
    if(!ownerid)
        return NULL;
    return ObjectAccessor::GetUnit(*this, ownerid);
}

Unit *Unit::GetCharmer() const
{
    if(uint64 charmerid = GetCharmerGUID())
        return ObjectAccessor::GetUnit(*this, charmerid);
    return NULL;
}

Player* Unit::GetCharmerOrOwnerPlayerOrPlayerItself()
{
    uint64 guid = GetCharmerOrOwnerGUID();
    if(IS_PLAYER_GUID(guid))
        return ObjectAccessor::GetPlayer(*this, guid);

    return GetTypeId()==TYPEID_PLAYER ? (Player*)this : NULL;
}

Pet* Unit::GetPet() const
{
    if(uint64 pet_guid = GetPetGUID())
    {
        if(Pet* pet = ObjectAccessor::GetPet(pet_guid))
            return pet;

        sLog.outError("Unit::GetPet: Pet %u not exist.",GUID_LOPART(pet_guid));
        const_cast<Unit*>(this)->SetPet(0);
    }

    return NULL;
}

Unit* Unit::GetCharm() const
{
    if(uint64 charm_guid = GetCharmGUID())
    {
        if(Unit* pet = ObjectAccessor::GetUnit(*this, charm_guid))
            return pet;

        sLog.outError("Unit::GetCharm: Charmed creature %u not exist.",GUID_LOPART(charm_guid));
        const_cast<Unit*>(this)->SetCharm(NULL);
    }

    return NULL;
}

float Unit::GetCombatDistance( const Unit* target ) const
{
    float radius = target->GetFloatValue(UNIT_FIELD_COMBATREACH) + GetFloatValue(UNIT_FIELD_COMBATREACH);
    float dx = GetPositionX() - target->GetPositionX();
    float dy = GetPositionY() - target->GetPositionY();
    float dz = GetPositionZ() - target->GetPositionZ();
    float dist = sqrt((dx*dx) + (dy*dy) + (dz*dz)) - radius;
    return ( dist > 0 ? dist : 0);
}

void Unit::SetPet(Pet* pet)
{
    SetUInt64Value(UNIT_FIELD_SUMMON, pet ? pet->GetGUID() : 0);

    // FIXME: hack, speed must be set only at follow
    if(pet)
        for(int i = 0; i < MAX_MOVE_TYPE; ++i)
            pet->SetSpeed(UnitMoveType(i), m_speed_rate[i], true);
}

void Unit::SetCharm(Unit* pet)
{
    SetUInt64Value(UNIT_FIELD_CHARM, pet ? pet->GetGUID() : 0);

    if(GetTypeId() == TYPEID_PLAYER)
        ((Player*)this)->m_mover = pet ? pet : this;
}

void Unit::UnsummonAllTotems()
{
    for (int8 i = 0; i < MAX_TOTEM; ++i)
    {
        if(!m_TotemSlot[i])
            continue;

        Creature *OldTotem = ObjectAccessor::GetCreature(*this, m_TotemSlot[i]);
        if (OldTotem && OldTotem->isTotem())
            ((Totem*)OldTotem)->UnSummon();
    }
}

void Unit::SendHealSpellLog(Unit *pVictim, uint32 SpellID, uint32 Damage, bool critical)
{
    // we guess size
    WorldPacket data(SMSG_SPELLHEALLOG, (8+8+4+4+1));
    data.append(pVictim->GetPackGUID());
    data.append(GetPackGUID());
    data << uint32(SpellID);
    data << uint32(Damage);
    data << uint32(0);                                      // over healing?
    data << uint8(critical ? 1 : 0);
    data << uint8(0);                                       // unused in client?
    SendMessageToSet(&data, true);
}

void Unit::SendEnergizeSpellLog(Unit *pVictim, uint32 SpellID, uint32 Damage, Powers powertype)
{
    WorldPacket data(SMSG_SPELLENERGIZELOG, (8+8+4+4+4+1));
    data.append(pVictim->GetPackGUID());
    data.append(GetPackGUID());
    data << uint32(SpellID);
    data << uint32(powertype);
    data << uint32(Damage);
    SendMessageToSet(&data, true);
}

uint32 Unit::SpellDamageBonus(Unit *pVictim, SpellEntry const *spellProto, uint32 pdamage, DamageEffectType damagetype, uint32 stack)
{
    if(!spellProto || !pVictim || damagetype==DIRECT_DAMAGE )
        return pdamage;

    // For totems get damage bonus from owner (statue isn't totem in fact)
    if( GetTypeId()==TYPEID_UNIT && ((Creature*)this)->isTotem() && ((Totem*)this)->GetTotemType()!=TOTEM_STATUE)
    {
        if(Unit* owner = GetOwner())
            return owner->SpellDamageBonus(pVictim, spellProto, pdamage, damagetype);
    }

    // Taken/Done total percent damage auras
    float DoneTotalMod = 1.0f;
    float TakenTotalMod = 1.0f;
    int32 DoneTotal = 0;
    int32 TakenTotal = 0;

    // ..done
    // Pet damage
    if( GetTypeId() == TYPEID_UNIT && !((Creature*)this)->isPet() )
        DoneTotalMod *= ((Creature*)this)->GetSpellDamageMod(((Creature*)this)->GetCreatureInfo()->rank);

    AuraList const& mModDamagePercentDone = GetAurasByType(SPELL_AURA_MOD_DAMAGE_PERCENT_DONE);
    for(AuraList::const_iterator i = mModDamagePercentDone.begin(); i != mModDamagePercentDone.end(); ++i)
    {
        if( ((*i)->GetModifier()->m_miscvalue & GetSpellSchoolMask(spellProto)) &&
            (*i)->GetSpellProto()->EquippedItemClass == -1 &&
                                                            // -1 == any item class (not wand then)
            (*i)->GetSpellProto()->EquippedItemInventoryTypeMask == 0 )
                                                            // 0 == any inventory type (not wand then)
        {
            DoneTotalMod *= ((*i)->GetModifier()->m_amount+100.0f)/100.0f;
        }
    }

    uint32 creatureTypeMask = pVictim->GetCreatureTypeMask();
    // Add flat bonus from spell damage versus
    DoneTotal += GetTotalAuraModifierByMiscMask(SPELL_AURA_MOD_FLAT_SPELL_DAMAGE_VERSUS, creatureTypeMask);
    AuraList const& mDamageDoneVersus = GetAurasByType(SPELL_AURA_MOD_DAMAGE_DONE_VERSUS);
    for(AuraList::const_iterator i = mDamageDoneVersus.begin();i != mDamageDoneVersus.end(); ++i)
        if(creatureTypeMask & uint32((*i)->GetModifier()->m_miscvalue))
            DoneTotalMod *= ((*i)->GetModifier()->m_amount+100.0f)/100.0f;

    // done scripted mod (take it from owner)
    Unit *owner = GetOwner();
    if (!owner) owner = this;
    AuraList const& mOverrideClassScript= owner->GetAurasByType(SPELL_AURA_OVERRIDE_CLASS_SCRIPTS);
    for(AuraList::const_iterator i = mOverrideClassScript.begin(); i != mOverrideClassScript.end(); ++i)
    {
        if (!(*i)->isAffectedOnSpell(spellProto))
            continue;
        switch((*i)->GetModifier()->m_miscvalue)
        {
            case 4920: // Molten Fury
            case 4919:
            case 6917: // Death's Embrace
            case 6926:
            case 6928:
            {
                if(pVictim->HasAuraState(AURA_STATE_HEALTHLESS_35_PERCENT))
                    DoneTotalMod *= (100.0f+(*i)->GetModifier()->m_amount)/100.0f;
                break;
            }
            // Soul Siphon
            case 4992:
            case 4993:
            {
                // effect 1 m_amount
                int32 maxPercent = (*i)->GetModifier()->m_amount;
                // effect 0 m_amount
                int32 stepPercent = CalculateSpellDamage((*i)->GetSpellProto(), 0, (*i)->GetSpellProto()->EffectBasePoints[0], this);
                // count affliction effects and calc additional damage in percentage
                int32 modPercent = 0;
                AuraMap const& victimAuras = pVictim->GetAuras();
                for (AuraMap::const_iterator itr = victimAuras.begin(); itr != victimAuras.end(); ++itr)
                {
                    SpellEntry const* m_spell = itr->second->GetSpellProto();
                    if (m_spell->SpellFamilyName != SPELLFAMILY_WARLOCK || !(m_spell->SpellFamilyFlags & 0x0004071B8044C402LL))
                        continue;
                    modPercent += stepPercent * itr->second->GetStackAmount();
                    if (modPercent >= maxPercent)
                    {
                        modPercent = maxPercent;
                        break;
                    }
                }
                DoneTotalMod *= (modPercent+100.0f)/100.0f;
                break;
            }
            case 6916: // Death's Embrace
            case 6925:
            case 6927:
                if (HasAuraState(AURA_STATE_HEALTHLESS_20_PERCENT))
                    DoneTotalMod *= (100.0f+(*i)->GetModifier()->m_amount)/100.0f;
                break;
            case 5481: // Starfire Bonus
            {
                if (pVictim->GetAura(SPELL_AURA_PERIODIC_DAMAGE, SPELLFAMILY_DRUID, 0x0000000000200002LL))
                    DoneTotalMod *= ((*i)->GetModifier()->m_amount+100.0f)/100.0f;
                break;
            }
            case 4418: // Increased Shock Damage
            case 4554: // Increased Lightning Damage
            case 4555: // Improved Moonfire
            case 5142: // Increased Lightning Damage
            case 5147: // Improved Consecration / Libram of Resurgence
            case 5148: // Idol of the Shooting Star
            case 6008: // Increased Lightning Damage / Totem of Hex
            {
                DoneTotal+=(*i)->GetModifier()->m_amount;
                break;
            }
            // Tundra Stalker
            // Merciless Combat
            case 7277:
            {
                // Merciless Combat
                if ((*i)->GetSpellProto()->SpellIconID == 2656)
                {
                    if(pVictim->HasAuraState(AURA_STATE_HEALTHLESS_35_PERCENT))
                        DoneTotalMod *= (100.0f+(*i)->GetModifier()->m_amount)/100.0f;
                }
                else // Tundra Stalker
                {
                    if (pVictim->GetAura(SPELL_AURA_DUMMY, SPELLFAMILY_DEATHKNIGHT, 0x0400000000000000LL))
                        DoneTotalMod *= ((*i)->GetModifier()->m_amount+100.0f)/100.0f;
                    break;
                }
                break;
            }
            case 7293: // Rage of Rivendare
            {
                if (pVictim->GetAura(SPELL_AURA_PERIODIC_DAMAGE, SPELLFAMILY_DEATHKNIGHT, 0x0200000000000000LL))
                    DoneTotalMod *= ((*i)->GetModifier()->m_amount+100.0f)/100.0f;
                break;
            }
            // Twisted Faith
            case 7377:
            {
                if (pVictim->GetAura(SPELL_AURA_PERIODIC_DAMAGE, SPELLFAMILY_PRIEST, 0x0000000000008000LL, 0, GetGUID()))
                    DoneTotalMod *= ((*i)->GetModifier()->m_amount+100.0f)/100.0f;
                break;
            }
            // Marked for Death
            case 7598:
            case 7599:
            case 7600:
            case 7601:
            case 7602:
            {
                if (pVictim->GetAura(SPELL_AURA_MOD_STALKED, SPELLFAMILY_HUNTER, 0x0000000000000400LL))
                    DoneTotalMod *= ((*i)->GetModifier()->m_amount+100.0f)/100.0f;
                break;
            }
        }
    }

    // Custom scripted damage
    // Ice Lance
    if (spellProto->SpellFamilyName == SPELLFAMILY_MAGE && spellProto->SpellIconID == 186)
    {
        if (pVictim->isFrozen())
            DoneTotalMod *= 3.0f;
    }

    // ..taken
    AuraList const& mModDamagePercentTaken = pVictim->GetAurasByType(SPELL_AURA_MOD_DAMAGE_PERCENT_TAKEN);
    for(AuraList::const_iterator i = mModDamagePercentTaken.begin(); i != mModDamagePercentTaken.end(); ++i)
        if( (*i)->GetModifier()->m_miscvalue & GetSpellSchoolMask(spellProto) )
            TakenTotalMod *= ((*i)->GetModifier()->m_amount+100.0f)/100.0f;

    // .. taken pct: dummy auras
    if (pVictim->GetTypeId() == TYPEID_PLAYER)
    {
        //Cheat Death
        if (Aura *dummy = pVictim->GetDummyAura(45182))
        {
            float mod = -((Player*)pVictim)->GetRatingBonusValue(CR_CRIT_TAKEN_SPELL)*2*4;
            if (mod < dummy->GetModifier()->m_amount)
                mod = dummy->GetModifier()->m_amount;
            TakenTotalMod *= (mod+100.0f)/100.0f;
        }
    }

    // From caster spells
    AuraList const& mOwnerTaken = pVictim->GetAurasByType(SPELL_AURA_MOD_DAMAGE_FROM_CASTER);
    for(AuraList::const_iterator i = mOwnerTaken.begin(); i != mOwnerTaken.end(); ++i)
        if( (*i)->GetCasterGUID() == GetGUID() && (*i)->isAffectedOnSpell(spellProto))
            TakenTotalMod *= ((*i)->GetModifier()->m_amount+100.0f)/100.0f;

    // Mod damage from spell mechanic
    uint32 mechanicMask = GetAllSpellMechanicMask(spellProto);
    if (mechanicMask)
    {
        AuraList const& mDamageDoneMechanic = pVictim->GetAurasByType(SPELL_AURA_MOD_MECHANIC_DAMAGE_TAKEN_PERCENT);
        for(AuraList::const_iterator i = mDamageDoneMechanic.begin();i != mDamageDoneMechanic.end(); ++i)
            if(mechanicMask & uint32(1<<((*i)->GetModifier()->m_miscvalue)))
                TakenTotalMod *= ((*i)->GetModifier()->m_amount+100.0f)/100.0f;
    }

    // Taken/Done fixed damage bonus auras
    int32 DoneAdvertisedBenefit  = SpellBaseDamageBonus(GetSpellSchoolMask(spellProto));
    int32 TakenAdvertisedBenefit = SpellBaseDamageBonusForVictim(GetSpellSchoolMask(spellProto), pVictim);

    // Pets just add their bonus damage to their spell damage
    // note that their spell damage is just gain of their own auras
    if (GetTypeId() == TYPEID_UNIT && ((Creature*)this)->isPet())
        DoneAdvertisedBenefit += ((Pet*)this)->GetBonusDamage();

    float LvlPenalty = CalculateLevelPenalty(spellProto);
    // Spellmod SpellDamage
    float SpellModSpellDamage = 100.0f;
    if(Player* modOwner = GetSpellModOwner())
        modOwner->ApplySpellMod(spellProto->Id,SPELLMOD_SPELL_BONUS_DAMAGE,SpellModSpellDamage);
    SpellModSpellDamage /= 100.0f;

    // Check for table values
    SpellBonusEntry const* bonus = spellmgr.GetSpellBonusData(spellProto->Id);
    if (bonus)
    {
        float coeff;
        if (damagetype == DOT)
            coeff = bonus->dot_damage * LvlPenalty * stack;
        else
            coeff = bonus->direct_damage * LvlPenalty * stack;

        if (bonus->ap_bonus)
            DoneTotal += int32(bonus->ap_bonus * GetTotalAttackPowerValue(BASE_ATTACK) * stack);

        DoneTotal  += int32(DoneAdvertisedBenefit * coeff * SpellModSpellDamage);
        TakenTotal += int32(TakenAdvertisedBenefit * coeff);
    }
    // Default calculation
    else if (DoneAdvertisedBenefit || TakenAdvertisedBenefit)
    {
        // Damage Done from spell damage bonus
        uint32 CastingTime = !IsChanneledSpell(spellProto) ? GetSpellCastTime(spellProto) : GetSpellDuration(spellProto);
        // Damage over Time spells bonus calculation
        float DotFactor = 1.0f;
        if(damagetype == DOT)
        {
            int32 DotDuration = GetSpellDuration(spellProto);
            // 200% limit
            if(DotDuration > 0)
            {
                if(DotDuration > 30000) DotDuration = 30000;
                if(!IsChanneledSpell(spellProto)) DotFactor = DotDuration / 15000.0f;
                int x = 0;
                for(int j = 0; j < 3; j++)
                {
                    if( spellProto->Effect[j] == SPELL_EFFECT_APPLY_AURA && (
                        spellProto->EffectApplyAuraName[j] == SPELL_AURA_PERIODIC_DAMAGE ||
                        spellProto->EffectApplyAuraName[j] == SPELL_AURA_PERIODIC_LEECH) )
                    {
                        x = j;
                        break;
                    }
                }
                int32 DotTicks = 6;
                if(spellProto->EffectAmplitude[x] != 0)
                    DotTicks = DotDuration / spellProto->EffectAmplitude[x];
                if(DotTicks)
                {
                    DoneAdvertisedBenefit = DoneAdvertisedBenefit * int32(stack) / DotTicks;
                    TakenAdvertisedBenefit = TakenAdvertisedBenefit * int32(stack) / DotTicks;
                }
            }
        }
        // Distribute Damage over multiple effects, reduce by AoE
        CastingTime = GetCastingTimeForBonus( spellProto, damagetype, CastingTime );
        // 50% for damage and healing spells for leech spells from damage bonus and 0% from healing
        for(int j = 0; j < 3; ++j)
        {
            if( spellProto->Effect[j] == SPELL_EFFECT_HEALTH_LEECH ||
                spellProto->Effect[j] == SPELL_EFFECT_APPLY_AURA && spellProto->EffectApplyAuraName[j] == SPELL_AURA_PERIODIC_LEECH )
            {
                CastingTime /= 2;
                break;
            }
        }
        DoneTotal += int32(DoneAdvertisedBenefit * (CastingTime / 3500.0f) * DotFactor * LvlPenalty * SpellModSpellDamage);
        TakenTotal+= int32(TakenAdvertisedBenefit * (CastingTime / 3500.0f) * DotFactor * LvlPenalty);
    }

    float tmpDamage = (pdamage + DoneTotal) * DoneTotalMod;
    // apply spellmod to Done damage (flat and pct)
    if(Player* modOwner = GetSpellModOwner())
        modOwner->ApplySpellMod(spellProto->Id, damagetype == DOT ? SPELLMOD_DOT : SPELLMOD_DAMAGE, tmpDamage);

    tmpDamage = (tmpDamage + TakenTotal) * TakenTotalMod;

    return tmpDamage > 0 ? uint32(tmpDamage) : 0;
}

int32 Unit::SpellBaseDamageBonus(SpellSchoolMask schoolMask)
{
    int32 DoneAdvertisedBenefit = 0;

    // ..done
    AuraList const& mDamageDone = GetAurasByType(SPELL_AURA_MOD_DAMAGE_DONE);
    for(AuraList::const_iterator i = mDamageDone.begin();i != mDamageDone.end(); ++i)
        if(((*i)->GetModifier()->m_miscvalue & schoolMask) != 0 &&
        (*i)->GetSpellProto()->EquippedItemClass == -1 &&
                                                            // -1 == any item class (not wand then)
        (*i)->GetSpellProto()->EquippedItemInventoryTypeMask == 0 )
                                                            // 0 == any inventory type (not wand then)
            DoneAdvertisedBenefit += (*i)->GetModifier()->m_amount;

    if (GetTypeId() == TYPEID_PLAYER)
    {
        // Base value
        DoneAdvertisedBenefit +=((Player*)this)->GetBaseSpellDamageBonus();

        // Damage bonus from stats
        AuraList const& mDamageDoneOfStatPercent = GetAurasByType(SPELL_AURA_MOD_SPELL_DAMAGE_OF_STAT_PERCENT);
        for(AuraList::const_iterator i = mDamageDoneOfStatPercent.begin();i != mDamageDoneOfStatPercent.end(); ++i)
        {
            if((*i)->GetModifier()->m_miscvalue & schoolMask)
            {
                // stat used stored in miscValueB for this aura
                Stats usedStat = Stats((*i)->GetMiscBValue());
                DoneAdvertisedBenefit += int32(GetStat(usedStat) * (*i)->GetModifier()->m_amount / 100.0f);
            }
        }
        // ... and attack power
        AuraList const& mDamageDonebyAP = GetAurasByType(SPELL_AURA_MOD_SPELL_DAMAGE_OF_ATTACK_POWER);
        for(AuraList::const_iterator i =mDamageDonebyAP.begin();i != mDamageDonebyAP.end(); ++i)
            if ((*i)->GetModifier()->m_miscvalue & schoolMask)
                DoneAdvertisedBenefit += int32(GetTotalAttackPowerValue(BASE_ATTACK) * (*i)->GetModifier()->m_amount / 100.0f);

    }
    return DoneAdvertisedBenefit;
}

int32 Unit::SpellBaseDamageBonusForVictim(SpellSchoolMask schoolMask, Unit *pVictim)
{
    uint32 creatureTypeMask = pVictim->GetCreatureTypeMask();

    int32 TakenAdvertisedBenefit = 0;
    // ..done (for creature type by mask) in taken
    AuraList const& mDamageDoneCreature = GetAurasByType(SPELL_AURA_MOD_DAMAGE_DONE_CREATURE);
    for(AuraList::const_iterator i = mDamageDoneCreature.begin();i != mDamageDoneCreature.end(); ++i)
        if(creatureTypeMask & uint32((*i)->GetModifier()->m_miscvalue))
            TakenAdvertisedBenefit += (*i)->GetModifier()->m_amount;

    // ..taken
    AuraList const& mDamageTaken = pVictim->GetAurasByType(SPELL_AURA_MOD_DAMAGE_TAKEN);
    for(AuraList::const_iterator i = mDamageTaken.begin();i != mDamageTaken.end(); ++i)
        if(((*i)->GetModifier()->m_miscvalue & schoolMask) != 0)
            TakenAdvertisedBenefit += (*i)->GetModifier()->m_amount;

    return TakenAdvertisedBenefit;
}

bool Unit::isSpellCrit(Unit *pVictim, SpellEntry const *spellProto, SpellSchoolMask schoolMask, WeaponAttackType attackType)
{
    // not critting spell
    if((spellProto->AttributesEx2 & SPELL_ATTR_EX2_CANT_CRIT))
        return false;

    float crit_chance = 0.0f;
    switch(spellProto->DmgClass)
    {
        case SPELL_DAMAGE_CLASS_NONE:
            return false;
        case SPELL_DAMAGE_CLASS_MAGIC:
        {
            if (schoolMask & SPELL_SCHOOL_MASK_NORMAL)
                crit_chance = 0.0f;
            // For other schools
            else if (GetTypeId() == TYPEID_PLAYER)
                crit_chance = GetFloatValue( PLAYER_SPELL_CRIT_PERCENTAGE1 + GetFirstSchoolInMask(schoolMask));
            else
            {
                crit_chance = m_baseSpellCritChance;
                crit_chance += GetTotalAuraModifierByMiscMask(SPELL_AURA_MOD_SPELL_CRIT_CHANCE_SCHOOL, schoolMask);
            }
            // taken
            if (pVictim)
            {
                if (!IsPositiveSpell(spellProto->Id))
                {
                    // Modify critical chance by victim SPELL_AURA_MOD_ATTACKER_SPELL_CRIT_CHANCE
                    crit_chance += pVictim->GetTotalAuraModifierByMiscMask(SPELL_AURA_MOD_ATTACKER_SPELL_CRIT_CHANCE, schoolMask);
                    // Modify critical chance by victim SPELL_AURA_MOD_ATTACKER_SPELL_AND_WEAPON_CRIT_CHANCE
                    crit_chance += pVictim->GetTotalAuraModifier(SPELL_AURA_MOD_ATTACKER_SPELL_AND_WEAPON_CRIT_CHANCE);
                    // Modify by player victim resilience
                    if (pVictim->GetTypeId() == TYPEID_PLAYER)
                        crit_chance -= ((Player*)pVictim)->GetRatingBonusValue(CR_CRIT_TAKEN_SPELL);
                }

                // scripted (increase crit chance ... against ... target by x%
                AuraList const& mOverrideClassScript = GetAurasByType(SPELL_AURA_OVERRIDE_CLASS_SCRIPTS);
                for(AuraList::const_iterator i = mOverrideClassScript.begin(); i != mOverrideClassScript.end(); ++i)
                {
                    if (!((*i)->isAffectedOnSpell(spellProto)))
                        continue;
                    switch((*i)->GetModifier()->m_miscvalue)
                    {
                        case  849: if (pVictim->isFrozen()) crit_chance+= 17.0f; break; //Shatter Rank 1
                        case  910: if (pVictim->isFrozen()) crit_chance+= 34.0f; break; //Shatter Rank 2
                        case  911: if (pVictim->isFrozen()) crit_chance+= 50.0f; break; //Shatter Rank 3
                        case 7917: // Glyph of Shadowburn
                            if (pVictim->HasAuraState(AURA_STATE_HEALTHLESS_35_PERCENT))
                                crit_chance+=(*i)->GetModifier()->m_amount;
                            break;
                        case 7997: // Renewed Hope
                        case 7998:
                            if (pVictim->HasAura(6788))
                                crit_chance+=(*i)->GetModifier()->m_amount;
                            break;
                        case   21: // Test of Faith
                        case 6935:
                        case 6918:
                            if (pVictim->GetHealth() < pVictim->GetMaxHealth()/2)
                                crit_chance+=(*i)->GetModifier()->m_amount;
                            break;
                        default:
                            break;
                    }
                }
                // Custom crit by class
                switch(spellProto->SpellFamilyName)
                {
                    case SPELLFAMILY_PALADIN:
                        // Sacred Shield
                        if (spellProto->SpellFamilyFlags & 0x0000000040000000LL)
                        {
                            Aura *aura = pVictim->GetDummyAura(58597);
                            if (aura && aura->GetCasterGUID() == GetGUID())
                            crit_chance+=aura->GetModifier()->m_amount;
                            break;
                        }
                    break;
                    case SPELLFAMILY_SHAMAN:
                        // Lava Burst
                        if (spellProto->SpellFamilyFlags & 0x0000100000000000LL)
                        {
                            if (Aura *flameShock = pVictim->GetAura(SPELL_AURA_PERIODIC_DAMAGE, SPELLFAMILY_SHAMAN, 0x0000000010000000LL, 0, GetGUID()))
                            {
                                // Consume shock aura if not have Glyph of Flame Shock
                                if (!GetAura(55447, 0))
                                    pVictim->RemoveAurasByCasterSpell(flameShock->GetId(), GetGUID());
                                return true;
                            }
                            break;
                        }
                    break;

                }
            }
            break;
        }
        case SPELL_DAMAGE_CLASS_MELEE:
        case SPELL_DAMAGE_CLASS_RANGED:
        {
            if (pVictim)
            {
                crit_chance = GetUnitCriticalChance(attackType, pVictim);
                crit_chance+= GetTotalAuraModifierByMiscMask(SPELL_AURA_MOD_SPELL_CRIT_CHANCE_SCHOOL, schoolMask);
            }
            break;
        }
        default:
            return false;
    }
    // percent done
    // only players use intelligence for critical chance computations
    if(Player* modOwner = GetSpellModOwner())
        modOwner->ApplySpellMod(spellProto->Id, SPELLMOD_CRITICAL_CHANCE, crit_chance);

    crit_chance = crit_chance > 0.0f ? crit_chance : 0.0f;
    if (roll_chance_f(crit_chance))
        return true;
    return false;
}

uint32 Unit::SpellCriticalDamageBonus(SpellEntry const *spellProto, uint32 damage, Unit *pVictim)
{
    // Calculate critical bonus
    int32 crit_bonus;
    switch(spellProto->DmgClass)
    {
        case SPELL_DAMAGE_CLASS_MELEE:                      // for melee based spells is 100%
        case SPELL_DAMAGE_CLASS_RANGED:
            // TODO: write here full calculation for melee/ranged spells
            crit_bonus = damage;
            break;
        default:
            crit_bonus = damage / 2;                        // for spells is 50%
            break;
    }

    // adds additional damage to crit_bonus (from talents)
    if(Player* modOwner = GetSpellModOwner())
        modOwner->ApplySpellMod(spellProto->Id, SPELLMOD_CRIT_DAMAGE_BONUS, crit_bonus);

    if(pVictim)
    {
        uint32 creatureTypeMask = pVictim->GetCreatureTypeMask();
        crit_bonus = int32(crit_bonus * GetTotalAuraMultiplierByMiscMask(SPELL_AURA_MOD_CRIT_PERCENT_VERSUS, creatureTypeMask));
    }

    if(crit_bonus > 0)
        damage += crit_bonus;

    return damage;
}

uint32 Unit::SpellCriticalHealingBonus(SpellEntry const *spellProto, uint32 damage, Unit *pVictim)
{
    // Calculate critical bonus
    int32 crit_bonus;
    switch(spellProto->DmgClass)
    {
        case SPELL_DAMAGE_CLASS_MELEE:                      // for melee based spells is 100%
        case SPELL_DAMAGE_CLASS_RANGED:
            // TODO: write here full calculation for melee/ranged spells
            crit_bonus = damage;
            break;
        default:
            crit_bonus = damage / 2;                        // for spells is 50%
            break;
    }

    crit_bonus = int32(crit_bonus * GetTotalAuraMultiplier(SPELL_AURA_MOD_CRITICAL_HEALING_BONUS));

    if(pVictim)
    {
        uint32 creatureTypeMask = pVictim->GetCreatureTypeMask();
        crit_bonus = int32(crit_bonus * GetTotalAuraMultiplierByMiscMask(SPELL_AURA_MOD_CRIT_PERCENT_VERSUS, creatureTypeMask));
    }

    if(crit_bonus > 0)
        damage += crit_bonus;

    return damage;
}

uint32 Unit::SpellHealingBonus(Unit *pVictim, SpellEntry const *spellProto, uint32 healamount, DamageEffectType damagetype, uint32 stack)
{
    // No heal amount for this class spells
    if (spellProto->DmgClass == SPELL_DAMAGE_CLASS_NONE)
        return healamount;

    // For totems get healing bonus from owner (statue isn't totem in fact)
    if( GetTypeId()==TYPEID_UNIT && ((Creature*)this)->isTotem() && ((Totem*)this)->GetTotemType()!=TOTEM_STATUE)
        if(Unit* owner = GetOwner())
            return owner->SpellHealingBonus(pVictim, spellProto, healamount, damagetype, stack);

    // Healing Done
    // Taken/Done total percent damage auras
    float  DoneTotalMod = 1.0f;
    float  TakenTotalMod = 1.0f;
    int32  DoneTotal = 0;
    int32  TakenTotal = 0;

    // Healing done percent
    AuraList const& mHealingDonePct = GetAurasByType(SPELL_AURA_MOD_HEALING_DONE_PERCENT);
    for(AuraList::const_iterator i = mHealingDonePct.begin();i != mHealingDonePct.end(); ++i)
        DoneTotalMod *= (100.0f + (*i)->GetModifier()->m_amount) / 100.0f;

    // done scripted mod (take it from owner)
    Unit *owner = GetOwner();
    if (!owner) owner = this;
    AuraList const& mOverrideClassScript= owner->GetAurasByType(SPELL_AURA_OVERRIDE_CLASS_SCRIPTS);
    for(AuraList::const_iterator i = mOverrideClassScript.begin(); i != mOverrideClassScript.end(); ++i)
    {
        if (!(*i)->isAffectedOnSpell(spellProto))
            continue;
        switch((*i)->GetModifier()->m_miscvalue)
        {
            case 4415: // Increased Rejuvenation Healing
            case 4953:
            case 3736: // Hateful Totem of the Third Wind / Increased Lesser Healing Wave / LK Arena (4/5/6) Totem of the Third Wind / Savage Totem of the Third Wind
                DoneTotal+=(*i)->GetModifier()->m_amount;
                break;
            case 7997: // Renewed Hope
            case 7998:
                if (pVictim->HasAura(6788))
                    DoneTotalMod *=((*i)->GetModifier()->m_amount + 100.0f)/100.0f;
                break;
            case   21: // Test of Faith
            case 6935:
            case 6918:
                if (pVictim->GetHealth() < pVictim->GetMaxHealth()/2)
                    DoneTotalMod *=((*i)->GetModifier()->m_amount + 100.0f)/100.0f;
                break;
            case 7798: // Glyph of Regrowth
            {
                if (pVictim->GetAura(SPELL_AURA_PERIODIC_HEAL, SPELLFAMILY_DRUID, 0x0000000000000040LL))
                    DoneTotalMod *= ((*i)->GetModifier()->m_amount+100.0f)/100.0f;
                break;
            }
            case 8477: // Nourish Heal Boost
            {
                int32 stepPercent = (*i)->GetModifier()->m_amount;
                int32 modPercent = 0;
                AuraMap const& victimAuras = pVictim->GetAuras();
                for (AuraMap::const_iterator itr = victimAuras.begin(); itr != victimAuras.end(); ++itr)
                {
                    if (itr->second->GetCasterGUID()!=GetGUID())
                        continue;
                    SpellEntry const* m_spell = itr->second->GetSpellProto();
                    if ( m_spell->SpellFamilyName != SPELLFAMILY_DRUID ||
                        !(m_spell->SpellFamilyFlags & 0x0000001000000050LL))
                        continue;
                    modPercent += stepPercent * itr->second->GetStackAmount();
                }
                DoneTotalMod *= (modPercent+100.0f)/100.0f;
                break;
            }
            case 7871: // Glyph of Lesser Healing Wave
            {
                if (pVictim->GetAura(SPELL_AURA_DUMMY, SPELLFAMILY_SHAMAN, 0x0000040000000000LL, 0, GetGUID()))
                    DoneTotalMod *= ((*i)->GetModifier()->m_amount+100.0f)/100.0f;
                break;
            }
            default:
                break;
        }
    }

    // Taken/Done fixed damage bonus auras
    int32 DoneAdvertisedBenefit  = SpellBaseHealingBonus(GetSpellSchoolMask(spellProto));
    int32 TakenAdvertisedBenefit = SpellBaseHealingBonusForVictim(GetSpellSchoolMask(spellProto), pVictim);

    float LvlPenalty = CalculateLevelPenalty(spellProto);
    // Spellmod SpellDamage
    float SpellModSpellDamage = 100.0f;
    if(Player* modOwner = GetSpellModOwner())
        modOwner->ApplySpellMod(spellProto->Id, SPELLMOD_SPELL_BONUS_DAMAGE, SpellModSpellDamage);
    SpellModSpellDamage /= 100.0f;

    // Check for table values
    SpellBonusEntry const* bonus = spellmgr.GetSpellBonusData(spellProto->Id);
    if (bonus)
    {
        float coeff;
        if (damagetype == DOT)
            coeff = bonus->dot_damage * LvlPenalty * stack;
        else
            coeff = bonus->direct_damage * LvlPenalty * stack;

        if (bonus->ap_bonus)
            DoneTotal += int32(bonus->ap_bonus * GetTotalAttackPowerValue(BASE_ATTACK) * stack);

        DoneTotal  += int32(DoneAdvertisedBenefit * coeff * SpellModSpellDamage);
        TakenTotal += int32(TakenAdvertisedBenefit * coeff);
    }
    // Default calculation
    else if (DoneAdvertisedBenefit || TakenAdvertisedBenefit)
    {
        // Damage Done from spell damage bonus
        uint32 CastingTime = !IsChanneledSpell(spellProto) ? GetSpellCastTime(spellProto) : GetSpellDuration(spellProto);
        // Damage over Time spells bonus calculation
        float DotFactor = 1.0f;
        if(damagetype == DOT)
        {
            int32 DotDuration = GetSpellDuration(spellProto);
            // 200% limit
            if(DotDuration > 0)
            {
                if(DotDuration > 30000) DotDuration = 30000;
                if(!IsChanneledSpell(spellProto)) DotFactor = DotDuration / 15000.0f;
                int x = 0;
                for(int j = 0; j < 3; j++)
                {
                    if( spellProto->Effect[j] == SPELL_EFFECT_APPLY_AURA && (
                        spellProto->EffectApplyAuraName[j] == SPELL_AURA_PERIODIC_DAMAGE ||
                        spellProto->EffectApplyAuraName[j] == SPELL_AURA_PERIODIC_LEECH) )
                    {
                        x = j;
                        break;
                    }
                }
                int32 DotTicks = 6;
                if(spellProto->EffectAmplitude[x] != 0)
                    DotTicks = DotDuration / spellProto->EffectAmplitude[x];
                if(DotTicks)
                {
                    DoneAdvertisedBenefit = DoneAdvertisedBenefit * int32(stack) / DotTicks;
                    TakenAdvertisedBenefit = TakenAdvertisedBenefit * int32(stack) / DotTicks;
                }
            }
        }
        // Distribute Damage over multiple effects, reduce by AoE
        CastingTime = GetCastingTimeForBonus( spellProto, damagetype, CastingTime );
        // 50% for damage and healing spells for leech spells from damage bonus and 0% from healing
        for(int j = 0; j < 3; ++j)
        {
            if( spellProto->Effect[j] == SPELL_EFFECT_HEALTH_LEECH ||
                spellProto->Effect[j] == SPELL_EFFECT_APPLY_AURA && spellProto->EffectApplyAuraName[j] == SPELL_AURA_PERIODIC_LEECH )
            {
                CastingTime /= 2;
                break;
            }
        }
        DoneTotal  += int32(DoneAdvertisedBenefit * (CastingTime / 3500.0f) * DotFactor * LvlPenalty * SpellModSpellDamage * 1.88f);
        TakenTotal += int32(TakenAdvertisedBenefit * (CastingTime / 3500.0f) * DotFactor * LvlPenalty * 1.88f);
    }

    // use float as more appropriate for negative values and percent applying
    float heal = (healamount + DoneTotal)*DoneTotalMod;
    // apply spellmod to Done amount
    if(Player* modOwner = GetSpellModOwner())
        modOwner->ApplySpellMod(spellProto->Id, damagetype == DOT ? SPELLMOD_DOT : SPELLMOD_DAMAGE, heal);

    // Taken mods
    // Healing Wave cast
    if (spellProto->SpellFamilyName == SPELLFAMILY_SHAMAN && spellProto->SpellFamilyFlags & 0x0000000000000040LL)
    {
        // Search for Healing Way on Victim
        Unit::AuraList const& auraDummy = pVictim->GetAurasByType(SPELL_AURA_DUMMY);
        for(Unit::AuraList::const_iterator itr = auraDummy.begin(); itr!=auraDummy.end(); ++itr)
            if((*itr)->GetId() == 29203)
                TakenTotalMod *= ((*itr)->GetModifier()->m_amount+100.0f) / 100.0f;
    }

    // Healing taken percent
    float minval = pVictim->GetMaxNegativeAuraModifier(SPELL_AURA_MOD_HEALING_PCT);
    if(minval)
        TakenTotalMod *= (100.0f + minval) / 100.0f;

    float maxval = pVictim->GetMaxPositiveAuraModifier(SPELL_AURA_MOD_HEALING_PCT);
    if(maxval)
        TakenTotalMod *= (100.0f + maxval) / 100.0f;

    AuraList const& mHealingGet= pVictim->GetAurasByType(SPELL_AURA_MOD_HEALING_RECEIVED);
    for(AuraList::const_iterator i = mHealingGet.begin(); i != mHealingGet.end(); ++i)
        if ((*i)->isAffectedOnSpell(spellProto))
            TakenTotalMod *= ((*i)->GetModifier()->m_amount + 100.0f) / 100.0f;

    heal = (heal + TakenTotal) * TakenTotalMod;

    return heal < 0 ? 0 : uint32(heal);
}

int32 Unit::SpellBaseHealingBonus(SpellSchoolMask schoolMask)
{
    int32 AdvertisedBenefit = 0;

    AuraList const& mHealingDone = GetAurasByType(SPELL_AURA_MOD_HEALING_DONE);
    for(AuraList::const_iterator i = mHealingDone.begin();i != mHealingDone.end(); ++i)
        if(((*i)->GetModifier()->m_miscvalue & schoolMask) != 0)
            AdvertisedBenefit += (*i)->GetModifier()->m_amount;

    // Healing bonus of spirit, intellect and strength
    if (GetTypeId() == TYPEID_PLAYER)
    {
        // Base value
        AdvertisedBenefit +=((Player*)this)->GetBaseSpellHealingBonus();

        // Healing bonus from stats
        AuraList const& mHealingDoneOfStatPercent = GetAurasByType(SPELL_AURA_MOD_SPELL_HEALING_OF_STAT_PERCENT);
        for(AuraList::const_iterator i = mHealingDoneOfStatPercent.begin();i != mHealingDoneOfStatPercent.end(); ++i)
        {
            // stat used dependent from misc value (stat index)
            Stats usedStat = Stats((*i)->GetSpellProto()->EffectMiscValue[(*i)->GetEffIndex()]);
            AdvertisedBenefit += int32(GetStat(usedStat) * (*i)->GetModifier()->m_amount / 100.0f);
        }

        // ... and attack power
        AuraList const& mHealingDonebyAP = GetAurasByType(SPELL_AURA_MOD_SPELL_HEALING_OF_ATTACK_POWER);
        for(AuraList::const_iterator i = mHealingDonebyAP.begin();i != mHealingDonebyAP.end(); ++i)
            if ((*i)->GetModifier()->m_miscvalue & schoolMask)
                AdvertisedBenefit += int32(GetTotalAttackPowerValue(BASE_ATTACK) * (*i)->GetModifier()->m_amount / 100.0f);
    }
    return AdvertisedBenefit;
}

int32 Unit::SpellBaseHealingBonusForVictim(SpellSchoolMask schoolMask, Unit *pVictim)
{
    int32 AdvertisedBenefit = 0;
    AuraList const& mDamageTaken = pVictim->GetAurasByType(SPELL_AURA_MOD_HEALING);
    for(AuraList::const_iterator i = mDamageTaken.begin();i != mDamageTaken.end(); ++i)
        if(((*i)->GetModifier()->m_miscvalue & schoolMask) != 0)
            AdvertisedBenefit += (*i)->GetModifier()->m_amount;
    return AdvertisedBenefit;
}

bool Unit::IsImmunedToDamage(SpellSchoolMask shoolMask)
{
    //If m_immuneToSchool type contain this school type, IMMUNE damage.
    SpellImmuneList const& schoolList = m_spellImmune[IMMUNITY_SCHOOL];
    for (SpellImmuneList::const_iterator itr = schoolList.begin(); itr != schoolList.end(); ++itr)
        if(itr->type & shoolMask)
            return true;

    //If m_immuneToDamage type contain magic, IMMUNE damage.
    SpellImmuneList const& damageList = m_spellImmune[IMMUNITY_DAMAGE];
    for (SpellImmuneList::const_iterator itr = damageList.begin(); itr != damageList.end(); ++itr)
        if(itr->type & shoolMask)
            return true;

    return false;
}

bool Unit::IsImmunedToSpell(SpellEntry const* spellInfo)
{
    if (!spellInfo)
        return false;

    //FIX ME this hack: don't get feared if stunned
    if (spellInfo->Mechanic == MECHANIC_FEAR )
    {
        if ( hasUnitState(UNIT_STAT_STUNNED) )
            return true;
    }

    //TODO add spellEffect immunity checks!, player with flag in bg is imune to imunity buffs from other friendly players!
    //SpellImmuneList const& dispelList = m_spellImmune[IMMUNITY_EFFECT];

    SpellImmuneList const& dispelList = m_spellImmune[IMMUNITY_DISPEL];
    for(SpellImmuneList::const_iterator itr = dispelList.begin(); itr != dispelList.end(); ++itr)
        if(itr->type == spellInfo->Dispel)
            return true;

    if( !(spellInfo->AttributesEx & SPELL_ATTR_EX_UNAFFECTED_BY_SCHOOL_IMMUNE) &&         // unaffected by school immunity
        !(spellInfo->AttributesEx & SPELL_ATTR_EX_DISPEL_AURAS_ON_IMMUNITY))              // can remove immune (by dispell or immune it)
    {
        SpellImmuneList const& schoolList = m_spellImmune[IMMUNITY_SCHOOL];
        for(SpellImmuneList::const_iterator itr = schoolList.begin(); itr != schoolList.end(); ++itr)
            if( !(IsPositiveSpell(itr->spellId) && IsPositiveSpell(spellInfo->Id)) &&
                (itr->type & GetSpellSchoolMask(spellInfo)) )
                return true;
    }

    SpellImmuneList const& mechanicList = m_spellImmune[IMMUNITY_MECHANIC];
    for(SpellImmuneList::const_iterator itr = mechanicList.begin(); itr != mechanicList.end(); ++itr)
    {
        if(itr->type == spellInfo->Mechanic)
        {
            return true;
        }
    }

    return false;
}

bool Unit::IsImmunedToSpellEffect(SpellEntry const* spellInfo, uint32 index) const
{
    //If m_immuneToEffect type contain this effect type, IMMUNE effect.
    uint32 effect = spellInfo->Effect[index];
    SpellImmuneList const& effectList = m_spellImmune[IMMUNITY_EFFECT];
    for (SpellImmuneList::const_iterator itr = effectList.begin(); itr != effectList.end(); ++itr)
        if(itr->type == effect)
            return true;

    if(uint32 mechanic = spellInfo->EffectMechanic[index])
    {
        SpellImmuneList const& mechanicList = m_spellImmune[IMMUNITY_MECHANIC];
        for (SpellImmuneList::const_iterator itr = mechanicList.begin(); itr != mechanicList.end(); ++itr)
            if(itr->type == mechanic)
                return true;
    }

    if(uint32 aura = spellInfo->EffectApplyAuraName[index])
    {
        SpellImmuneList const& list = m_spellImmune[IMMUNITY_STATE];
        for(SpellImmuneList::const_iterator itr = list.begin(); itr != list.end(); ++itr)
            if(itr->type == aura)
                return true;
        // Check for immune to application of harmful magical effects
        AuraList const& immuneAuraApply = GetAurasByType(SPELL_AURA_MOD_IMMUNE_AURA_APPLY_SCHOOL);
        for(AuraList::const_iterator iter = immuneAuraApply.begin(); iter != immuneAuraApply.end(); ++iter)
            if (spellInfo->Dispel == DISPEL_MAGIC &&                                      // Magic debuff
                ((*iter)->GetModifier()->m_miscvalue & GetSpellSchoolMask(spellInfo)) &&  // Check school
                !IsPositiveEffect(spellInfo->Id, index))                                  // Harmful
                return true;
    }

    return false;
}

bool Unit::IsDamageToThreatSpell(SpellEntry const * spellInfo) const
{
    if(!spellInfo)
        return false;

    uint32 family = spellInfo->SpellFamilyName;
    uint64 flags = spellInfo->SpellFamilyFlags;

    if((family == 5 && flags == 256) ||                     //Searing Pain
        (family == 6 && flags == 8192) ||                   //Mind Blast
        (family == 11 && flags == 1048576))                 //Earth Shock
        return true;

    return false;
}

void Unit::MeleeDamageBonus(Unit *pVictim, uint32 *pdamage,WeaponAttackType attType, SpellEntry const *spellProto)
{
    if(!pVictim)
        return;

    if(*pdamage == 0)
        return;

    uint32 creatureTypeMask = pVictim->GetCreatureTypeMask();

    // Taken/Done fixed damage bonus auras
    int32 DoneFlatBenefit = 0;
    int32 TakenFlatBenefit = 0;

    // ..done (for creature type by mask) in taken
    AuraList const& mDamageDoneCreature = GetAurasByType(SPELL_AURA_MOD_DAMAGE_DONE_CREATURE);
    for(AuraList::const_iterator i = mDamageDoneCreature.begin();i != mDamageDoneCreature.end(); ++i)
        if(creatureTypeMask & uint32((*i)->GetModifier()->m_miscvalue))
            DoneFlatBenefit += (*i)->GetModifier()->m_amount;

    // ..done
    // SPELL_AURA_MOD_DAMAGE_DONE included in weapon damage

    // ..done (base at attack power for marked target and base at attack power for creature type)
    int32 APbonus = 0;
    if(attType == RANGED_ATTACK)
    {
        APbonus += pVictim->GetTotalAuraModifier(SPELL_AURA_RANGED_ATTACK_POWER_ATTACKER_BONUS);

        // ..done (base at attack power and creature type)
        AuraList const& mCreatureAttackPower = GetAurasByType(SPELL_AURA_MOD_RANGED_ATTACK_POWER_VERSUS);
        for(AuraList::const_iterator i = mCreatureAttackPower.begin();i != mCreatureAttackPower.end(); ++i)
            if(creatureTypeMask & uint32((*i)->GetModifier()->m_miscvalue))
                APbonus += (*i)->GetModifier()->m_amount;
    }
    else
    {
        APbonus += pVictim->GetTotalAuraModifier(SPELL_AURA_MELEE_ATTACK_POWER_ATTACKER_BONUS);

        // ..done (base at attack power and creature type)
        AuraList const& mCreatureAttackPower = GetAurasByType(SPELL_AURA_MOD_MELEE_ATTACK_POWER_VERSUS);
        for(AuraList::const_iterator i = mCreatureAttackPower.begin();i != mCreatureAttackPower.end(); ++i)
            if(creatureTypeMask & uint32((*i)->GetModifier()->m_miscvalue))
                APbonus += (*i)->GetModifier()->m_amount;
    }

    if (APbonus!=0)                                         // Can be negative
    {
        bool normalized = false;
        if(spellProto)
        {
            for (uint8 i = 0; i<3;i++)
            {
                if (spellProto->Effect[i] == SPELL_EFFECT_NORMALIZED_WEAPON_DMG)
                {
                    normalized = true;
                    break;
                }
            }
        }

        DoneFlatBenefit += int32(APbonus/14.0f * GetAPMultiplier(attType,normalized));
    }

    // ..taken
    AuraList const& mDamageTaken = pVictim->GetAurasByType(SPELL_AURA_MOD_DAMAGE_TAKEN);
    for(AuraList::const_iterator i = mDamageTaken.begin();i != mDamageTaken.end(); ++i)
        if((*i)->GetModifier()->m_miscvalue & GetMeleeDamageSchoolMask())
            TakenFlatBenefit += (*i)->GetModifier()->m_amount;

    if(attType!=RANGED_ATTACK)
        TakenFlatBenefit += pVictim->GetTotalAuraModifier(SPELL_AURA_MOD_MELEE_DAMAGE_TAKEN);
    else
        TakenFlatBenefit += pVictim->GetTotalAuraModifier(SPELL_AURA_MOD_RANGED_DAMAGE_TAKEN);

    // Done/Taken total percent damage auras
    float DoneTotalMod = 1.0f;
    float TakenTotalMod = 1.0f;

    // ..done
    // SPELL_AURA_MOD_DAMAGE_PERCENT_DONE included in weapon damage
    // SPELL_AURA_MOD_OFFHAND_DAMAGE_PCT  included in weapon damage

    AuraList const& mDamageDoneVersus = GetAurasByType(SPELL_AURA_MOD_DAMAGE_DONE_VERSUS);
    for(AuraList::const_iterator i = mDamageDoneVersus.begin();i != mDamageDoneVersus.end(); ++i)
        if(creatureTypeMask & uint32((*i)->GetModifier()->m_miscvalue))
            DoneTotalMod *= ((*i)->GetModifier()->m_amount+100.0f)/100.0f;

    // ..taken
    AuraList const& mModDamagePercentTaken = pVictim->GetAurasByType(SPELL_AURA_MOD_DAMAGE_PERCENT_TAKEN);
    for(AuraList::const_iterator i = mModDamagePercentTaken.begin(); i != mModDamagePercentTaken.end(); ++i)
        if((*i)->GetModifier()->m_miscvalue & GetMeleeDamageSchoolMask())
            TakenTotalMod *= ((*i)->GetModifier()->m_amount+100.0f)/100.0f;

    // .. taken pct: dummy auras
    AuraList const& mDummyAuras = pVictim->GetAurasByType(SPELL_AURA_DUMMY);
    for(AuraList::const_iterator i = mDummyAuras.begin(); i != mDummyAuras.end(); ++i)
    {
        switch((*i)->GetSpellProto()->SpellIconID)
        {
            //Cheat Death
            case 2109:
                if((*i)->GetModifier()->m_miscvalue & SPELL_SCHOOL_MASK_NORMAL)
                {
                    if(pVictim->GetTypeId() != TYPEID_PLAYER)
                        continue;
                    float mod = ((Player*)pVictim)->GetRatingBonusValue(CR_CRIT_TAKEN_MELEE)*(-8.0f);
                    if (mod < (*i)->GetModifier()->m_amount)
                        mod = (*i)->GetModifier()->m_amount;
                    TakenTotalMod *= (mod+100.0f)/100.0f;
                }
                break;
            //Mangle
            case 2312:
                if(spellProto==NULL)
                    break;
                // Should increase Shred (initial Damage of Lacerate and Rake handled in Spell::EffectSchoolDMG)
                if(spellProto->SpellFamilyName==SPELLFAMILY_DRUID && (spellProto->SpellFamilyFlags==0x00008000LL))
                    TakenTotalMod *= (100.0f+(*i)->GetModifier()->m_amount)/100.0f;
                break;
        }
    }

    // .. taken pct: class scripts
    AuraList const& mclassScritAuras = GetAurasByType(SPELL_AURA_OVERRIDE_CLASS_SCRIPTS);
    for(AuraList::const_iterator i = mclassScritAuras.begin(); i != mclassScritAuras.end(); ++i)
    {
        switch((*i)->GetMiscValue())
        {
            case 6427: case 6428:                           // Dirty Deeds
                if(pVictim->HasAuraState(AURA_STATE_HEALTHLESS_35_PERCENT))
                {
                    Aura* eff0 = GetAura((*i)->GetId(),0);
                    if(!eff0 || (*i)->GetEffIndex()!=1)
                    {
                        sLog.outError("Spell structure of DD (%u) changed.",(*i)->GetId());
                        continue;
                    }

                    // effect 0 have expected value but in negative state
                    TakenTotalMod *= (-eff0->GetModifier()->m_amount+100.0f)/100.0f;
                }
                break;
        }
    }

    if(attType != RANGED_ATTACK)
    {
        AuraList const& mModMeleeDamageTakenPercent = pVictim->GetAurasByType(SPELL_AURA_MOD_MELEE_DAMAGE_TAKEN_PCT);
        for(AuraList::const_iterator i = mModMeleeDamageTakenPercent.begin(); i != mModMeleeDamageTakenPercent.end(); ++i)
            TakenTotalMod *= ((*i)->GetModifier()->m_amount+100.0f)/100.0f;
    }
    else
    {
        AuraList const& mModRangedDamageTakenPercent = pVictim->GetAurasByType(SPELL_AURA_MOD_RANGED_DAMAGE_TAKEN_PCT);
        for(AuraList::const_iterator i = mModRangedDamageTakenPercent.begin(); i != mModRangedDamageTakenPercent.end(); ++i)
            TakenTotalMod *= ((*i)->GetModifier()->m_amount+100.0f)/100.0f;
    }

    float tmpDamage = float(int32(*pdamage) + DoneFlatBenefit) * DoneTotalMod;

    // apply spellmod to Done damage
    if(spellProto)
    {
        if(Player* modOwner = GetSpellModOwner())
            modOwner->ApplySpellMod(spellProto->Id, SPELLMOD_DAMAGE, tmpDamage);
    }

    tmpDamage = (tmpDamage + TakenFlatBenefit)*TakenTotalMod;

    // bonus result can be negative
    *pdamage =  tmpDamage > 0 ? uint32(tmpDamage) : 0;
}

void Unit::ApplySpellImmune(uint32 spellId, uint32 op, uint32 type, bool apply)
{
    if (apply)
    {
        for (SpellImmuneList::iterator itr = m_spellImmune[op].begin(), next; itr != m_spellImmune[op].end(); itr = next)
        {
            next = itr; ++next;
            if(itr->type == type)
            {
                m_spellImmune[op].erase(itr);
                next = m_spellImmune[op].begin();
            }
        }
        SpellImmune Immune;
        Immune.spellId = spellId;
        Immune.type = type;
        m_spellImmune[op].push_back(Immune);
    }
    else
    {
        for (SpellImmuneList::iterator itr = m_spellImmune[op].begin(); itr != m_spellImmune[op].end(); ++itr)
        {
            if(itr->spellId == spellId)
            {
                m_spellImmune[op].erase(itr);
                break;
            }
        }
    }

}

void Unit::ApplySpellDispelImmunity(const SpellEntry * spellProto, DispelType type, bool apply)
{
    ApplySpellImmune(spellProto->Id,IMMUNITY_DISPEL, type, apply);

    if (apply && spellProto->AttributesEx & SPELL_ATTR_EX_DISPEL_AURAS_ON_IMMUNITY)
        RemoveAurasWithDispelType(type);
}

float Unit::GetWeaponProcChance() const
{
    // normalized proc chance for weapon attack speed
    // (odd formula...)
    if(isAttackReady(BASE_ATTACK))
        return (GetAttackTime(BASE_ATTACK) * 1.8f / 1000.0f);
    else if (haveOffhandWeapon() && isAttackReady(OFF_ATTACK))
        return (GetAttackTime(OFF_ATTACK) * 1.6f / 1000.0f);
    return 0;
}

float Unit::GetPPMProcChance(uint32 WeaponSpeed, float PPM) const
{
    // proc per minute chance calculation
    if (PPM <= 0) return 0.0f;
    uint32 result = uint32((WeaponSpeed * PPM) / 600.0f);   // result is chance in percents (probability = Speed_in_sec * (PPM / 60))
    return result;
}

void Unit::Mount(uint32 mount)
{
    if(!mount)
        return;

    RemoveAurasWithInterruptFlags(AURA_INTERRUPT_FLAG_MOUNTING);

    SetUInt32Value(UNIT_FIELD_MOUNTDISPLAYID, mount);

    SetFlag( UNIT_FIELD_FLAGS, UNIT_FLAG_MOUNT );

    // unsummon pet
    if(GetTypeId() == TYPEID_PLAYER)
    {
        Pet* pet = GetPet();
        if(pet)
        {
            if(pet->isControlled())
            {
                ((Player*)this)->SetTemporaryUnsummonedPetNumber(pet->GetCharmInfo()->GetPetNumber());
                ((Player*)this)->SetOldPetSpell(pet->GetUInt32Value(UNIT_CREATED_BY_SPELL));
            }

            ((Player*)this)->RemovePet(NULL,PET_SAVE_NOT_IN_SLOT);
        }
        else
            ((Player*)this)->SetTemporaryUnsummonedPetNumber(0);
    }
}

void Unit::Unmount()
{
    if(!IsMounted())
        return;

    RemoveAurasWithInterruptFlags(AURA_INTERRUPT_FLAG_NOT_MOUNTED);

    SetUInt32Value(UNIT_FIELD_MOUNTDISPLAYID, 0);
    RemoveFlag( UNIT_FIELD_FLAGS, UNIT_FLAG_MOUNT );

    // only resummon old pet if the player is already added to a map
    // this prevents adding a pet to a not created map which would otherwise cause a crash
    // (it could probably happen when logging in after a previous crash)
    if(GetTypeId() == TYPEID_PLAYER && IsInWorld() && ((Player*)this)->GetTemporaryUnsummonedPetNumber() && isAlive())
    {
        Pet* NewPet = new Pet;
        if(!NewPet->LoadPetFromDB((Player*)this, 0, ((Player*)this)->GetTemporaryUnsummonedPetNumber(), true))
            delete NewPet;

        ((Player*)this)->SetTemporaryUnsummonedPetNumber(0);
    }
}

void Unit::SetInCombatWith(Unit* enemy)
{
    Unit* eOwner = enemy->GetCharmerOrOwnerOrSelf();
    if(eOwner->IsPvP())
    {
        SetInCombatState(true);
        return;
    }

    //check for duel
    if(eOwner->GetTypeId() == TYPEID_PLAYER && ((Player*)eOwner)->duel)
    {
        Unit const* myOwner = GetCharmerOrOwnerOrSelf();
        if(((Player const*)eOwner)->duel->opponent == myOwner)
        {
            SetInCombatState(true);
            return;
        }
    }
    SetInCombatState(false);
}

void Unit::SetInCombatState(bool PvP)
{
    // only alive units can be in combat
    if(!isAlive())
        return;

    if(PvP)
        m_CombatTimer = 5000;
    SetFlag(UNIT_FIELD_FLAGS, UNIT_FLAG_IN_COMBAT);

    if(isCharmed() || (GetTypeId()!=TYPEID_PLAYER && ((Creature*)this)->isPet()))
        SetFlag(UNIT_FIELD_FLAGS, UNIT_FLAG_PET_IN_COMBAT);
}

void Unit::ClearInCombat()
{
    m_CombatTimer = 0;
    RemoveFlag(UNIT_FIELD_FLAGS, UNIT_FLAG_IN_COMBAT);

    if(isCharmed() || (GetTypeId()!=TYPEID_PLAYER && ((Creature*)this)->isPet()))
        RemoveFlag(UNIT_FIELD_FLAGS, UNIT_FLAG_PET_IN_COMBAT);

    // Player's state will be cleared in Player::UpdateContestedPvP
    if(GetTypeId()!=TYPEID_PLAYER)
        clearUnitState(UNIT_STAT_ATTACK_PLAYER);
    else
        ((Player*)this)->UpdatePotionCooldown();
}

bool Unit::isTargetableForAttack() const
{
    if (GetTypeId()==TYPEID_PLAYER && ((Player *)this)->isGameMaster())
        return false;

    if(HasFlag(UNIT_FIELD_FLAGS, UNIT_FLAG_NON_ATTACKABLE | UNIT_FLAG_NOT_SELECTABLE))
        return false;

    return isAlive() && !hasUnitState(UNIT_STAT_DIED)&& !isInFlight() /*&& !isStealth()*/;
}

int32 Unit::ModifyHealth(int32 dVal)
{
    int32 gain = 0;

    if(dVal==0)
        return 0;

    int32 curHealth = (int32)GetHealth();

    int32 val = dVal + curHealth;
    if(val <= 0)
    {
        SetHealth(0);
        return -curHealth;
    }

    int32 maxHealth = (int32)GetMaxHealth();

    if(val < maxHealth)
    {
        SetHealth(val);
        gain = val - curHealth;
    }
    else if(curHealth != maxHealth)
    {
        SetHealth(maxHealth);
        gain = maxHealth - curHealth;
    }

    return gain;
}

int32 Unit::ModifyPower(Powers power, int32 dVal)
{
    int32 gain = 0;

    if(dVal==0)
        return 0;

    int32 curPower = (int32)GetPower(power);

    int32 val = dVal + curPower;
    if(val <= 0)
    {
        SetPower(power,0);
        return -curPower;
    }

    int32 maxPower = (int32)GetMaxPower(power);

    if(val < maxPower)
    {
        SetPower(power,val);
        gain = val - curPower;
    }
    else if(curPower != maxPower)
    {
        SetPower(power,maxPower);
        gain = maxPower - curPower;
    }

    return gain;
}

bool Unit::isVisibleForOrDetect(Unit const* u, bool detect, bool inVisibleList, bool is3dDistance) const
{
    if(!u)
        return false;

    // Always can see self
    if (u==this)
        return true;

    // player visible for other player if not logout and at same transport
    // including case when player is out of world
    bool at_same_transport =
        GetTypeId() == TYPEID_PLAYER &&  u->GetTypeId()==TYPEID_PLAYER &&
        !((Player*)this)->GetSession()->PlayerLogout() && !((Player*)u)->GetSession()->PlayerLogout() &&
        !((Player*)this)->GetSession()->PlayerLoading() && !((Player*)u)->GetSession()->PlayerLoading() &&
        ((Player*)this)->GetTransport() && ((Player*)this)->GetTransport() == ((Player*)u)->GetTransport();

    // not in world
    if(!at_same_transport && (!IsInWorld() || !u->IsInWorld()))
        return false;

    // forbidden to seen (at GM respawn command)
    if(m_Visibility==VISIBILITY_RESPAWN)
        return false;

    // always seen by owner
    if(GetCharmerOrOwnerGUID()==u->GetGUID())
        return true;

    // Grid dead/alive checks
    if( u->GetTypeId()==TYPEID_PLAYER)
    {
        // non visible at grid for any stealth state
        if(!IsVisibleInGridForPlayer((Player *)u))
            return false;

        // if player is dead then he can't detect anyone in any cases
        if(!u->isAlive())
            detect = false;
    }
    else
    {
        // all dead creatures/players not visible for any creatures
        if(!u->isAlive() || !isAlive())
            return false;
    }

    // different visible distance checks
    if(u->isInFlight())                                     // what see player in flight
    {
        // use object grey distance for all (only see objects any way)
        if (!IsWithinDistInMap(u,World::GetMaxVisibleDistanceInFlight()+(inVisibleList ? World::GetVisibleObjectGreyDistance() : 0.0f), is3dDistance))
            return false;
    }
    else if(!isAlive())                                     // distance for show body
    {
        if (!IsWithinDistInMap(u,World::GetMaxVisibleDistanceForObject()+(inVisibleList ? World::GetVisibleObjectGreyDistance() : 0.0f), is3dDistance))
            return false;
    }
    else if(GetTypeId()==TYPEID_PLAYER)                     // distance for show player
    {
        if(u->GetTypeId()==TYPEID_PLAYER)
        {
            // Players far than max visible distance for player or not in our map are not visible too
            if (!at_same_transport && !IsWithinDistInMap(u,World::GetMaxVisibleDistanceForPlayer()+(inVisibleList ? World::GetVisibleUnitGreyDistance() : 0.0f), is3dDistance))
                return false;
        }
        else
        {
            // Units far than max visible distance for creature or not in our map are not visible too
            if (!IsWithinDistInMap(u,World::GetMaxVisibleDistanceForCreature()+(inVisibleList ? World::GetVisibleUnitGreyDistance() : 0.0f), is3dDistance))
                return false;
        }
    }
    else if(GetCharmerOrOwnerGUID())                        // distance for show pet/charmed
    {
        // Pet/charmed far than max visible distance for player or not in our map are not visible too
        if (!IsWithinDistInMap(u,World::GetMaxVisibleDistanceForPlayer()+(inVisibleList ? World::GetVisibleUnitGreyDistance() : 0.0f), is3dDistance))
            return false;
    }
    else                                                    // distance for show creature
    {
        // Units far than max visible distance for creature or not in our map are not visible too
        if (!IsWithinDistInMap(u,World::GetMaxVisibleDistanceForCreature()+(inVisibleList ? World::GetVisibleUnitGreyDistance() : 0.0f), is3dDistance))
            return false;
    }

    // Visible units, always are visible for all units, except for units under invisibility and phases
    if (m_Visibility == VISIBILITY_ON && u->m_invisibilityMask==0 && InSamePhase(u))
        return true;

    // GMs see any players, not higher GMs and all units in any phase
    if (u->GetTypeId() == TYPEID_PLAYER && ((Player *)u)->isGameMaster())
    {
        if(GetTypeId() == TYPEID_PLAYER)
            return ((Player *)this)->GetSession()->GetSecurity() <= ((Player *)u)->GetSession()->GetSecurity();
        else
            return true;
    }

    // non faction visibility non-breakable for non-GMs
    if (m_Visibility == VISIBILITY_OFF)
        return false;

    // phased visibility (both must phased in same way)
    if(!InSamePhase(u))
        return false;

    // raw invisibility
    bool invisible = (m_invisibilityMask != 0 || u->m_invisibilityMask !=0);

    // detectable invisibility case
    if( invisible && (
        // Invisible units, always are visible for units under same invisibility type
        (m_invisibilityMask & u->m_invisibilityMask)!=0 ||
        // Invisible units, always are visible for unit that can detect this invisibility (have appropriate level for detect)
        u->canDetectInvisibilityOf(this) ||
        // Units that can detect invisibility always are visible for units that can be detected
        canDetectInvisibilityOf(u) ))
    {
        invisible = false;
    }

    // special cases for always overwrite invisibility/stealth
    if(invisible || m_Visibility == VISIBILITY_GROUP_STEALTH)
    {
        // non-hostile case
        if (!u->IsHostileTo(this))
        {
            // player see other player with stealth/invisibility only if he in same group or raid or same team (raid/team case dependent from conf setting)
            if(GetTypeId()==TYPEID_PLAYER && u->GetTypeId()==TYPEID_PLAYER)
            {
                if(((Player*)this)->IsGroupVisibleFor(((Player*)u)))
                    return true;

                // else apply same rules as for hostile case (detecting check for stealth)
            }
        }
        // hostile case
        else
        {
            // Hunter mark functionality
            AuraList const& auras = GetAurasByType(SPELL_AURA_MOD_STALKED);
            for(AuraList::const_iterator iter = auras.begin(); iter != auras.end(); ++iter)
                if((*iter)->GetCasterGUID()==u->GetGUID())
                    return true;

            // else apply detecting check for stealth
        }

        // none other cases for detect invisibility, so invisible
        if(invisible)
            return false;

        // else apply stealth detecting check
    }

    // unit got in stealth in this moment and must ignore old detected state
    if (m_Visibility == VISIBILITY_GROUP_NO_DETECT)
        return false;

    // GM invisibility checks early, invisibility if any detectable, so if not stealth then visible
    if (m_Visibility != VISIBILITY_GROUP_STEALTH)
        return true;

    // NOW ONLY STEALTH CASE

    // stealth and detected and visible for some seconds
    if (u->GetTypeId() == TYPEID_PLAYER  && ((Player*)u)->m_DetectInvTimer > 300 && ((Player*)u)->HaveAtClient(this))
        return true;

    //if in non-detect mode then invisible for unit
    if (!detect)
        return false;

    // Special cases

    // If is attacked then stealth is lost, some creature can use stealth too
    if( !getAttackers().empty() )
        return true;

    // If there is collision rogue is seen regardless of level difference
    // TODO: check sizes in DB
    float distance = GetDistance(u);
    if (distance < 0.24f)
        return true;

    //If a mob or player is stunned he will not be able to detect stealth
    if (u->hasUnitState(UNIT_STAT_STUNNED) && (u != this))
        return false;

    // Creature can detect target only in aggro radius
    if(u->GetTypeId() != TYPEID_PLAYER)
    {
        //Always invisible from back and out of aggro range
        bool isInFront = u->isInFront(this,((Creature const*)u)->GetAttackDistance(this));
        if(!isInFront)
            return false;
    }
    else
    {
        //Always invisible from back
        bool isInFront = u->isInFront(this,(GetTypeId()==TYPEID_PLAYER || GetCharmerOrOwnerGUID()) ? World::GetMaxVisibleDistanceForPlayer() : World::GetMaxVisibleDistanceForCreature());
        if(!isInFront)
            return false;
    }

    // if doesn't have stealth detection (Shadow Sight), then check how stealthy the unit is, otherwise just check los
    if(!u->HasAuraType(SPELL_AURA_DETECT_STEALTH))
    {
        //Calculation if target is in front

        //Visible distance based on stealth value (stealth rank 4 300MOD, 10.5 - 3 = 7.5)
        float visibleDistance = 10.5f - (GetTotalAuraModifier(SPELL_AURA_MOD_STEALTH)/100.0f);

        //Visible distance is modified by
        //-Level Diff (every level diff = 1.0f in visible distance)
        visibleDistance += int32(u->getLevelForTarget(this)) - int32(getLevelForTarget(u));

        //This allows to check talent tree and will add addition stealth dependent on used points)
        int32 stealthMod = GetTotalAuraModifier(SPELL_AURA_MOD_STEALTH_LEVEL);
        if(stealthMod < 0)
            stealthMod = 0;

        //-Stealth Mod(positive like Master of Deception) and Stealth Detection(negative like paranoia)
        //based on wowwiki every 5 mod we have 1 more level diff in calculation
        visibleDistance += (int32(u->GetTotalAuraModifier(SPELL_AURA_MOD_DETECT)) - stealthMod)/5.0f;

        if(distance > visibleDistance)
            return false;
    }

    // Now check is target visible with LoS
    float ox,oy,oz;
    u->GetPosition(ox,oy,oz);
    return IsWithinLOS(ox,oy,oz);
}

void Unit::SetVisibility(UnitVisibility x)
{
    m_Visibility = x;

    if(IsInWorld())
    {
        Map *m = GetMap();

        if(GetTypeId()==TYPEID_PLAYER)
            m->PlayerRelocation((Player*)this,GetPositionX(),GetPositionY(),GetPositionZ(),GetOrientation());
        else
            m->CreatureRelocation((Creature*)this,GetPositionX(),GetPositionY(),GetPositionZ(),GetOrientation());
    }
}

bool Unit::canDetectInvisibilityOf(Unit const* u) const
{
    if(uint32 mask = (m_detectInvisibilityMask & u->m_invisibilityMask))
    {
        for(uint32 i = 0; i < 10; ++i)
        {
            if(((1 << i) & mask)==0)
                continue;

            // find invisibility level
            uint32 invLevel = 0;
            Unit::AuraList const& iAuras = u->GetAurasByType(SPELL_AURA_MOD_INVISIBILITY);
            for(Unit::AuraList::const_iterator itr = iAuras.begin(); itr != iAuras.end(); ++itr)
                if(((*itr)->GetModifier()->m_miscvalue)==i && invLevel < (*itr)->GetModifier()->m_amount)
                    invLevel = (*itr)->GetModifier()->m_amount;

            // find invisibility detect level
            uint32 detectLevel = 0;
            Unit::AuraList const& dAuras = GetAurasByType(SPELL_AURA_MOD_INVISIBILITY_DETECTION);
            for(Unit::AuraList::const_iterator itr = dAuras.begin(); itr != dAuras.end(); ++itr)
                if(((*itr)->GetModifier()->m_miscvalue)==i && detectLevel < (*itr)->GetModifier()->m_amount)
                    detectLevel = (*itr)->GetModifier()->m_amount;

            if(i==6 && GetTypeId()==TYPEID_PLAYER)          // special drunk detection case
            {
                detectLevel = ((Player*)this)->GetDrunkValue();
            }

            if(invLevel <= detectLevel)
                return true;
        }
    }

    return false;
}

void Unit::UpdateSpeed(UnitMoveType mtype, bool forced)
{
    int32 main_speed_mod  = 0;
    float stack_bonus     = 1.0f;
    float non_stack_bonus = 1.0f;

    switch(mtype)
    {
        case MOVE_WALK:
            return;
        case MOVE_RUN:
        {
            if (IsMounted()) // Use on mount auras
            {
                main_speed_mod  = GetMaxPositiveAuraModifier(SPELL_AURA_MOD_INCREASE_MOUNTED_SPEED);
                stack_bonus     = GetTotalAuraMultiplier(SPELL_AURA_MOD_MOUNTED_SPEED_ALWAYS);
                non_stack_bonus = (100.0f + GetMaxPositiveAuraModifier(SPELL_AURA_MOD_MOUNTED_SPEED_NOT_STACK))/100.0f;
            }
            else
            {
                main_speed_mod  = GetMaxPositiveAuraModifier(SPELL_AURA_MOD_INCREASE_SPEED);
                stack_bonus     = GetTotalAuraMultiplier(SPELL_AURA_MOD_SPEED_ALWAYS);
                non_stack_bonus = (100.0f + GetMaxPositiveAuraModifier(SPELL_AURA_MOD_SPEED_NOT_STACK))/100.0f;
            }
            break;
        }
        case MOVE_RUN_BACK:
            return;
        case MOVE_SWIM:
        {
            main_speed_mod  = GetMaxPositiveAuraModifier(SPELL_AURA_MOD_INCREASE_SWIM_SPEED);
            break;
        }
        case MOVE_SWIM_BACK:
            return;
        case MOVE_FLIGHT:
        {
            if (IsMounted()) // Use on mount auras
                main_speed_mod  = GetMaxPositiveAuraModifier(SPELL_AURA_MOD_INCREASE_FLIGHT_SPEED);
            else             // Use not mount (shapeshift for example) auras (should stack)
                main_speed_mod  = GetTotalAuraModifier(SPELL_AURA_MOD_SPEED_FLIGHT);
            stack_bonus     = GetTotalAuraMultiplier(SPELL_AURA_MOD_FLIGHT_SPEED_ALWAYS);
            non_stack_bonus = (100.0 + GetMaxPositiveAuraModifier(SPELL_AURA_MOD_FLIGHT_SPEED_NOT_STACK))/100.0f;
            break;
        }
        case MOVE_FLIGHT_BACK:
            return;
        default:
            sLog.outError("Unit::UpdateSpeed: Unsupported move type (%d)", mtype);
            return;
    }

    float bonus = non_stack_bonus > stack_bonus ? non_stack_bonus : stack_bonus;
    // now we ready for speed calculation
    float speed  = main_speed_mod ? bonus*(100.0f + main_speed_mod)/100.0f : bonus;

    switch(mtype)
    {
        case MOVE_RUN:
        case MOVE_SWIM:
        case MOVE_FLIGHT:
        {
            // Normalize speed by 191 aura SPELL_AURA_USE_NORMAL_MOVEMENT_SPEED if need
            // TODO: possible affect only on MOVE_RUN
            if(int32 normalization = GetMaxPositiveAuraModifier(SPELL_AURA_USE_NORMAL_MOVEMENT_SPEED))
            {
                // Use speed from aura
                float max_speed = normalization / baseMoveSpeed[mtype];
                if (speed > max_speed)
                    speed = max_speed;
            }
            break;
        }
        default:
            break;
    }

    // Apply strongest slow aura mod to speed
    int32 slow = GetMaxNegativeAuraModifier(SPELL_AURA_MOD_DECREASE_SPEED);
    if (slow)
        speed *=(100.0f + slow)/100.0f;
    SetSpeed(mtype, speed, forced);
}

float Unit::GetSpeed( UnitMoveType mtype ) const
{
    return m_speed_rate[mtype]*baseMoveSpeed[mtype];
}

void Unit::SetSpeed(UnitMoveType mtype, float rate, bool forced)
{
    if (rate < 0)
        rate = 0.0f;

    // Update speed only on change
    if (m_speed_rate[mtype] == rate)
        return;

    m_speed_rate[mtype] = rate;

    propagateSpeedChange();

    WorldPacket data;
    if(!forced)
    {
        switch(mtype)
        {
            case MOVE_WALK:
                data.Initialize(MSG_MOVE_SET_WALK_SPEED, 8+4+2+4+4+4+4+4+4+4);
                break;
            case MOVE_RUN:
                data.Initialize(MSG_MOVE_SET_RUN_SPEED, 8+4+2+4+4+4+4+4+4+4);
                break;
            case MOVE_RUN_BACK:
                data.Initialize(MSG_MOVE_SET_RUN_BACK_SPEED, 8+4+2+4+4+4+4+4+4+4);
                break;
            case MOVE_SWIM:
                data.Initialize(MSG_MOVE_SET_SWIM_SPEED, 8+4+2+4+4+4+4+4+4+4);
                break;
            case MOVE_SWIM_BACK:
                data.Initialize(MSG_MOVE_SET_SWIM_BACK_SPEED, 8+4+2+4+4+4+4+4+4+4);
                break;
            case MOVE_TURN_RATE:
                data.Initialize(MSG_MOVE_SET_TURN_RATE, 8+4+2+4+4+4+4+4+4+4);
                break;
            case MOVE_FLIGHT:
                data.Initialize(MSG_MOVE_SET_FLIGHT_SPEED, 8+4+2+4+4+4+4+4+4+4);
                break;
            case MOVE_FLIGHT_BACK:
                data.Initialize(MSG_MOVE_SET_FLIGHT_BACK_SPEED, 8+4+2+4+4+4+4+4+4+4);
                break;
            case MOVE_PITCH_RATE:
                data.Initialize(MSG_MOVE_SET_PITCH_RATE, 8+4+2+4+4+4+4+4+4+4);
                break;
            default:
                sLog.outError("Unit::SetSpeed: Unsupported move type (%d), data not sent to client.",mtype);
                return;
        }

        data.append(GetPackGUID());
        data << uint32(0);                                  // movement flags
        data << uint16(0);                                  // unk flags
        data << uint32(getMSTime());
        data << float(GetPositionX());
        data << float(GetPositionY());
        data << float(GetPositionZ());
        data << float(GetOrientation());
        data << uint32(0);                                  // fall time
        data << float(GetSpeed(mtype));
        SendMessageToSet( &data, true );
    }
    else
    {
        if(GetTypeId() == TYPEID_PLAYER)
        {
            // register forced speed changes for WorldSession::HandleForceSpeedChangeAck
            // and do it only for real sent packets and use run for run/mounted as client expected
            ++((Player*)this)->m_forced_speed_changes[mtype];
        }

        switch(mtype)
        {
            case MOVE_WALK:
                data.Initialize(SMSG_FORCE_WALK_SPEED_CHANGE, 16);
                break;
            case MOVE_RUN:
                data.Initialize(SMSG_FORCE_RUN_SPEED_CHANGE, 17);
                break;
            case MOVE_RUN_BACK:
                data.Initialize(SMSG_FORCE_RUN_BACK_SPEED_CHANGE, 16);
                break;
            case MOVE_SWIM:
                data.Initialize(SMSG_FORCE_SWIM_SPEED_CHANGE, 16);
                break;
            case MOVE_SWIM_BACK:
                data.Initialize(SMSG_FORCE_SWIM_BACK_SPEED_CHANGE, 16);
                break;
            case MOVE_TURN_RATE:
                data.Initialize(SMSG_FORCE_TURN_RATE_CHANGE, 16);
                break;
            case MOVE_FLIGHT:
                data.Initialize(SMSG_FORCE_FLIGHT_SPEED_CHANGE, 16);
                break;
            case MOVE_FLIGHT_BACK:
                data.Initialize(SMSG_FORCE_FLIGHT_BACK_SPEED_CHANGE, 16);
                break;
            case MOVE_PITCH_RATE:
                data.Initialize(SMSG_FORCE_PITCH_RATE_CHANGE, 16);
                break;
            default:
                sLog.outError("Unit::SetSpeed: Unsupported move type (%d), data not sent to client.",mtype);
                return;
        }
        data.append(GetPackGUID());
        data << (uint32)0;                                  // moveEvent, NUM_PMOVE_EVTS = 0x39
        if (mtype == MOVE_RUN)
            data << uint8(0);                               // new 2.1.0
        data << float(GetSpeed(mtype));
        SendMessageToSet( &data, true );
    }
    if(Pet* pet = GetPet())
        pet->SetSpeed(MOVE_RUN, m_speed_rate[mtype],forced);
}

void Unit::SetHover(bool on)
{
    if(on)
        CastSpell(this,11010,true);
    else
        RemoveAurasDueToSpell(11010);
}

void Unit::setDeathState(DeathState s)
{
    if (s != ALIVE && s!= JUST_ALIVED)
    {
        CombatStop();
        DeleteThreatList();
        ClearComboPointHolders();                           // any combo points pointed to unit lost at it death

        if(IsNonMeleeSpellCasted(false))
            InterruptNonMeleeSpells(false);
    }

    if (s == JUST_DIED)
    {
        RemoveAllAurasOnDeath();
        UnsummonAllTotems();

        ModifyAuraState(AURA_STATE_HEALTHLESS_20_PERCENT, false);
        ModifyAuraState(AURA_STATE_HEALTHLESS_35_PERCENT, false);
        // remove aurastates allowing special moves
        ClearAllReactives();
        ClearDiminishings();
    }
    else if(s == JUST_ALIVED)
    {
        RemoveFlag (UNIT_FIELD_FLAGS, UNIT_FLAG_SKINNABLE); // clear skinnable for creature and player (at battleground)
    }

    if (m_deathState != ALIVE && s == ALIVE)
    {
        //_ApplyAllAuraMods();
    }
    m_deathState = s;
}

/*########################################
########                          ########
########       AGGRO SYSTEM       ########
########                          ########
########################################*/
bool Unit::CanHaveThreatList() const
{
    // only creatures can have threat list
    if( GetTypeId() != TYPEID_UNIT )
        return false;

    // only alive units can have threat list
    if( !isAlive() )
        return false;

    // totems can not have threat list
    if( ((Creature*)this)->isTotem() )
        return false;

    // vehicles can not have threat list
    if( ((Creature*)this)->isVehicle() )
        return false;

    // pets can not have a threat list, unless they are controlled by a creature
    if( ((Creature*)this)->isPet() && IS_PLAYER_GUID(((Pet*)this)->GetOwnerGUID()) )
        return false;

    return true;
}

//======================================================================

float Unit::ApplyTotalThreatModifier(float threat, SpellSchoolMask schoolMask)
{
    if(!HasAuraType(SPELL_AURA_MOD_THREAT))
        return threat;

    SpellSchools school = GetFirstSchoolInMask(schoolMask);

    return threat * m_threatModifier[school];
}

//======================================================================

void Unit::AddThreat(Unit* pVictim, float threat, SpellSchoolMask schoolMask, SpellEntry const *threatSpell)
{
    // Only mobs can manage threat lists
    if(CanHaveThreatList())
        m_ThreatManager.addThreat(pVictim, threat, schoolMask, threatSpell);
}

//======================================================================

void Unit::DeleteThreatList()
{
    m_ThreatManager.clearReferences();
}

//======================================================================

void Unit::TauntApply(Unit* taunter)
{
    assert(GetTypeId()== TYPEID_UNIT);

    if(!taunter || (taunter->GetTypeId() == TYPEID_PLAYER && ((Player*)taunter)->isGameMaster()))
        return;

    if(!CanHaveThreatList())
        return;

    Unit *target = getVictim();
    if(target && target == taunter)
        return;

    SetInFront(taunter);
    if (((Creature*)this)->AI())
        ((Creature*)this)->AI()->AttackStart(taunter);

    m_ThreatManager.tauntApply(taunter);
}

//======================================================================

void Unit::TauntFadeOut(Unit *taunter)
{
    assert(GetTypeId()== TYPEID_UNIT);

    if(!taunter || (taunter->GetTypeId() == TYPEID_PLAYER && ((Player*)taunter)->isGameMaster()))
        return;

    if(!CanHaveThreatList())
        return;

    Unit *target = getVictim();
    if(!target || target != taunter)
        return;

    if(m_ThreatManager.isThreatListEmpty())
    {
        if(((Creature*)this)->AI())
            ((Creature*)this)->AI()->EnterEvadeMode();
        return;
    }

    m_ThreatManager.tauntFadeOut(taunter);
    target = m_ThreatManager.getHostilTarget();

    if (target && target != taunter)
    {
        SetInFront(target);
        if (((Creature*)this)->AI())
            ((Creature*)this)->AI()->AttackStart(target);
    }
}

//======================================================================

bool Unit::SelectHostilTarget()
{
    //function provides main threat functionality
    //next-victim-selection algorithm and evade mode are called
    //threat list sorting etc.

    assert(GetTypeId()== TYPEID_UNIT);

    if (!this->isAlive())
        return false;
    //This function only useful once AI has been initialized
    if (!((Creature*)this)->AI())
        return false;

    Unit* target = NULL;

    // First checking if we have some taunt on us
    const AuraList& tauntAuras = GetAurasByType(SPELL_AURA_MOD_TAUNT);
    if ( !tauntAuras.empty() )
    {
        Unit* caster;

        // The last taunt aura caster is alive an we are happy to attack him
        if ( (caster = tauntAuras.back()->GetCaster()) && caster->isAlive() )
            return true;
        else if (tauntAuras.size() > 1)
        {
            // We do not have last taunt aura caster but we have more taunt auras,
            // so find first available target

            // Auras are pushed_back, last caster will be on the end
            AuraList::const_iterator aura = --tauntAuras.end();
            do
            {
                --aura;
                if ( (caster = (*aura)->GetCaster()) &&
                     caster->IsInMap(this) && caster->isTargetableForAttack() && caster->isInAccessablePlaceFor((Creature*)this) )
                {
                    target = caster;
                    break;
                }
            }while (aura != tauntAuras.begin());
        }
    }

    if ( !target && !m_ThreatManager.isThreatListEmpty() )
        // No taunt aura or taunt aura caster is dead standart target selection
        target = m_ThreatManager.getHostilTarget();

    if(target)
    {
        if(!hasUnitState(UNIT_STAT_STUNNED))
            SetInFront(target);
        ((Creature*)this)->AI()->AttackStart(target);
        return true;
    }

    // no target but something prevent go to evade mode
    if( !isInCombat() || HasAuraType(SPELL_AURA_MOD_TAUNT) )
        return false;

    // last case when creature don't must go to evade mode:
    // it in combat but attacker not make any damage and not enter to aggro radius to have record in threat list
    // for example at owner command to pet attack some far away creature
    // Note: creature not have targeted movement generator but have attacker in this case
    if( GetMotionMaster()->GetCurrentMovementGeneratorType() != TARGETED_MOTION_TYPE )
    {
        for(AttackerSet::const_iterator itr = m_attackers.begin(); itr != m_attackers.end(); ++itr)
        {
            if( (*itr)->IsInMap(this) && (*itr)->isTargetableForAttack() && (*itr)->isInAccessablePlaceFor((Creature*)this) )
                return false;
        }
    }

    // enter in evade mode in other case
    ((Creature*)this)->AI()->EnterEvadeMode();

    return false;
}

//======================================================================
//======================================================================
//======================================================================

int32 Unit::CalculateSpellDamage(SpellEntry const* spellProto, uint8 effect_index, int32 effBasePoints, Unit const* target)
{
    Player* unitPlayer = (GetTypeId() == TYPEID_PLAYER) ? (Player*)this : NULL;

    uint8 comboPoints = unitPlayer ? unitPlayer->GetComboPoints() : 0;

    int32 level = int32(getLevel());
    if (level > (int32)spellProto->maxLevel && spellProto->maxLevel > 0)
        level = (int32)spellProto->maxLevel;
    else if (level < (int32)spellProto->baseLevel)
        level = (int32)spellProto->baseLevel;
    level-= (int32)spellProto->spellLevel;

    float basePointsPerLevel = spellProto->EffectRealPointsPerLevel[effect_index];
    float randomPointsPerLevel = spellProto->EffectDicePerLevel[effect_index];
    int32 basePoints = int32(effBasePoints + level * basePointsPerLevel);
    int32 randomPoints = int32(spellProto->EffectDieSides[effect_index] + level * randomPointsPerLevel);
    float comboDamage = spellProto->EffectPointsPerComboPoint[effect_index];

    // range can have possitive and negative values, so order its for irand
    int32 randvalue = int32(spellProto->EffectBaseDice[effect_index]) >= randomPoints
        ? irand(randomPoints, int32(spellProto->EffectBaseDice[effect_index]))
        : irand(int32(spellProto->EffectBaseDice[effect_index]), randomPoints);

    int32 value = basePoints + randvalue;
    //random damage
    if(comboDamage != 0 && unitPlayer && target && (target->GetGUID() == unitPlayer->GetComboTarget()))
        value += (int32)(comboDamage * comboPoints);

    if(Player* modOwner = GetSpellModOwner())
    {
        modOwner->ApplySpellMod(spellProto->Id,SPELLMOD_ALL_EFFECTS, value);
        switch(effect_index)
        {
            case 0:
                modOwner->ApplySpellMod(spellProto->Id,SPELLMOD_EFFECT1, value);
                break;
            case 1:
                modOwner->ApplySpellMod(spellProto->Id,SPELLMOD_EFFECT2, value);
                break;
            case 2:
                modOwner->ApplySpellMod(spellProto->Id,SPELLMOD_EFFECT3, value);
                break;
        }
    }

    if(spellProto->Attributes & SPELL_ATTR_LEVEL_DAMAGE_CALCULATION && spellProto->spellLevel &&
            spellProto->Effect[effect_index] != SPELL_EFFECT_WEAPON_PERCENT_DAMAGE &&
            spellProto->Effect[effect_index] != SPELL_EFFECT_KNOCK_BACK)
        value = int32(value*0.25f*exp(getLevel()*(70-spellProto->spellLevel)/1000.0f));

    return value;
}

int32 Unit::CalculateSpellDuration(SpellEntry const* spellProto, uint8 effect_index, Unit const* target)
{
    Player* unitPlayer = (GetTypeId() == TYPEID_PLAYER) ? (Player*)this : NULL;

    uint8 comboPoints = unitPlayer ? unitPlayer->GetComboPoints() : 0;

    int32 minduration = GetSpellDuration(spellProto);
    int32 maxduration = GetSpellMaxDuration(spellProto);

    int32 duration;

    if( minduration != -1 && minduration != maxduration )
        duration = minduration + int32((maxduration - minduration) * comboPoints / 5);
    else
        duration = minduration;

    if (duration > 0)
    {
        int32 mechanic = GetEffectMechanic(spellProto, effect_index);
        // Find total mod value (negative bonus)
        int32 durationMod_always = target->GetTotalAuraModifierByMiscValue(SPELL_AURA_MECHANIC_DURATION_MOD, mechanic);
        // Modify from SPELL_AURA_MOD_DURATION_OF_EFFECTS_BY_DISPEL aura (stack always ?)
        durationMod_always+=target->GetTotalAuraModifierByMiscValue(SPELL_AURA_MOD_DURATION_OF_EFFECTS_BY_DISPEL, spellProto->Dispel);
        // Find max mod (negative bonus)
        int32 durationMod_not_stack = target->GetMaxNegativeAuraModifierByMiscValue(SPELL_AURA_MECHANIC_DURATION_MOD_NOT_STACK, mechanic);

        int32 durationMod = 0;
        // Select strongest negative mod
        if (durationMod_always > durationMod_not_stack)
            durationMod = durationMod_not_stack;
        else
            durationMod = durationMod_always;

        if (durationMod != 0)
            duration = int32(int64(duration) * (100+durationMod) /100);

        if (duration < 0) duration = 0;
    }

    return duration;
}

DiminishingLevels Unit::GetDiminishing(DiminishingGroup group)
{
    for(Diminishing::iterator i = m_Diminishing.begin(); i != m_Diminishing.end(); ++i)
    {
        if(i->DRGroup != group)
            continue;

        if(!i->hitCount)
            return DIMINISHING_LEVEL_1;

        if(!i->hitTime)
            return DIMINISHING_LEVEL_1;

        // If last spell was casted more than 15 seconds ago - reset the count.
        if(i->stack==0 && getMSTimeDiff(i->hitTime,getMSTime()) > 15000)
        {
            i->hitCount = DIMINISHING_LEVEL_1;
            return DIMINISHING_LEVEL_1;
        }
        // or else increase the count.
        else
        {
            return DiminishingLevels(i->hitCount);
        }
    }
    return DIMINISHING_LEVEL_1;
}

void Unit::IncrDiminishing(DiminishingGroup group)
{
    // Checking for existing in the table
    for(Diminishing::iterator i = m_Diminishing.begin(); i != m_Diminishing.end(); ++i)
    {
        if(i->DRGroup != group)
            continue;
        if(i->hitCount < DIMINISHING_LEVEL_IMMUNE)
            i->hitCount += 1;
        return;
    }
    m_Diminishing.push_back(DiminishingReturn(group,getMSTime(),DIMINISHING_LEVEL_2));
}

void Unit::ApplyDiminishingToDuration(DiminishingGroup group, int32 &duration,Unit* caster,DiminishingLevels Level)
{
    if(duration == -1 || group == DIMINISHING_NONE || caster->IsFriendlyTo(this) )
        return;

    // Duration of crowd control abilities on pvp target is limited by 10 sec. (2.2.0)
    if(duration > 10000 && IsDiminishingReturnsGroupDurationLimited(group))
    {
        // test pet/charm masters instead pets/charmeds
        Unit const* targetOwner = GetCharmerOrOwner();
        Unit const* casterOwner = caster->GetCharmerOrOwner();

        Unit const* target = targetOwner ? targetOwner : this;
        Unit const* source = casterOwner ? casterOwner : caster;

        if(target->GetTypeId() == TYPEID_PLAYER && source->GetTypeId() == TYPEID_PLAYER)
            duration = 10000;
    }

    float mod = 1.0f;

    // Some diminishings applies to mobs too (for example, Stun)
    if((GetDiminishingReturnsGroupType(group) == DRTYPE_PLAYER && GetTypeId() == TYPEID_PLAYER) || GetDiminishingReturnsGroupType(group) == DRTYPE_ALL)
    {
        DiminishingLevels diminish = Level;
        switch(diminish)
        {
            case DIMINISHING_LEVEL_1: break;
            case DIMINISHING_LEVEL_2: mod = 0.5f; break;
            case DIMINISHING_LEVEL_3: mod = 0.25f; break;
            case DIMINISHING_LEVEL_IMMUNE: mod = 0.0f;break;
            default: break;
        }
    }

    duration = int32(duration * mod);
}

void Unit::ApplyDiminishingAura( DiminishingGroup group, bool apply )
{
    // Checking for existing in the table
    for(Diminishing::iterator i = m_Diminishing.begin(); i != m_Diminishing.end(); ++i)
    {
        if(i->DRGroup != group)
            continue;

        if(apply)
            i->stack += 1;
        else if(i->stack)
        {
            i->stack -= 1;
            // Remember time after last aura from group removed
            if (i->stack == 0)
                i->hitTime = getMSTime();
        }
        break;
    }
}

Unit* Unit::GetUnit(WorldObject& object, uint64 guid)
{
    return ObjectAccessor::GetUnit(object,guid);
}

bool Unit::isVisibleForInState( Player const* u, bool inVisibleList ) const
{
    return isVisibleForOrDetect(u, false, inVisibleList, false);
}

uint32 Unit::GetCreatureType() const
{
    if(GetTypeId() == TYPEID_PLAYER)
    {
        SpellShapeshiftEntry const* ssEntry = sSpellShapeshiftStore.LookupEntry(m_form);
        if(ssEntry && ssEntry->creatureType > 0)
            return ssEntry->creatureType;
        else
            return CREATURE_TYPE_HUMANOID;
    }
    else
        return ((Creature*)this)->GetCreatureInfo()->type;
}

/*#######################################
########                         ########
########       STAT SYSTEM       ########
########                         ########
#######################################*/

bool Unit::HandleStatModifier(UnitMods unitMod, UnitModifierType modifierType, float amount, bool apply)
{
    if(unitMod >= UNIT_MOD_END || modifierType >= MODIFIER_TYPE_END)
    {
        sLog.outError("ERROR in HandleStatModifier(): non existed UnitMods or wrong UnitModifierType!");
        return false;
    }

    float val = 1.0f;

    switch(modifierType)
    {
        case BASE_VALUE:
        case TOTAL_VALUE:
            m_auraModifiersGroup[unitMod][modifierType] += apply ? amount : -amount;
            break;
        case BASE_PCT:
        case TOTAL_PCT:
            if(amount <= -100.0f)                           //small hack-fix for -100% modifiers
                amount = -200.0f;

            val = (100.0f + amount) / 100.0f;
            m_auraModifiersGroup[unitMod][modifierType] *= apply ? val : (1.0f/val);
            break;

        default:
            break;
    }

    if(!CanModifyStats())
        return false;

    switch(unitMod)
    {
        case UNIT_MOD_STAT_STRENGTH:
        case UNIT_MOD_STAT_AGILITY:
        case UNIT_MOD_STAT_STAMINA:
        case UNIT_MOD_STAT_INTELLECT:
        case UNIT_MOD_STAT_SPIRIT:         UpdateStats(GetStatByAuraGroup(unitMod));  break;

        case UNIT_MOD_ARMOR:               UpdateArmor();           break;
        case UNIT_MOD_HEALTH:              UpdateMaxHealth();       break;

        case UNIT_MOD_MANA:
        case UNIT_MOD_RAGE:
        case UNIT_MOD_FOCUS:
        case UNIT_MOD_ENERGY:
        case UNIT_MOD_HAPPINESS:
        case UNIT_MOD_RUNE:
        case UNIT_MOD_RUNIC_POWER:          UpdateMaxPower(GetPowerTypeByAuraGroup(unitMod));          break;

        case UNIT_MOD_RESISTANCE_HOLY:
        case UNIT_MOD_RESISTANCE_FIRE:
        case UNIT_MOD_RESISTANCE_NATURE:
        case UNIT_MOD_RESISTANCE_FROST:
        case UNIT_MOD_RESISTANCE_SHADOW:
        case UNIT_MOD_RESISTANCE_ARCANE:   UpdateResistances(GetSpellSchoolByAuraGroup(unitMod));      break;

        case UNIT_MOD_ATTACK_POWER:        UpdateAttackPowerAndDamage();         break;
        case UNIT_MOD_ATTACK_POWER_RANGED: UpdateAttackPowerAndDamage(true);     break;

        case UNIT_MOD_DAMAGE_MAINHAND:     UpdateDamagePhysical(BASE_ATTACK);    break;
        case UNIT_MOD_DAMAGE_OFFHAND:      UpdateDamagePhysical(OFF_ATTACK);     break;
        case UNIT_MOD_DAMAGE_RANGED:       UpdateDamagePhysical(RANGED_ATTACK);  break;

        default:
            break;
    }

    return true;
}

float Unit::GetModifierValue(UnitMods unitMod, UnitModifierType modifierType) const
{
    if( unitMod >= UNIT_MOD_END || modifierType >= MODIFIER_TYPE_END)
    {
        sLog.outError("trial to access non existed modifier value from UnitMods!");
        return 0.0f;
    }

    if(modifierType == TOTAL_PCT && m_auraModifiersGroup[unitMod][modifierType] <= 0.0f)
        return 0.0f;

    return m_auraModifiersGroup[unitMod][modifierType];
}

float Unit::GetTotalStatValue(Stats stat) const
{
    UnitMods unitMod = UnitMods(UNIT_MOD_STAT_START + stat);

    if(m_auraModifiersGroup[unitMod][TOTAL_PCT] <= 0.0f)
        return 0.0f;

    // value = ((base_value * base_pct) + total_value) * total_pct
    float value  = m_auraModifiersGroup[unitMod][BASE_VALUE] + GetCreateStat(stat);
    value *= m_auraModifiersGroup[unitMod][BASE_PCT];
    value += m_auraModifiersGroup[unitMod][TOTAL_VALUE];
    value *= m_auraModifiersGroup[unitMod][TOTAL_PCT];

    return value;
}

float Unit::GetTotalAuraModValue(UnitMods unitMod) const
{
    if(unitMod >= UNIT_MOD_END)
    {
        sLog.outError("trial to access non existed UnitMods in GetTotalAuraModValue()!");
        return 0.0f;
    }

    if(m_auraModifiersGroup[unitMod][TOTAL_PCT] <= 0.0f)
        return 0.0f;

    float value  = m_auraModifiersGroup[unitMod][BASE_VALUE];
    value *= m_auraModifiersGroup[unitMod][BASE_PCT];
    value += m_auraModifiersGroup[unitMod][TOTAL_VALUE];
    value *= m_auraModifiersGroup[unitMod][TOTAL_PCT];

    return value;
}

SpellSchools Unit::GetSpellSchoolByAuraGroup(UnitMods unitMod) const
{
    SpellSchools school = SPELL_SCHOOL_NORMAL;

    switch(unitMod)
    {
        case UNIT_MOD_RESISTANCE_HOLY:     school = SPELL_SCHOOL_HOLY;          break;
        case UNIT_MOD_RESISTANCE_FIRE:     school = SPELL_SCHOOL_FIRE;          break;
        case UNIT_MOD_RESISTANCE_NATURE:   school = SPELL_SCHOOL_NATURE;        break;
        case UNIT_MOD_RESISTANCE_FROST:    school = SPELL_SCHOOL_FROST;         break;
        case UNIT_MOD_RESISTANCE_SHADOW:   school = SPELL_SCHOOL_SHADOW;        break;
        case UNIT_MOD_RESISTANCE_ARCANE:   school = SPELL_SCHOOL_ARCANE;        break;

        default:
            break;
    }

    return school;
}

Stats Unit::GetStatByAuraGroup(UnitMods unitMod) const
{
    Stats stat = STAT_STRENGTH;

    switch(unitMod)
    {
        case UNIT_MOD_STAT_STRENGTH:    stat = STAT_STRENGTH;      break;
        case UNIT_MOD_STAT_AGILITY:     stat = STAT_AGILITY;       break;
        case UNIT_MOD_STAT_STAMINA:     stat = STAT_STAMINA;       break;
        case UNIT_MOD_STAT_INTELLECT:   stat = STAT_INTELLECT;     break;
        case UNIT_MOD_STAT_SPIRIT:      stat = STAT_SPIRIT;        break;

        default:
            break;
    }

    return stat;
}

Powers Unit::GetPowerTypeByAuraGroup(UnitMods unitMod) const
{
    switch(unitMod)
    {
        case UNIT_MOD_MANA:       return POWER_MANA;
        case UNIT_MOD_RAGE:       return POWER_RAGE;
        case UNIT_MOD_FOCUS:      return POWER_FOCUS;
        case UNIT_MOD_ENERGY:     return POWER_ENERGY;
        case UNIT_MOD_HAPPINESS:  return POWER_HAPPINESS;
        case UNIT_MOD_RUNE:       return POWER_RUNE;
        case UNIT_MOD_RUNIC_POWER:return POWER_RUNIC_POWER;
    }

    return POWER_MANA;
}

float Unit::GetTotalAttackPowerValue(WeaponAttackType attType) const
{
    if (attType == RANGED_ATTACK)
    {
        int32 ap = GetInt32Value(UNIT_FIELD_RANGED_ATTACK_POWER) + GetInt32Value(UNIT_FIELD_RANGED_ATTACK_POWER_MODS);
        if (ap < 0)
            return 0.0f;
        return ap * (1.0f + GetFloatValue(UNIT_FIELD_RANGED_ATTACK_POWER_MULTIPLIER));
    }
    else
    {
        int32 ap = GetInt32Value(UNIT_FIELD_ATTACK_POWER) + GetInt32Value(UNIT_FIELD_ATTACK_POWER_MODS);
        if (ap < 0)
            return 0.0f;
        return ap * (1.0f + GetFloatValue(UNIT_FIELD_ATTACK_POWER_MULTIPLIER));
    }
}

float Unit::GetWeaponDamageRange(WeaponAttackType attType ,WeaponDamageRange type) const
{
    if (attType == OFF_ATTACK && !haveOffhandWeapon())
        return 0.0f;

    return m_weaponDamage[attType][type];
}

void Unit::SetLevel(uint32 lvl)
{
    SetUInt32Value(UNIT_FIELD_LEVEL, lvl);

    // group update
    if ((GetTypeId() == TYPEID_PLAYER) && ((Player*)this)->GetGroup())
        ((Player*)this)->SetGroupUpdateFlag(GROUP_UPDATE_FLAG_LEVEL);
}

void Unit::SetHealth(uint32 val)
{
    uint32 maxHealth = GetMaxHealth();
    if(maxHealth < val)
        val = maxHealth;

    SetUInt32Value(UNIT_FIELD_HEALTH, val);

    // group update
    if(GetTypeId() == TYPEID_PLAYER)
    {
        if(((Player*)this)->GetGroup())
            ((Player*)this)->SetGroupUpdateFlag(GROUP_UPDATE_FLAG_CUR_HP);
    }
    else if(((Creature*)this)->isPet())
    {
        Pet *pet = ((Pet*)this);
        if(pet->isControlled())
        {
            Unit *owner = GetOwner();
            if(owner && (owner->GetTypeId() == TYPEID_PLAYER) && ((Player*)owner)->GetGroup())
                ((Player*)owner)->SetGroupUpdateFlag(GROUP_UPDATE_FLAG_PET_CUR_HP);
        }
    }
}

void Unit::SetMaxHealth(uint32 val)
{
    uint32 health = GetHealth();
    SetUInt32Value(UNIT_FIELD_MAXHEALTH, val);

    // group update
    if(GetTypeId() == TYPEID_PLAYER)
    {
        if(((Player*)this)->GetGroup())
            ((Player*)this)->SetGroupUpdateFlag(GROUP_UPDATE_FLAG_MAX_HP);
    }
    else if(((Creature*)this)->isPet())
    {
        Pet *pet = ((Pet*)this);
        if(pet->isControlled())
        {
            Unit *owner = GetOwner();
            if(owner && (owner->GetTypeId() == TYPEID_PLAYER) && ((Player*)owner)->GetGroup())
                ((Player*)owner)->SetGroupUpdateFlag(GROUP_UPDATE_FLAG_PET_MAX_HP);
        }
    }

    if(val < health)
        SetHealth(val);
}

void Unit::SetPower(Powers power, uint32 val)
{
    if(GetPower(power) == val)
        return;

    uint32 maxPower = GetMaxPower(power);
    if(maxPower < val)
        val = maxPower;

    SetStatInt32Value(UNIT_FIELD_POWER1 + power, val);

    WorldPacket data(SMSG_POWER_UPDATE);
    data.append(GetPackGUID());
    data << uint8(power);
    data << uint32(val);
    SendMessageToSet(&data, GetTypeId() == TYPEID_PLAYER ? true : false);

    // group update
    if(GetTypeId() == TYPEID_PLAYER)
    {
        if(((Player*)this)->GetGroup())
            ((Player*)this)->SetGroupUpdateFlag(GROUP_UPDATE_FLAG_CUR_POWER);
    }
    else if(((Creature*)this)->isPet())
    {
        Pet *pet = ((Pet*)this);
        if(pet->isControlled())
        {
            Unit *owner = GetOwner();
            if(owner && (owner->GetTypeId() == TYPEID_PLAYER) && ((Player*)owner)->GetGroup())
                ((Player*)owner)->SetGroupUpdateFlag(GROUP_UPDATE_FLAG_PET_CUR_POWER);
        }

        // Update the pet's character sheet with happiness damage bonus
        if(pet->getPetType() == HUNTER_PET && power == POWER_HAPPINESS)
        {
            pet->UpdateDamagePhysical(BASE_ATTACK);
        }
    }
}

void Unit::SetMaxPower(Powers power, uint32 val)
{
    uint32 cur_power = GetPower(power);
    SetStatInt32Value(UNIT_FIELD_MAXPOWER1 + power, val);

    // group update
    if(GetTypeId() == TYPEID_PLAYER)
    {
        if(((Player*)this)->GetGroup())
            ((Player*)this)->SetGroupUpdateFlag(GROUP_UPDATE_FLAG_MAX_POWER);
    }
    else if(((Creature*)this)->isPet())
    {
        Pet *pet = ((Pet*)this);
        if(pet->isControlled())
        {
            Unit *owner = GetOwner();
            if(owner && (owner->GetTypeId() == TYPEID_PLAYER) && ((Player*)owner)->GetGroup())
                ((Player*)owner)->SetGroupUpdateFlag(GROUP_UPDATE_FLAG_PET_MAX_POWER);
        }
    }

    if(val < cur_power)
        SetPower(power, val);
}

void Unit::ApplyPowerMod(Powers power, uint32 val, bool apply)
{
    ApplyModUInt32Value(UNIT_FIELD_POWER1+power, val, apply);

    // group update
    if(GetTypeId() == TYPEID_PLAYER)
    {
        if(((Player*)this)->GetGroup())
            ((Player*)this)->SetGroupUpdateFlag(GROUP_UPDATE_FLAG_CUR_POWER);
    }
    else if(((Creature*)this)->isPet())
    {
        Pet *pet = ((Pet*)this);
        if(pet->isControlled())
        {
            Unit *owner = GetOwner();
            if(owner && (owner->GetTypeId() == TYPEID_PLAYER) && ((Player*)owner)->GetGroup())
                ((Player*)owner)->SetGroupUpdateFlag(GROUP_UPDATE_FLAG_PET_CUR_POWER);
        }
    }
}

void Unit::ApplyMaxPowerMod(Powers power, uint32 val, bool apply)
{
    ApplyModUInt32Value(UNIT_FIELD_MAXPOWER1+power, val, apply);

    // group update
    if(GetTypeId() == TYPEID_PLAYER)
    {
        if(((Player*)this)->GetGroup())
            ((Player*)this)->SetGroupUpdateFlag(GROUP_UPDATE_FLAG_MAX_POWER);
    }
    else if(((Creature*)this)->isPet())
    {
        Pet *pet = ((Pet*)this);
        if(pet->isControlled())
        {
            Unit *owner = GetOwner();
            if(owner && (owner->GetTypeId() == TYPEID_PLAYER) && ((Player*)owner)->GetGroup())
                ((Player*)owner)->SetGroupUpdateFlag(GROUP_UPDATE_FLAG_PET_MAX_POWER);
        }
    }
}

void Unit::ApplyAuraProcTriggerDamage( Aura* aura, bool apply )
{
    AuraList& tAuraProcTriggerDamage = m_modAuras[SPELL_AURA_PROC_TRIGGER_DAMAGE];
    if(apply)
        tAuraProcTriggerDamage.push_back(aura);
    else
        tAuraProcTriggerDamage.remove(aura);
}

uint32 Unit::GetCreatePowers( Powers power ) const
{
    // POWER_FOCUS and POWER_HAPPINESS only have hunter pet
    switch(power)
    {
        case POWER_MANA:      return GetCreateMana();
        case POWER_RAGE:      return 1000;
        case POWER_FOCUS:     return (GetTypeId()==TYPEID_PLAYER || !((Creature const*)this)->isPet() || ((Pet const*)this)->getPetType()!=HUNTER_PET ? 0 : 100);
        case POWER_ENERGY:    return 100;
        case POWER_HAPPINESS: return (GetTypeId()==TYPEID_PLAYER || !((Creature const*)this)->isPet() || ((Pet const*)this)->getPetType()!=HUNTER_PET ? 0 : 1050000);
        case POWER_RUNIC_POWER: return 1000;
    }

    return 0;
}

void Unit::AddToWorld()
{
    Object::AddToWorld();
}

void Unit::RemoveFromWorld()
{
    // cleanup
    if(IsInWorld())
    {
        RemoveNotOwnSingleTargetAuras();
    }

    Object::RemoveFromWorld();
}

void Unit::CleanupsBeforeDelete()
{
    if(m_uint32Values)                                      // only for fully created object
    {
        InterruptNonMeleeSpells(true);
        m_Events.KillAllEvents(false);                      // non-delatable (currently casted spells) will not deleted now but it will deleted at call in Map::RemoveAllObjectsInRemoveList
        CombatStop();
        ClearComboPointHolders();
        DeleteThreatList();
        getHostilRefManager().setOnlineOfflineState(false);
        RemoveAllAuras();
        RemoveAllGameObjects();
        RemoveAllDynObjects();
        GetMotionMaster()->Clear(false);                    // remove different non-standard movement generators.
    }
    RemoveFromWorld();
}

CharmInfo* Unit::InitCharmInfo(Unit *charm)
{
    if(!m_charmInfo)
        m_charmInfo = new CharmInfo(charm);
    return m_charmInfo;
}

CharmInfo::CharmInfo(Unit* unit)
: m_unit(unit), m_CommandState(COMMAND_FOLLOW), m_reactState(REACT_PASSIVE), m_petnumber(0)
{
    for(int i =0; i<4; ++i)
    {
        m_charmspells[i].spellId = 0;
        m_charmspells[i].active = ACT_DISABLED;
    }
}

void CharmInfo::InitPetActionBar()
{
    // the first 3 SpellOrActions are attack, follow and stay
    for(uint32 i = 0; i < 3; i++)
    {
        PetActionBar[i].Type = ACT_COMMAND;
        PetActionBar[i].SpellOrAction = COMMAND_ATTACK - i;

        PetActionBar[i + 7].Type = ACT_REACTION;
        PetActionBar[i + 7].SpellOrAction = COMMAND_ATTACK - i;
    }
    for(uint32 i=0; i < 4; i++)
    {
        PetActionBar[i + 3].Type = ACT_DISABLED;
        PetActionBar[i + 3].SpellOrAction = 0;
    }
}

void CharmInfo::InitEmptyActionBar()
{
    for(uint32 x = 1; x < 10; ++x)
    {
        PetActionBar[x].Type = ACT_PASSIVE;
        PetActionBar[x].SpellOrAction = 0;
    }
    PetActionBar[0].Type = ACT_COMMAND;
    PetActionBar[0].SpellOrAction = COMMAND_ATTACK;
}

void CharmInfo::InitPossessCreateSpells()
{
    if(m_unit->GetTypeId() == TYPEID_PLAYER)
        return;

    InitEmptyActionBar();                                   //charm action bar

    for(uint32 x = 0; x < CREATURE_MAX_SPELLS; ++x)
    {
        if (IsPassiveSpell(((Creature*)m_unit)->m_spells[x]))
            m_unit->CastSpell(m_unit, ((Creature*)m_unit)->m_spells[x], true);
        else
            AddSpellToAB(0, ((Creature*)m_unit)->m_spells[x], ACT_PASSIVE);
    }
}

void CharmInfo::InitCharmCreateSpells()
{
    if(m_unit->GetTypeId() == TYPEID_PLAYER)                //charmed players don't have spells
    {
        InitEmptyActionBar();
        return;
    }

    InitPetActionBar();

    for(uint32 x = 0; x < CREATURE_MAX_SPELLS; ++x)
    {
        uint32 spellId = ((Creature*)m_unit)->m_spells[x];
        m_charmspells[x].spellId = spellId;

        if(!spellId)
            continue;

        if (IsPassiveSpell(spellId))
        {
            m_unit->CastSpell(m_unit, spellId, true);
            m_charmspells[x].active = ACT_PASSIVE;
        }
        else
        {
            ActiveStates newstate;
            bool onlyselfcast = true;
            SpellEntry const *spellInfo = sSpellStore.LookupEntry(spellId);

            if(!spellInfo) onlyselfcast = false;
            for(uint32 i = 0;i<3 && onlyselfcast;++i)       //non existent spell will not make any problems as onlyselfcast would be false -> break right away
            {
                if(spellInfo->EffectImplicitTargetA[i] != TARGET_SELF && spellInfo->EffectImplicitTargetA[i] != 0)
                    onlyselfcast = false;
            }

            if(onlyselfcast || !IsPositiveSpell(spellId))   //only self cast and spells versus enemies are autocastable
                newstate = ACT_DISABLED;
            else
                newstate = ACT_PASSIVE;

            AddSpellToAB(0, spellId, newstate);
        }
    }
}

bool CharmInfo::AddSpellToAB(uint32 oldid, uint32 newid, ActiveStates newstate)
{
    for(uint8 i = 0; i < 10; i++)
    {
        if((PetActionBar[i].Type == ACT_DISABLED || PetActionBar[i].Type == ACT_ENABLED || PetActionBar[i].Type == ACT_PASSIVE) && PetActionBar[i].SpellOrAction == oldid)
        {
            PetActionBar[i].SpellOrAction = newid;
            if(!oldid)
            {
                if(newstate == ACT_DECIDE)
                    PetActionBar[i].Type = ACT_DISABLED;
                else
                    PetActionBar[i].Type = newstate;
            }

            return true;
        }
    }
    return false;
}

void CharmInfo::ToggleCreatureAutocast(uint32 spellid, bool apply)
{
    if(IsPassiveSpell(spellid))
        return;

    for(uint32 x = 0; x < CREATURE_MAX_SPELLS; ++x)
    {
        if(spellid == m_charmspells[x].spellId)
        {
            m_charmspells[x].active = apply ? ACT_ENABLED : ACT_DISABLED;
        }
    }
}

void CharmInfo::SetPetNumber(uint32 petnumber, bool statwindow)
{
    m_petnumber = petnumber;
    if(statwindow)
        m_unit->SetUInt32Value(UNIT_FIELD_PETNUMBER, m_petnumber);
    else
        m_unit->SetUInt32Value(UNIT_FIELD_PETNUMBER, 0);
}

bool Unit::isFrozen() const
{
    return HasAuraState(AURA_STATE_FROZEN);
}

struct ProcTriggeredData
{
    ProcTriggeredData(SpellProcEventEntry const * _spellProcEvent, Aura* _triggeredByAura)
        : spellProcEvent(_spellProcEvent), triggeredByAura(_triggeredByAura),
        triggeredByAura_SpellPair(Unit::spellEffectPair(triggeredByAura->GetId(),triggeredByAura->GetEffIndex()))
        {}
    SpellProcEventEntry const *spellProcEvent;
    Aura* triggeredByAura;
    Unit::spellEffectPair triggeredByAura_SpellPair;
};

typedef std::list< ProcTriggeredData > ProcTriggeredList;
typedef std::list< uint32> RemoveSpellList;

// List of auras that CAN be trigger but may not exist in spell_proc_event
// in most case need for drop charges
// in some types of aura need do additional check
// for example SPELL_AURA_MECHANIC_IMMUNITY - need check for mechanic
bool InitTriggerAuraData()
{
    for (int i=0;i<TOTAL_AURAS;i++)
    {
      isTriggerAura[i]=false;
      isNonTriggerAura[i] = false;
    }
    isTriggerAura[SPELL_AURA_DUMMY] = true;
    isTriggerAura[SPELL_AURA_MOD_CONFUSE] = true;
    isTriggerAura[SPELL_AURA_MOD_THREAT] = true;
    isTriggerAura[SPELL_AURA_MOD_STUN] = true; // Aura not have charges but need remove him on trigger
    isTriggerAura[SPELL_AURA_MOD_DAMAGE_DONE] = true;
    isTriggerAura[SPELL_AURA_MOD_DAMAGE_TAKEN] = true;
    isTriggerAura[SPELL_AURA_MOD_RESISTANCE] = true;
    isTriggerAura[SPELL_AURA_MOD_ROOT] = true;
    isTriggerAura[SPELL_AURA_REFLECT_SPELLS] = true;
    isTriggerAura[SPELL_AURA_DAMAGE_IMMUNITY] = true;
    isTriggerAura[SPELL_AURA_PROC_TRIGGER_SPELL] = true;
    isTriggerAura[SPELL_AURA_PROC_TRIGGER_DAMAGE] = true;
    isTriggerAura[SPELL_AURA_MOD_CASTING_SPEED_NOT_STACK] = true;
    isTriggerAura[SPELL_AURA_MOD_POWER_COST_SCHOOL_PCT] = true;
    isTriggerAura[SPELL_AURA_MOD_POWER_COST_SCHOOL] = true;
    isTriggerAura[SPELL_AURA_REFLECT_SPELLS_SCHOOL] = true;
    isTriggerAura[SPELL_AURA_MECHANIC_IMMUNITY] = true;
    isTriggerAura[SPELL_AURA_MOD_DAMAGE_PERCENT_TAKEN] = true;
    isTriggerAura[SPELL_AURA_SPELL_MAGNET] = true;
    isTriggerAura[SPELL_AURA_MOD_ATTACK_POWER] = true;
    isTriggerAura[SPELL_AURA_ADD_CASTER_HIT_TRIGGER] = true;
    isTriggerAura[SPELL_AURA_OVERRIDE_CLASS_SCRIPTS] = true;
    isTriggerAura[SPELL_AURA_MOD_MECHANIC_RESISTANCE] = true;
    isTriggerAura[SPELL_AURA_RANGED_ATTACK_POWER_ATTACKER_BONUS] = true;
    isTriggerAura[SPELL_AURA_MOD_HASTE] = true;
    isTriggerAura[SPELL_AURA_MOD_ATTACKER_MELEE_HIT_CHANCE]=true;
    isTriggerAura[SPELL_AURA_PRAYER_OF_MENDING] = true;
    isTriggerAura[SPELL_AURA_PROC_TRIGGER_SPELL_WITH_VALUE] = true;
    isTriggerAura[SPELL_AURA_MOD_DAMAGE_FROM_CASTER] = true;

    isNonTriggerAura[SPELL_AURA_MOD_POWER_REGEN]=true;
    isNonTriggerAura[SPELL_AURA_REDUCE_PUSHBACK]=true;

    return true;
}

uint32 createProcExtendMask(SpellNonMeleeDamage *damageInfo, SpellMissInfo missCondition)
{
    uint32 procEx = PROC_EX_NONE;
    // Check victim state
    if (missCondition!=SPELL_MISS_NONE)
    switch (missCondition)
    {
        case SPELL_MISS_MISS:    procEx|=PROC_EX_MISS;   break;
        case SPELL_MISS_RESIST:  procEx|=PROC_EX_RESIST; break;
        case SPELL_MISS_DODGE:   procEx|=PROC_EX_DODGE;  break;
        case SPELL_MISS_PARRY:   procEx|=PROC_EX_PARRY;  break;
        case SPELL_MISS_BLOCK:   procEx|=PROC_EX_BLOCK;  break;
        case SPELL_MISS_EVADE:   procEx|=PROC_EX_EVADE;  break;
        case SPELL_MISS_IMMUNE:  procEx|=PROC_EX_IMMUNE; break;
        case SPELL_MISS_IMMUNE2: procEx|=PROC_EX_IMMUNE; break;
        case SPELL_MISS_DEFLECT: procEx|=PROC_EX_DEFLECT;break;
        case SPELL_MISS_ABSORB:  procEx|=PROC_EX_ABSORB; break;
        case SPELL_MISS_REFLECT: procEx|=PROC_EX_REFLECT;break;
        default:
            break;
    }
    else
    {
        // On block
        if (damageInfo->blocked)
            procEx|=PROC_EX_BLOCK;
        // On absorb
        if (damageInfo->absorb)
            procEx|=PROC_EX_ABSORB;
        // On crit
        if (damageInfo->HitInfo & SPELL_HIT_TYPE_CRIT)
            procEx|=PROC_EX_CRITICAL_HIT;
        else
            procEx|=PROC_EX_NORMAL_HIT;
    }
    return procEx;
}

void Unit::ProcDamageAndSpellFor( bool isVictim, Unit * pTarget, uint32 procFlag, uint32 procExtra, WeaponAttackType attType, SpellEntry const * procSpell, uint32 damage )
{
    // For melee/ranged based attack need update skills and set some Aura states
    if (procFlag & MELEE_BASED_TRIGGER_MASK)
    {
        // Update skills here for players
        if (GetTypeId() == TYPEID_PLAYER)
        {
            // On melee based hit/miss/resist need update skill (for victim and attacker)
            if (procExtra&(PROC_EX_NORMAL_HIT|PROC_EX_MISS|PROC_EX_RESIST))
            {
                if (pTarget->GetTypeId() != TYPEID_PLAYER && pTarget->GetCreatureType() != CREATURE_TYPE_CRITTER)
                    ((Player*)this)->UpdateCombatSkills(pTarget, attType, isVictim);
            }
            // Update defence if player is victim and parry/dodge/block
            if (isVictim && procExtra&(PROC_EX_DODGE|PROC_EX_PARRY|PROC_EX_BLOCK))
                ((Player*)this)->UpdateDefense();
        }
        // If exist crit/parry/dodge/block need update aura state (for victim and attacker)
        if (procExtra & (PROC_EX_CRITICAL_HIT|PROC_EX_PARRY|PROC_EX_DODGE|PROC_EX_BLOCK))
        {
            // for victim
            if (isVictim)
            {
                // if victim and dodge attack
                if (procExtra&PROC_EX_DODGE)
                {
                    //Update AURA_STATE on dodge
                    if (getClass() != CLASS_ROGUE) // skip Rogue Riposte
                    {
                        ModifyAuraState(AURA_STATE_DEFENSE, true);
                        StartReactiveTimer( REACTIVE_DEFENSE );
                    }
                }
                // if victim and parry attack
                if (procExtra & PROC_EX_PARRY)
                {
                    // For Hunters only Counterattack (skip Mongoose bite)
                    if (getClass() == CLASS_HUNTER)
                    {
                        ModifyAuraState(AURA_STATE_HUNTER_PARRY, true);
                        StartReactiveTimer( REACTIVE_HUNTER_PARRY );
                    }
                    else
                    {
                        ModifyAuraState(AURA_STATE_DEFENSE, true);
                        StartReactiveTimer( REACTIVE_DEFENSE );
                    }
                }
                // if and victim block attack
                if (procExtra & PROC_EX_BLOCK)
                {
                    ModifyAuraState(AURA_STATE_DEFENSE,true);
                    StartReactiveTimer( REACTIVE_DEFENSE );
                }
            }
            else //For attacker
            {
                // Overpower on victim dodge
                if (procExtra&PROC_EX_DODGE && GetTypeId() == TYPEID_PLAYER && getClass() == CLASS_WARRIOR)
                {
                    ((Player*)this)->AddComboPoints(pTarget, 1);
                    StartReactiveTimer( REACTIVE_OVERPOWER );
                }
            }
        }
    }

    RemoveSpellList removedSpells;
    ProcTriggeredList procTriggered;
    // Fill procTriggered list
    for(AuraMap::const_iterator itr = GetAuras().begin(); itr!= GetAuras().end(); ++itr)
    {
        SpellProcEventEntry const* spellProcEvent = NULL;
        if(!IsTriggeredAtSpellProcEvent(pTarget, itr->second, procSpell, procFlag, procExtra, attType, isVictim, (damage > 0), spellProcEvent))
           continue;

        procTriggered.push_back( ProcTriggeredData(spellProcEvent, itr->second) );
    }

    // Nothing found
    if (procTriggered.empty())
        return;

    // Handle effects proceed this time
    for(ProcTriggeredList::iterator i = procTriggered.begin(); i != procTriggered.end(); ++i)
    {
        // Some auras can be deleted in function called in this loop (except first, ofc)
        // Until storing auars in std::multimap to hard check deleting by another way
        if(i != procTriggered.begin())
        {
            bool found = false;
            AuraMap::const_iterator lower = GetAuras().lower_bound(i->triggeredByAura_SpellPair);
            AuraMap::const_iterator upper = GetAuras().upper_bound(i->triggeredByAura_SpellPair);
            for(AuraMap::const_iterator itr = lower; itr!= upper; ++itr)
            {
                if(itr->second==i->triggeredByAura)
                {
                    found = true;
                    break;
                }
            }
            if(!found)
            {
//                sLog.outDebug("Spell aura %u (id:%u effect:%u) has been deleted before call spell proc event handler", i->triggeredByAura->GetModifier()->m_auraname, i->triggeredByAura_SpellPair.first, i->triggeredByAura_SpellPair.second);
//                sLog.outDebug("It can be deleted one from early proccesed auras:");
//                for(ProcTriggeredList::iterator i2 = procTriggered.begin(); i != i2; ++i2)
//                    sLog.outDebug("     Spell aura %u (id:%u effect:%u)", i->triggeredByAura->GetModifier()->m_auraname,i2->triggeredByAura_SpellPair.first,i2->triggeredByAura_SpellPair.second);
//                    sLog.outDebug("     <end of list>");
                continue;
            }
        }

        SpellProcEventEntry const *spellProcEvent = i->spellProcEvent;
        Aura *triggeredByAura = i->triggeredByAura;
        Modifier *auraModifier = triggeredByAura->GetModifier();
        SpellEntry const *spellInfo = triggeredByAura->GetSpellProto();
        uint32 effIndex = triggeredByAura->GetEffIndex();
        bool useCharges = triggeredByAura->GetAuraCharges() > 0;
        // For players set spell cooldown if need
        uint32 cooldown = 0;
        if (GetTypeId() == TYPEID_PLAYER && spellProcEvent && spellProcEvent->cooldown)
            cooldown = spellProcEvent->cooldown;

        switch(auraModifier->m_auraname)
        {
            case SPELL_AURA_PROC_TRIGGER_SPELL:
            {
                sLog.outDebug("ProcDamageAndSpell: casting spell %u (triggered by %s aura of spell %u)", spellInfo->Id,(isVictim?"a victim's":"an attacker's"), triggeredByAura->GetId());
                // Don`t drop charge or add cooldown for not started trigger
                if (!HandleProcTriggerSpell(pTarget, damage, triggeredByAura, procSpell, procFlag, procExtra, cooldown))
                    continue;
                break;
            }
            case SPELL_AURA_PROC_TRIGGER_DAMAGE:
            {
                sLog.outDebug("ProcDamageAndSpell: doing %u damage from spell id %u (triggered by %s aura of spell %u)", auraModifier->m_amount, spellInfo->Id, (isVictim?"a victim's":"an attacker's"), triggeredByAura->GetId());
                SpellNonMeleeDamage damageInfo(this, pTarget, spellInfo->Id, spellInfo->SchoolMask);
                CalculateSpellDamage(&damageInfo, auraModifier->m_amount, spellInfo);
                SendSpellNonMeleeDamageLog(&damageInfo);
                DealSpellDamage(&damageInfo, true);
                break;
            }
            case SPELL_AURA_MANA_SHIELD:
            case SPELL_AURA_DUMMY:
            {
                sLog.outDebug("ProcDamageAndSpell: casting spell id %u (triggered by %s dummy aura of spell %u)", spellInfo->Id,(isVictim?"a victim's":"an attacker's"), triggeredByAura->GetId());
                if (!HandleDummyAuraProc(pTarget, damage, triggeredByAura, procSpell, procFlag, procExtra, cooldown))
                    continue;
                break;
            }
            case SPELL_AURA_MOD_HASTE:
            {
                sLog.outDebug("ProcDamageAndSpell: casting spell id %u (triggered by %s haste aura of spell %u)", spellInfo->Id,(isVictim?"a victim's":"an attacker's"), triggeredByAura->GetId());
                if (!HandleHasteAuraProc(pTarget, damage, triggeredByAura, procSpell, procFlag, procExtra, cooldown))
                    continue;
                break;
            }
            case SPELL_AURA_OVERRIDE_CLASS_SCRIPTS:
            {
                sLog.outDebug("ProcDamageAndSpell: casting spell id %u (triggered by %s aura of spell %u)", spellInfo->Id,(isVictim?"a victim's":"an attacker's"), triggeredByAura->GetId());
                if (!HandleOverrideClassScriptAuraProc(pTarget, damage, triggeredByAura, procSpell, cooldown))
                    continue;
                break;
            }
            case SPELL_AURA_PRAYER_OF_MENDING:
            {
                sLog.outDebug("ProcDamageAndSpell: casting mending (triggered by %s dummy aura of spell %u)",
                    (isVictim?"a victim's":"an attacker's"),triggeredByAura->GetId());

                HandleMeandingAuraProc(triggeredByAura);
                break;
            }
            case SPELL_AURA_PROC_TRIGGER_SPELL_WITH_VALUE:
            {
                sLog.outDebug("ProcDamageAndSpell: casting spell %u (triggered with value by %s aura of spell %u)", spellInfo->Id,(isVictim?"a victim's":"an attacker's"), triggeredByAura->GetId());

                if (!HandleProcTriggerSpell(pTarget, damage, triggeredByAura, procSpell, procFlag, procExtra, cooldown))
                    continue;
                break;
            }
            case SPELL_AURA_MOD_CASTING_SPEED_NOT_STACK:
                // Skip melee hits or instant cast spells
                if (procSpell == NULL || GetSpellCastTime(procSpell) == 0)
                    continue;
                break;
            case SPELL_AURA_REFLECT_SPELLS_SCHOOL:
                // Skip Melee hits and spells ws wrong school
                if (procSpell == NULL || (auraModifier->m_miscvalue & procSpell->SchoolMask) == 0)
                    continue;
                break;
            case SPELL_AURA_MOD_POWER_COST_SCHOOL_PCT:
            case SPELL_AURA_MOD_POWER_COST_SCHOOL:
                // Skip melee hits and spells ws wrong school or zero cost
                if (procSpell == NULL ||
                    (procSpell->manaCost == 0 && procSpell->ManaCostPercentage == 0) || // Cost check
                    (auraModifier->m_miscvalue & procSpell->SchoolMask) == 0)         // School check
                    continue;
                break;
            case SPELL_AURA_MECHANIC_IMMUNITY:
                // Compare mechanic
                if (procSpell==NULL || procSpell->Mechanic != auraModifier->m_miscvalue)
                    continue;
                break;
            case SPELL_AURA_MOD_MECHANIC_RESISTANCE:
                // Compare mechanic
                if (procSpell==NULL || procSpell->Mechanic != auraModifier->m_miscvalue)
                    continue;
                break;
            case SPELL_AURA_MOD_DAMAGE_FROM_CASTER:
                // Compare casters
                if (triggeredByAura->GetCasterGUID() != pTarget->GetGUID())
                    continue;
                break;
            default:
                // nothing do, just charges counter
                break;
        }
        // Remove charge (aura can be removed by triggers)
        if(useCharges)
        {
            // need found aura on drop (can be dropped by triggers)
            AuraMap::const_iterator lower = GetAuras().lower_bound(i->triggeredByAura_SpellPair);
            AuraMap::const_iterator upper = GetAuras().upper_bound(i->triggeredByAura_SpellPair);
            for(AuraMap::const_iterator itr = lower; itr!= upper; ++itr)
            {
                // If last charge dropped add spell to remove list
                if(itr->second == i->triggeredByAura && triggeredByAura->DropAuraCharge())
                {
                    removedSpells.push_back(triggeredByAura->GetId());
                    break;
                }
            }
        }
    }
    if (!removedSpells.empty())
    {
        // Sort spells and remove dublicates
        removedSpells.sort();
        removedSpells.unique();
        // Remove auras from removedAuras
        for(RemoveSpellList::const_iterator i = removedSpells.begin(); i != removedSpells.end();i++)
            RemoveAurasDueToSpell(*i);
    }
}

SpellSchoolMask Unit::GetMeleeDamageSchoolMask() const
{
    return SPELL_SCHOOL_MASK_NORMAL;
}

Player* Unit::GetSpellModOwner()
{
    if(GetTypeId()==TYPEID_PLAYER)
        return (Player*)this;
    if(((Creature*)this)->isPet() || ((Creature*)this)->isTotem())
    {
        Unit* owner = GetOwner();
        if(owner && owner->GetTypeId()==TYPEID_PLAYER)
            return (Player*)owner;
    }
    return NULL;
}

///----------Pet responses methods-----------------
void Unit::SendPetCastFail(uint32 spellid, SpellCastResult msg)
{
    if(msg == SPELL_CAST_OK)
        return;

    Unit *owner = GetCharmerOrOwner();
    if(!owner || owner->GetTypeId() != TYPEID_PLAYER)
        return;

    WorldPacket data(SMSG_PET_CAST_FAILED, (4+1));
    data << uint8(0);                                       // cast count?
    data << uint32(spellid);
    data << uint8(msg);
    // uint32 for some reason
    // uint32 for some reason
    ((Player*)owner)->GetSession()->SendPacket(&data);
}

void Unit::SendPetActionFeedback (uint8 msg)
{
    Unit* owner = GetOwner();
    if(!owner || owner->GetTypeId() != TYPEID_PLAYER)
        return;

    WorldPacket data(SMSG_PET_ACTION_FEEDBACK, 1);
    data << uint8(msg);
    ((Player*)owner)->GetSession()->SendPacket(&data);
}

void Unit::SendPetTalk (uint32 pettalk)
{
    Unit* owner = GetOwner();
    if(!owner || owner->GetTypeId() != TYPEID_PLAYER)
        return;

    WorldPacket data(SMSG_PET_ACTION_SOUND, 8+4);
    data << uint64(GetGUID());
    data << uint32(pettalk);
    ((Player*)owner)->GetSession()->SendPacket(&data);
}

void Unit::SendPetSpellCooldown (uint32 spellid, time_t cooltime)
{
    Unit* owner = GetOwner();
    if(!owner || owner->GetTypeId() != TYPEID_PLAYER)
        return;

    WorldPacket data(SMSG_SPELL_COOLDOWN, 8+1+4+4);
    data << uint64(GetGUID());
    data << uint8(0x0);                                     // flags (0x1, 0x2)
    data << uint32(spellid);
    data << uint32(cooltime);

    ((Player*)owner)->GetSession()->SendPacket(&data);
}

void Unit::SendPetClearCooldown (uint32 spellid)
{
    Unit* owner = GetOwner();
    if(!owner || owner->GetTypeId() != TYPEID_PLAYER)
        return;

    WorldPacket data(SMSG_CLEAR_COOLDOWN, (4+8));
    data << uint32(spellid);
    data << uint64(GetGUID());
    ((Player*)owner)->GetSession()->SendPacket(&data);
}

void Unit::SendPetAIReaction(uint64 guid)
{
    Unit* owner = GetOwner();
    if(!owner || owner->GetTypeId() != TYPEID_PLAYER)
        return;

    WorldPacket data(SMSG_AI_REACTION, 12);
    data << uint64(guid) << uint32(00000002);
    ((Player*)owner)->GetSession()->SendPacket(&data);
}

///----------End of Pet responses methods----------

void Unit::StopMoving()
{
    clearUnitState(UNIT_STAT_MOVING);

    // send explicit stop packet
    // rely on vmaps here because for example stormwind is in air
    //float z = MapManager::Instance().GetBaseMap(GetMapId())->GetHeight(GetPositionX(), GetPositionY(), GetPositionZ(), true);
    //if (fabs(GetPositionZ() - z) < 2.0f)
    //    Relocate(GetPositionX(), GetPositionY(), z);
    Relocate(GetPositionX(), GetPositionY(),GetPositionZ());

    SendMonsterMove(GetPositionX(), GetPositionY(), GetPositionZ(), 0, true, 0);

    // update position and orientation;
    WorldPacket data;
    BuildHeartBeatMsg(&data);
    SendMessageToSet(&data,false);
}

void Unit::SetFeared(bool apply, uint64 casterGUID, uint32 spellID)
{
    if( apply )
    {
        if(HasAuraType(SPELL_AURA_PREVENTS_FLEEING))
            return;

        SetFlag(UNIT_FIELD_FLAGS, UNIT_FLAG_FLEEING);

        GetMotionMaster()->MovementExpired(false);
        CastStop(GetGUID()==casterGUID ? spellID : 0);

        Unit* caster = ObjectAccessor::GetUnit(*this,casterGUID);

        GetMotionMaster()->MoveFleeing(caster);             // caster==NULL processed in MoveFleeing
    }
    else
    {
        RemoveFlag(UNIT_FIELD_FLAGS, UNIT_FLAG_FLEEING);

        GetMotionMaster()->MovementExpired(false);

        if( GetTypeId() != TYPEID_PLAYER && isAlive() )
        {
            // restore appropriate movement generator
            if(getVictim())
                GetMotionMaster()->MoveChase(getVictim());
            else
                GetMotionMaster()->Initialize();

            // attack caster if can
            Unit* caster = ObjectAccessor::GetObjectInWorld(casterGUID, (Unit*)NULL);
            if(caster && caster != getVictim() && ((Creature*)this)->AI())
                ((Creature*)this)->AI()->AttackStart(caster);
        }
    }

    if (GetTypeId() == TYPEID_PLAYER)
        ((Player*)this)->SetClientControl(this, !apply);
}

void Unit::SetConfused(bool apply, uint64 casterGUID, uint32 spellID)
{
    if( apply )
    {
        SetFlag(UNIT_FIELD_FLAGS, UNIT_FLAG_CONFUSED);

        CastStop(GetGUID()==casterGUID ? spellID : 0);

        GetMotionMaster()->MoveConfused();
    }
    else
    {
        RemoveFlag(UNIT_FIELD_FLAGS, UNIT_FLAG_CONFUSED);

        GetMotionMaster()->MovementExpired(false);

        if (GetTypeId() == TYPEID_UNIT)
        {
            // if in combat restore movement generator
            if(getVictim())
                GetMotionMaster()->MoveChase(getVictim());
        }
    }

    if(GetTypeId() == TYPEID_PLAYER)
        ((Player*)this)->SetClientControl(this, !apply);
}

bool Unit::IsSitState() const
{
    uint8 s = getStandState();
    return
        s == UNIT_STAND_STATE_SIT_CHAIR        || s == UNIT_STAND_STATE_SIT_LOW_CHAIR  ||
        s == UNIT_STAND_STATE_SIT_MEDIUM_CHAIR || s == UNIT_STAND_STATE_SIT_HIGH_CHAIR ||
        s == UNIT_STAND_STATE_SIT;
}

bool Unit::IsStandState() const
{
    uint8 s = getStandState();
    return !IsSitState() && s != UNIT_STAND_STATE_SLEEP && s != UNIT_STAND_STATE_KNEEL;
}

void Unit::SetStandState(uint8 state)
{
    SetByteValue(UNIT_FIELD_BYTES_1, 0, state);

    if (IsStandState())
       RemoveAurasWithInterruptFlags(AURA_INTERRUPT_FLAG_NOT_SEATED);

    if(GetTypeId()==TYPEID_PLAYER)
    {
        WorldPacket data(SMSG_STANDSTATE_UPDATE, 1);
        data << (uint8)state;
        ((Player*)this)->GetSession()->SendPacket(&data);
    }
}

bool Unit::IsPolymorphed() const
{
    return GetSpellSpecific(getTransForm())==SPELL_MAGE_POLYMORPH;
}

void Unit::SetDisplayId(uint32 modelId)
{
    SetUInt32Value(UNIT_FIELD_DISPLAYID, modelId);

    if(GetTypeId() == TYPEID_UNIT && ((Creature*)this)->isPet())
    {
        Pet *pet = ((Pet*)this);
        if(!pet->isControlled())
            return;
        Unit *owner = GetOwner();
        if(owner && (owner->GetTypeId() == TYPEID_PLAYER) && ((Player*)owner)->GetGroup())
            ((Player*)owner)->SetGroupUpdateFlag(GROUP_UPDATE_FLAG_PET_MODEL_ID);
    }
}

void Unit::ClearComboPointHolders()
{
    while(!m_ComboPointHolders.empty())
    {
        uint32 lowguid = *m_ComboPointHolders.begin();

        Player* plr = objmgr.GetPlayer(MAKE_NEW_GUID(lowguid, 0, HIGHGUID_PLAYER));
        if(plr && plr->GetComboTarget()==GetGUID())         // recheck for safe
            plr->ClearComboPoints();                        // remove also guid from m_ComboPointHolders;
        else
            m_ComboPointHolders.erase(lowguid);             // or remove manually
    }
}

void Unit::ClearAllReactives()
{
    for(int i=0; i < MAX_REACTIVE; ++i)
        m_reactiveTimer[i] = 0;

    if (HasAuraState( AURA_STATE_DEFENSE))
        ModifyAuraState(AURA_STATE_DEFENSE, false);
    if (getClass() == CLASS_HUNTER && HasAuraState( AURA_STATE_HUNTER_PARRY))
        ModifyAuraState(AURA_STATE_HUNTER_PARRY, false);
    if(getClass() == CLASS_WARRIOR && GetTypeId() == TYPEID_PLAYER)
        ((Player*)this)->ClearComboPoints();
}

void Unit::UpdateReactives( uint32 p_time )
{
    for(int i = 0; i < MAX_REACTIVE; ++i)
    {
        ReactiveType reactive = ReactiveType(i);

        if(!m_reactiveTimer[reactive])
            continue;

        if ( m_reactiveTimer[reactive] <= p_time)
        {
            m_reactiveTimer[reactive] = 0;

            switch ( reactive )
            {
                case REACTIVE_DEFENSE:
                    if (HasAuraState(AURA_STATE_DEFENSE))
                        ModifyAuraState(AURA_STATE_DEFENSE, false);
                    break;
                case REACTIVE_HUNTER_PARRY:
                    if ( getClass() == CLASS_HUNTER && HasAuraState(AURA_STATE_HUNTER_PARRY))
                        ModifyAuraState(AURA_STATE_HUNTER_PARRY, false);
                    break;
                case REACTIVE_OVERPOWER:
                    if(getClass() == CLASS_WARRIOR && GetTypeId() == TYPEID_PLAYER)
                        ((Player*)this)->ClearComboPoints();
                    break;
                default:
                    break;
            }
        }
        else
        {
            m_reactiveTimer[reactive] -= p_time;
        }
    }
}

Unit* Unit::SelectNearbyTarget() const
{
    CellPair p(MaNGOS::ComputeCellPair(GetPositionX(), GetPositionY()));
    Cell cell(p);
    cell.data.Part.reserved = ALL_DISTRICT;
    cell.SetNoCreate();

    std::list<Unit *> targets;

    {
        MaNGOS::AnyUnfriendlyUnitInObjectRangeCheck u_check(this, this, ATTACK_DISTANCE);
        MaNGOS::UnitListSearcher<MaNGOS::AnyUnfriendlyUnitInObjectRangeCheck> searcher(this, targets, u_check);

        TypeContainerVisitor<MaNGOS::UnitListSearcher<MaNGOS::AnyUnfriendlyUnitInObjectRangeCheck>, WorldTypeMapContainer > world_unit_searcher(searcher);
        TypeContainerVisitor<MaNGOS::UnitListSearcher<MaNGOS::AnyUnfriendlyUnitInObjectRangeCheck>, GridTypeMapContainer >  grid_unit_searcher(searcher);

        CellLock<GridReadGuard> cell_lock(cell, p);
        cell_lock->Visit(cell_lock, world_unit_searcher, *GetMap());
        cell_lock->Visit(cell_lock, grid_unit_searcher, *GetMap());
    }

    // remove current target
    if(getVictim())
        targets.remove(getVictim());

    // remove not LoS targets
    for(std::list<Unit *>::iterator tIter = targets.begin(); tIter != targets.end();)
    {
        if(!IsWithinLOSInMap(*tIter))
        {
            std::list<Unit *>::iterator tIter2 = tIter;
            ++tIter;
            targets.erase(tIter2);
        }
        else
            ++tIter;
    }

    // no appropriate targets
    if(targets.empty())
        return NULL;

    // select random
    uint32 rIdx = urand(0,targets.size()-1);
    std::list<Unit *>::const_iterator tcIter = targets.begin();
    for(uint32 i = 0; i < rIdx; ++i)
        ++tcIter;

    return *tcIter;
}

bool Unit::hasNegativeAuraWithInterruptFlag(uint32 flag)
{
    for (AuraMap::iterator iter = m_Auras.begin(); iter != m_Auras.end(); ++iter)
    {
        if (!iter->second->IsPositive() && iter->second->GetSpellProto()->AuraInterruptFlags & flag)
            return true;
    }
    return false;
}

void Unit::ApplyAttackTimePercentMod( WeaponAttackType att,float val, bool apply )
{
    if(val > 0)
    {
        ApplyPercentModFloatVar(m_modAttackSpeedPct[att], val, !apply);
        ApplyPercentModFloatValue(UNIT_FIELD_BASEATTACKTIME+att,val,!apply);
    }
    else
    {
        ApplyPercentModFloatVar(m_modAttackSpeedPct[att], -val, apply);
        ApplyPercentModFloatValue(UNIT_FIELD_BASEATTACKTIME+att,-val,apply);
    }
}

void Unit::ApplyCastTimePercentMod(float val, bool apply )
{
    if(val > 0)
        ApplyPercentModFloatValue(UNIT_MOD_CAST_SPEED,val,!apply);
    else
        ApplyPercentModFloatValue(UNIT_MOD_CAST_SPEED,-val,apply);
}

uint32 Unit::GetCastingTimeForBonus( SpellEntry const *spellProto, DamageEffectType damagetype, uint32 CastingTime )
{
    // Not apply this to creature casted spells with casttime==0
    if(CastingTime==0 && GetTypeId()==TYPEID_UNIT && !((Creature*)this)->isPet())
        return 3500;

    if (CastingTime > 7000) CastingTime = 7000;
    if (CastingTime < 1500) CastingTime = 1500;

    if(damagetype == DOT && !IsChanneledSpell(spellProto))
        CastingTime = 3500;

    int32 overTime    = 0;
    uint8 effects     = 0;
    bool DirectDamage = false;
    bool AreaEffect   = false;

    for ( uint32 i=0; i<3;i++)
    {
        switch ( spellProto->Effect[i] )
        {
            case SPELL_EFFECT_SCHOOL_DAMAGE:
            case SPELL_EFFECT_POWER_DRAIN:
            case SPELL_EFFECT_HEALTH_LEECH:
            case SPELL_EFFECT_ENVIRONMENTAL_DAMAGE:
            case SPELL_EFFECT_POWER_BURN:
            case SPELL_EFFECT_HEAL:
                DirectDamage = true;
                break;
            case SPELL_EFFECT_APPLY_AURA:
                switch ( spellProto->EffectApplyAuraName[i] )
                {
                    case SPELL_AURA_PERIODIC_DAMAGE:
                    case SPELL_AURA_PERIODIC_HEAL:
                    case SPELL_AURA_PERIODIC_LEECH:
                        if ( GetSpellDuration(spellProto) )
                            overTime = GetSpellDuration(spellProto);
                        break;
                    default:
                        // -5% per additional effect
                        ++effects;
                        break;
                }
            default:
                break;
        }

        if(IsAreaEffectTarget(Targets(spellProto->EffectImplicitTargetA[i])) || IsAreaEffectTarget(Targets(spellProto->EffectImplicitTargetB[i])))
            AreaEffect = true;
    }

    // Combined Spells with Both Over Time and Direct Damage
    if ( overTime > 0 && CastingTime > 0 && DirectDamage )
    {
        // mainly for DoTs which are 3500 here otherwise
        uint32 OriginalCastTime = GetSpellCastTime(spellProto);
        if (OriginalCastTime > 7000) OriginalCastTime = 7000;
        if (OriginalCastTime < 1500) OriginalCastTime = 1500;
        // Portion to Over Time
        float PtOT = (overTime / 15000.f) / ((overTime / 15000.f) + (OriginalCastTime / 3500.f));

        if ( damagetype == DOT )
            CastingTime = uint32(CastingTime * PtOT);
        else if ( PtOT < 1.0f )
            CastingTime  = uint32(CastingTime * (1 - PtOT));
        else
            CastingTime = 0;
    }

    // Area Effect Spells receive only half of bonus
    if ( AreaEffect )
        CastingTime /= 2;

    // -5% of total per any additional effect
    for ( uint8 i=0; i<effects; ++i)
    {
        if ( CastingTime > 175 )
        {
            CastingTime -= 175;
        }
        else
        {
            CastingTime = 0;
            break;
        }
    }

    return CastingTime;
}

void Unit::UpdateAuraForGroup(uint8 slot)
{
    if(GetTypeId() == TYPEID_PLAYER)
    {
        Player* player = (Player*)this;
        if(player->GetGroup())
        {
            player->SetGroupUpdateFlag(GROUP_UPDATE_FLAG_AURAS);
            player->SetAuraUpdateMask(slot);
        }
    }
    else if(GetTypeId() == TYPEID_UNIT && ((Creature*)this)->isPet())
    {
        Pet *pet = ((Pet*)this);
        if(pet->isControlled())
        {
            Unit *owner = GetOwner();
            if(owner && (owner->GetTypeId() == TYPEID_PLAYER) && ((Player*)owner)->GetGroup())
            {
                ((Player*)owner)->SetGroupUpdateFlag(GROUP_UPDATE_FLAG_PET_AURAS);
                pet->SetAuraUpdateMask(slot);
            }
        }
    }
}

float Unit::GetAPMultiplier(WeaponAttackType attType, bool normalized)
{
    if (!normalized || GetTypeId() != TYPEID_PLAYER)
        return float(GetAttackTime(attType))/1000.0f;

    Item *Weapon = ((Player*)this)->GetWeaponForAttack(attType);
    if (!Weapon)
        return 2.4;                                         // fist attack

    switch (Weapon->GetProto()->InventoryType)
    {
        case INVTYPE_2HWEAPON:
            return 3.3;
        case INVTYPE_RANGED:
        case INVTYPE_RANGEDRIGHT:
        case INVTYPE_THROWN:
            return 2.8;
        case INVTYPE_WEAPON:
        case INVTYPE_WEAPONMAINHAND:
        case INVTYPE_WEAPONOFFHAND:
        default:
            return Weapon->GetProto()->SubClass==ITEM_SUBCLASS_WEAPON_DAGGER ? 1.7 : 2.4;
    }
}

Aura* Unit::GetDummyAura( uint32 spell_id ) const
{
    Unit::AuraList const& mDummy = GetAurasByType(SPELL_AURA_DUMMY);
    for(Unit::AuraList::const_iterator itr = mDummy.begin(); itr != mDummy.end(); ++itr)
        if ((*itr)->GetId() == spell_id)
            return *itr;

    return NULL;
}

bool Unit::IsUnderLastManaUseEffect() const
{
    return  getMSTimeDiff(m_lastManaUse,getMSTime()) < 5000;
}

void Unit::SetContestedPvP(Player *attackedPlayer)
{
    Player* player = GetCharmerOrOwnerPlayerOrPlayerItself();

    if(!player || attackedPlayer && (attackedPlayer == player || player->duel && player->duel->opponent == attackedPlayer))
        return;

    player->SetContestedPvPTimer(30000);
    if(!player->hasUnitState(UNIT_STAT_ATTACK_PLAYER))
    {
        player->addUnitState(UNIT_STAT_ATTACK_PLAYER);
        player->SetFlag(PLAYER_FLAGS, PLAYER_FLAGS_CONTESTED_PVP);
        // call MoveInLineOfSight for nearby contested guards
        SetVisibility(GetVisibility());
    }
    if(!hasUnitState(UNIT_STAT_ATTACK_PLAYER))
    {
        addUnitState(UNIT_STAT_ATTACK_PLAYER);
        // call MoveInLineOfSight for nearby contested guards
        SetVisibility(GetVisibility());
    }
}

void Unit::AddPetAura(PetAura const* petSpell)
{
    m_petAuras.insert(petSpell);
    if(Pet* pet = GetPet())
        pet->CastPetAura(petSpell);
}

void Unit::RemovePetAura(PetAura const* petSpell)
{
    m_petAuras.erase(petSpell);
    if(Pet* pet = GetPet())
        pet->RemoveAurasDueToSpell(petSpell->GetAura(pet->GetEntry()));
}

Pet* Unit::CreateTamedPetFrom(Creature* creatureTarget,uint32 spell_id)
{
    Pet* pet = new Pet(HUNTER_PET);

    if(!pet->CreateBaseAtCreature(creatureTarget))
    {
        delete pet;
        return NULL;
    }

    pet->SetOwnerGUID(GetGUID());
    pet->SetCreatorGUID(GetGUID());
    pet->SetUInt32Value(UNIT_FIELD_FACTIONTEMPLATE, getFaction());
    pet->SetUInt32Value(UNIT_CREATED_BY_SPELL, spell_id);

    if(GetTypeId()==TYPEID_PLAYER)
        pet->SetUInt32Value(UNIT_FIELD_FLAGS, UNIT_FLAG_PVP_ATTACKABLE);

    uint32 level = (creatureTarget->getLevel() < (getLevel() - 5)) ? (getLevel() - 5) : creatureTarget->getLevel();

    if(!pet->InitStatsForLevel(level))
    {
        sLog.outError("Pet::InitStatsForLevel() failed for creature (Entry: %u)!",creatureTarget->GetEntry());
        delete pet;
        return NULL;
    }

    pet->GetCharmInfo()->SetPetNumber(objmgr.GeneratePetNumber(), true);
    // this enables pet details window (Shift+P)
    pet->AIM_Initialize();
    pet->InitPetCreateSpells();
    pet->InitTalentForLevel();
    pet->SetHealth(pet->GetMaxHealth());

    return pet;
}

bool Unit::IsTriggeredAtSpellProcEvent(Unit *pVictim, Aura* aura, SpellEntry const* procSpell, uint32 procFlag, uint32 procExtra, WeaponAttackType attType, bool isVictim, bool active, SpellProcEventEntry const*& spellProcEvent )
{
    SpellEntry const* spellProto = aura->GetSpellProto ();

    // Get proc Event Entry
    spellProcEvent = spellmgr.GetSpellProcEvent(spellProto->Id);

    // Aura info stored here
    Modifier *mod = aura->GetModifier();
    // Skip this auras
    if (isNonTriggerAura[mod->m_auraname])
        return false;
    // If not trigger by default and spellProcEvent==NULL - skip
    if (!isTriggerAura[mod->m_auraname] && spellProcEvent==NULL)
        return false;

    // Get EventProcFlag
    uint32 EventProcFlag;
    if (spellProcEvent && spellProcEvent->procFlags) // if exist get custom spellProcEvent->procFlags
        EventProcFlag = spellProcEvent->procFlags;
    else
        EventProcFlag = spellProto->procFlags;       // else get from spell proto
    // Continue if no trigger exist
    if (!EventProcFlag)
        return false;

    // Check spellProcEvent data requirements
    if(!SpellMgr::IsSpellProcEventCanTriggeredBy(spellProcEvent, EventProcFlag, procSpell, procFlag, procExtra, active))
        return false;

    // In most cases req get honor or XP from kill
    if (EventProcFlag & PROC_FLAG_KILL && GetTypeId() == TYPEID_PLAYER)
    {
        bool allow = ((Player*)this)->isHonorOrXPTarget(pVictim);
        // Shadow Word: Death - can trigger from every kill
        if (aura->GetId() == 32409)
            allow = true;
        if (!allow)
            return false;
    }
    // Aura added by spell can`t trogger from self (prevent drop charges/do triggers)
    // But except periodic triggers (can triggered from self)
    if(procSpell && procSpell->Id == spellProto->Id && !(spellProto->procFlags&PROC_FLAG_ON_TAKE_PERIODIC))
        return false;

    // Check if current equipment allows aura to proc
    if(!isVictim && GetTypeId() == TYPEID_PLAYER)
    {
        if(spellProto->EquippedItemClass == ITEM_CLASS_WEAPON)
        {
            Item *item = NULL;
            if(attType == BASE_ATTACK)
                item = ((Player*)this)->GetItemByPos(INVENTORY_SLOT_BAG_0, EQUIPMENT_SLOT_MAINHAND);
            else if (attType == OFF_ATTACK)
                item = ((Player*)this)->GetItemByPos(INVENTORY_SLOT_BAG_0, EQUIPMENT_SLOT_OFFHAND);
            else
                item = ((Player*)this)->GetItemByPos(INVENTORY_SLOT_BAG_0, EQUIPMENT_SLOT_RANGED);

            if (!((Player*)this)->IsUseEquipedWeapon(attType==BASE_ATTACK))
                return false;

            if(!item || item->IsBroken() || item->GetProto()->Class != ITEM_CLASS_WEAPON || !((1<<item->GetProto()->SubClass) & spellProto->EquippedItemSubClassMask))
                return false;
        }
        else if(spellProto->EquippedItemClass == ITEM_CLASS_ARMOR)
        {
            // Check if player is wearing shield
            Item *item = ((Player*)this)->GetItemByPos(INVENTORY_SLOT_BAG_0, EQUIPMENT_SLOT_OFFHAND);
            if(!item || item->IsBroken() || item->GetProto()->Class != ITEM_CLASS_ARMOR || !((1<<item->GetProto()->SubClass) & spellProto->EquippedItemSubClassMask))
                return false;
        }
    }
    // Get chance from spell
    float chance = (float)spellProto->procChance;
    // If in spellProcEvent exist custom chance, chance = spellProcEvent->customChance;
    if(spellProcEvent && spellProcEvent->customChance)
        chance = spellProcEvent->customChance;
    // If PPM exist calculate chance from PPM
    if(!isVictim && spellProcEvent && spellProcEvent->ppmRate != 0)
    {
        uint32 WeaponSpeed = GetAttackTime(attType);
        chance = GetPPMProcChance(WeaponSpeed, spellProcEvent->ppmRate);
    }
    // Apply chance modifer aura
    if(Player* modOwner = GetSpellModOwner())
        modOwner->ApplySpellMod(spellProto->Id,SPELLMOD_CHANCE_OF_SUCCESS,chance);

    return roll_chance_f(chance);
}

bool Unit::HandleMeandingAuraProc( Aura* triggeredByAura )
{
    // aura can be deleted at casts
    SpellEntry const* spellProto = triggeredByAura->GetSpellProto();
    uint32 effIdx = triggeredByAura->GetEffIndex();
    int32 heal = triggeredByAura->GetModifier()->m_amount;
    uint64 caster_guid = triggeredByAura->GetCasterGUID();

    // jumps
    int32 jumps = triggeredByAura->GetAuraCharges()-1;

    // current aura expire
    triggeredByAura->SetAuraCharges(1);             // will removed at next charges decrease

    // next target selection
    if(jumps > 0 && GetTypeId()==TYPEID_PLAYER && IS_PLAYER_GUID(caster_guid))
    {
        float radius;
        if (spellProto->EffectRadiusIndex[effIdx])
            radius = GetSpellRadius(sSpellRadiusStore.LookupEntry(spellProto->EffectRadiusIndex[effIdx]));
        else
            radius = GetSpellMaxRange(sSpellRangeStore.LookupEntry(spellProto->rangeIndex));

        if(Player* caster = ((Player*)triggeredByAura->GetCaster()))
        {
            caster->ApplySpellMod(spellProto->Id, SPELLMOD_RADIUS, radius,NULL);

            if(Player* target = ((Player*)this)->GetNextRandomRaidMember(radius))
            {
                // aura will applied from caster, but spell casted from current aura holder
                SpellModifier *mod = new SpellModifier;
                mod->op = SPELLMOD_CHARGES;
                mod->value = jumps-5;               // negative
                mod->type = SPELLMOD_FLAT;
                mod->spellId = spellProto->Id;
                mod->mask  = spellProto->SpellFamilyFlags;
                mod->mask2 = spellProto->SpellFamilyFlags2;

                caster->AddSpellMod(mod, true);
                CastCustomSpell(target,spellProto->Id,&heal,NULL,NULL,true,NULL,triggeredByAura,caster->GetGUID());
                caster->AddSpellMod(mod, false);
            }
        }
    }

    // heal
    CastCustomSpell(this,33110,&heal,NULL,NULL,true,NULL,NULL,caster_guid);
    return true;
}

void Unit::RemoveAurasAtChanneledTarget(SpellEntry const* spellInfo)
{
    uint64 target_guid = GetUInt64Value(UNIT_FIELD_CHANNEL_OBJECT);

    if(!IS_UNIT_GUID(target_guid))
        return;

    Unit* target = ObjectAccessor::GetUnit(*this, target_guid);
    if(!target)
        return;

    for (AuraMap::iterator iter = target->GetAuras().begin(); iter != target->GetAuras().end(); )
    {
        if (iter->second->GetId() == spellInfo->Id && iter->second->GetCasterGUID()==GetGUID())
            target->RemoveAura(iter);
        else
            ++iter;
    }
}

void Unit::SetPhaseMask(uint32 newPhaseMask, bool update)
{
    WorldObject::SetPhaseMask(newPhaseMask,update);

    if(IsInWorld())
        if(Pet* pet = GetPet())
            pet->SetPhaseMask(newPhaseMask,true);
}

void Unit::NearTeleportTo( float x, float y, float z, float orientation, bool casting /*= false*/ )
{
    if(GetTypeId() == TYPEID_PLAYER)
        ((Player*)this)->TeleportTo(GetMapId(), x, y, z, orientation, TELE_TO_NOT_LEAVE_TRANSPORT | TELE_TO_NOT_LEAVE_COMBAT | TELE_TO_NOT_UNSUMMON_PET | (casting ? TELE_TO_SPELL : 0));
    else
    {
        GetMap()->CreatureRelocation((Creature*)this, x, y, z, orientation);

        WorldPacket data;
        // Work strange for many spells: triggered active mover set for targeted player to creature
        //BuildTeleportAckMsg(&data, x, y, z, orientation);
        BuildHeartBeatMsg(&data);
        SendMessageToSet(&data, false);
    }
}<|MERGE_RESOLUTION|>--- conflicted
+++ resolved
@@ -259,11 +259,7 @@
 {
     WorldPacket data( SMSG_MONSTER_MOVE, (41 + GetPackGUID().size()) );
     data.append(GetPackGUID());
-<<<<<<< HEAD
     data << uint8(0);                                       // new in 3.1
-=======
-
->>>>>>> 4257c5f6
     data << GetPositionX() << GetPositionY() << GetPositionZ();
     data << uint32(getMSTime());
 
