/*
 * Copyright (C) 2005-2009 MaNGOS <http://getmangos.com/>
 *
 * This program is free software; you can redistribute it and/or modify
 * it under the terms of the GNU General Public License as published by
 * the Free Software Foundation; either version 2 of the License, or
 * (at your option) any later version.
 *
 * This program is distributed in the hope that it will be useful,
 * but WITHOUT ANY WARRANTY; without even the implied warranty of
 * MERCHANTABILITY or FITNESS FOR A PARTICULAR PURPOSE.  See the
 * GNU General Public License for more details.
 *
 * You should have received a copy of the GNU General Public License
 * along with this program; if not, write to the Free Software
 * Foundation, Inc., 59 Temple Place, Suite 330, Boston, MA  02111-1307  USA
 */

/** \file
    \ingroup u2w
*/

#include "WorldSocket.h"                                    // must be first to make ACE happy with ACE includes in it
#include "Common.h"
#include "Database/DatabaseEnv.h"
#include "Log.h"
#include "Opcodes.h"
#include "WorldPacket.h"
#include "WorldSession.h"
#include "Player.h"
#include "ObjectMgr.h"
#include "Group.h"
#include "Guild.h"
#include "World.h"
#include "ObjectAccessor.h"
#include "BattleGroundMgr.h"
#include "MapManager.h"
#include "SocialMgr.h"
#include "zlib/zlib.h"

/// WorldSession constructor
WorldSession::WorldSession(uint32 id, WorldSocket *sock, AccountTypes sec, uint8 expansion, time_t mute_time, LocaleConstant locale) :
LookingForGroup_auto_join(false), LookingForGroup_auto_add(false), m_muteTime(mute_time),
_player(NULL), m_Socket(sock),_security(sec), _accountId(id), m_expansion(expansion),
m_sessionDbcLocale(sWorld.GetAvailableDbcLocale(locale)), m_sessionDbLocaleIndex(objmgr.GetIndexForLocale(locale)),
_logoutTime(0), m_inQueue(false), m_playerLoading(false), m_playerLogout(false), m_playerRecentlyLogout(false),
m_latency(0), m_TutorialsChanged(false)
{
    if (sock)
    {
        m_Address = sock->GetRemoteAddress ();
        sock->AddReference ();
    }
}

/// WorldSession destructor
WorldSession::~WorldSession()
{
    ///- unload player if not unloaded
    if (_player)
        LogoutPlayer (true);

    /// - If have unclosed socket, close it
    if (m_Socket)
    {
        m_Socket->CloseSocket ();
        m_Socket->RemoveReference ();
        m_Socket = NULL;
    }

    ///- empty incoming packet queue
    while(!_recvQueue.empty())
    {
        WorldPacket *packet = _recvQueue.next ();
        delete packet;
    }
}

void WorldSession::SizeError(WorldPacket const& packet, uint32 size) const
{
    sLog.outError("Client (account %u) send packet %s (%u) with size " SIZEFMTD " but expected %u (attempt crash server?), skipped",
        GetAccountId(),LookupOpcodeName(packet.GetOpcode()),packet.GetOpcode(),packet.size(),size);
}

/// Get the player name
char const* WorldSession::GetPlayerName() const
{
    return GetPlayer() ? GetPlayer()->GetName() : "<none>";
}

/// Send a packet to the client
void WorldSession::SendPacket(WorldPacket const* packet)
{
    if (!m_Socket)
        return;

    #ifdef MANGOS_DEBUG

    // Code for network use statistic
    static uint64 sendPacketCount = 0;
    static uint64 sendPacketBytes = 0;

    static time_t firstTime = time(NULL);
    static time_t lastTime = firstTime;                     // next 60 secs start time

    static uint64 sendLastPacketCount = 0;
    static uint64 sendLastPacketBytes = 0;

    time_t cur_time = time(NULL);

    if((cur_time - lastTime) < 60)
    {
        sendPacketCount+=1;
        sendPacketBytes+=packet->size();

        sendLastPacketCount+=1;
        sendLastPacketBytes+=packet->size();
    }
    else
    {
        uint64 minTime = uint64(cur_time - lastTime);
        uint64 fullTime = uint64(lastTime - firstTime);
        sLog.outDetail("Send all time packets count: " UI64FMTD " bytes: " UI64FMTD " avr.count/sec: %f avr.bytes/sec: %f time: %u",sendPacketCount,sendPacketBytes,float(sendPacketCount)/fullTime,float(sendPacketBytes)/fullTime,uint32(fullTime));
        sLog.outDetail("Send last min packets count: " UI64FMTD " bytes: " UI64FMTD " avr.count/sec: %f avr.bytes/sec: %f",sendLastPacketCount,sendLastPacketBytes,float(sendLastPacketCount)/minTime,float(sendLastPacketBytes)/minTime);

        lastTime = cur_time;
        sendLastPacketCount = 1;
        sendLastPacketBytes = packet->wpos();               // wpos is real written size
    }

    #endif                                                  // !MANGOS_DEBUG

    if (m_Socket->SendPacket (*packet) == -1)
        m_Socket->CloseSocket ();
}

/// Add an incoming packet to the queue
void WorldSession::QueuePacket(WorldPacket* new_packet)
{
    _recvQueue.add(new_packet);
}

/// Logging helper for unexpected opcodes
void WorldSession::LogUnexpectedOpcode(WorldPacket* packet, const char *reason)
{
    sLog.outError( "SESSION: received unexpected opcode %s (0x%.4X) %s",
        LookupOpcodeName(packet->GetOpcode()),
        packet->GetOpcode(),
        reason);
}

/// Logging helper for unexpected opcodes
void WorldSession::LogUnprocessedTail(WorldPacket *packet)
{
    sLog.outError( "SESSION: opcode %s (0x%.4X) have unprocessed tail data (read stop at %u from %u)",
        LookupOpcodeName(packet->GetOpcode()),
        packet->GetOpcode(),
        packet->rpos(),packet->wpos());
}

/// Update the WorldSession (triggered by World update)
bool WorldSession::Update(uint32 /*diff*/)
{
    ///- Retrieve packets from the receive queue and call the appropriate handlers
    /// not proccess packets if socket already closed
    while (!_recvQueue.empty() && m_Socket && !m_Socket->IsClosed ())
    {
        WorldPacket *packet = _recvQueue.next();

        /*#if 1
        sLog.outError( "MOEP: %s (0x%.4X)",
                        LookupOpcodeName(packet->GetOpcode()),
                        packet->GetOpcode());
        #endif*/

        if(packet->GetOpcode() >= NUM_MSG_TYPES)
        {
            sLog.outError( "SESSION: received non-existed opcode %s (0x%.4X)",
                LookupOpcodeName(packet->GetOpcode()),
                packet->GetOpcode());
        }
        else
        {
            OpcodeHandler& opHandle = opcodeTable[packet->GetOpcode()];
            try
            {
                switch (opHandle.status)
                {
                    case STATUS_LOGGEDIN:
                        if(!_player)
                        {
                            // skip STATUS_LOGGEDIN opcode unexpected errors if player logout sometime ago - this can be network lag delayed packets
                            if(!m_playerRecentlyLogout)
                                LogUnexpectedOpcode(packet, "the player has not logged in yet");
                        }
                        else if(_player->IsInWorld())
                        {
                            (this->*opHandle.handler)(*packet);
                            if (sLog.IsOutDebug() && packet->rpos() < packet->wpos())
                                LogUnprocessedTail(packet);
                        }
                        // lag can cause STATUS_LOGGEDIN opcodes to arrive after the player started a transfer
                        break;
                    case STATUS_LOGGEDIN_OR_RECENTLY_LOGGOUT:
                        if(!_player && !m_playerRecentlyLogout)
                        {
                            LogUnexpectedOpcode(packet, "the player has not logged in yet and not recently logout");
                        }
                        else
                        {
                            // not expected _player or must checked in packet hanlder
                            (this->*opHandle.handler)(*packet);
                            if (sLog.IsOutDebug() && packet->rpos() < packet->wpos())
                                LogUnprocessedTail(packet);
                        }
                        break;
                    case STATUS_TRANSFER:
                        if(!_player)
                            LogUnexpectedOpcode(packet, "the player has not logged in yet");
                        else if(_player->IsInWorld())
                            LogUnexpectedOpcode(packet, "the player is still in world");
                        else
                        {
                            (this->*opHandle.handler)(*packet);
                            if (sLog.IsOutDebug() && packet->rpos() < packet->wpos())
                                LogUnprocessedTail(packet);
                        }
                        break;
                    case STATUS_AUTHED:
                        // prevent cheating with skip queue wait
                        if(m_inQueue)
                        {
                            LogUnexpectedOpcode(packet, "the player not pass queue yet");
                            break;
                        }

                        // single from authed time opcodes send in to after logout time
                        // and before other STATUS_LOGGEDIN_OR_RECENTLY_LOGGOUT opcodes.
                        if (packet->GetOpcode() != CMSG_SET_ACTIVE_VOICE_CHANNEL)
                            m_playerRecentlyLogout = false;

                        (this->*opHandle.handler)(*packet);
                        if (sLog.IsOutDebug() && packet->rpos() < packet->wpos())
                            LogUnprocessedTail(packet);
                        break;
                    case STATUS_NEVER:
                        sLog.outError( "SESSION: received not allowed opcode %s (0x%.4X)",
                            LookupOpcodeName(packet->GetOpcode()),
                            packet->GetOpcode());
                        break;
                }
            }
            catch(ByteBufferException &)
            {
                sLog.outError("WorldSession::Update ByteBufferException occured while parsing a packet (opcode: %u) from client %s, accountid=%i. Skipped packet.",
                        packet->GetOpcode(), GetRemoteAddress().c_str(), GetAccountId());
                if(sLog.IsOutDebug())
                {
                    sLog.outDebug("Dumping error causing packet:");
                    packet->hexlike();
                }
            }
        }

        delete packet;
    }

    ///- Cleanup socket pointer if need
    if (m_Socket && m_Socket->IsClosed ())
    {
        m_Socket->RemoveReference ();
        m_Socket = NULL;
    }

    ///- If necessary, log the player out
    time_t currTime = time(NULL);
    if (!m_Socket || (ShouldLogOut(currTime) && !m_playerLoading))
        LogoutPlayer(true);

    if (!m_Socket)
        return false;                                       //Will remove this session from the world session map

    return true;
}

/// %Log the player out
void WorldSession::LogoutPlayer(bool Save)
{
    // finish pending transfers before starting the logout
    while(_player && _player->IsBeingTeleportedFar())
        HandleMoveWorldportAckOpcode();

    m_playerLogout = true;

    if (_player)
    {
        if (uint64 lguid = GetPlayer()->GetLootGUID())
            DoLootRelease(lguid);

        ///- If the player just died before logging out, make him appear as a ghost
        //FIXME: logout must be delayed in case lost connection with client in time of combat
        if (_player->GetDeathTimer())
        {
            _player->getHostilRefManager().deleteReferences();
            _player->BuildPlayerRepop();
            _player->RepopAtGraveyard();
        }
        else if (!_player->getAttackers().empty())
        {
            _player->CombatStop();
            _player->getHostilRefManager().setOnlineOfflineState(false);
            _player->RemoveAllAurasOnDeath();

            // build set of player who attack _player or who have pet attacking of _player
            std::set<Player*> aset;
            for(Unit::AttackerSet::const_iterator itr = _player->getAttackers().begin(); itr != _player->getAttackers().end(); ++itr)
            {
                Unit* owner = (*itr)->GetOwner();           // including player controlled case
                if(owner)
                {
                    if(owner->GetTypeId()==TYPEID_PLAYER)
                        aset.insert((Player*)owner);
                }
                else
                if((*itr)->GetTypeId()==TYPEID_PLAYER)
                    aset.insert((Player*)(*itr));
            }

            _player->SetPvPDeath(!aset.empty());
            _player->KillPlayer();
            _player->BuildPlayerRepop();
            _player->RepopAtGraveyard();

            // give honor to all attackers from set like group case
            for(std::set<Player*>::const_iterator itr = aset.begin(); itr != aset.end(); ++itr)
                (*itr)->RewardHonor(_player,aset.size());

            // give bg rewards and update counters like kill by first from attackers
            // this can't be called for all attackers.
            if(!aset.empty())
                if(BattleGround *bg = _player->GetBattleGround())
                    bg->HandleKillPlayer(_player,*aset.begin());
        }
        else if(_player->HasAuraType(SPELL_AURA_SPIRIT_OF_REDEMPTION))
        {
            // this will kill character by SPELL_AURA_SPIRIT_OF_REDEMPTION
            _player->RemoveSpellsCausingAura(SPELL_AURA_MOD_SHAPESHIFT);
            //_player->SetDeathPvP(*); set at SPELL_AURA_SPIRIT_OF_REDEMPTION apply time
            _player->KillPlayer();
            _player->BuildPlayerRepop();
            _player->RepopAtGraveyard();
        }
        //drop a flag if player is carrying it
        if(BattleGround *bg = _player->GetBattleGround())
            bg->EventPlayerLoggedOut(_player);

        ///- Teleport to home if the player is in an invalid instance
        if(!_player->m_InstanceValid && !_player->isGameMaster())
        {
            _player->TeleportTo(_player->m_homebindMapId, _player->m_homebindX, _player->m_homebindY, _player->m_homebindZ, _player->GetOrientation());
            //this is a bad place to call for far teleport because we need player to be in world for successful logout
            //maybe we should implement delayed far teleport logout?
        }

        // FG: finish pending transfers after starting the logout
        // this should fix players beeing able to logout and login back with full hp at death position
        while(_player->IsBeingTeleportedFar())
            HandleMoveWorldportAckOpcode();

        for (int i=0; i < PLAYER_MAX_BATTLEGROUND_QUEUES; ++i)
        {
            if(BattleGroundQueueTypeId bgQueueTypeId = _player->GetBattleGroundQueueTypeId(i))
            {
                _player->RemoveBattleGroundQueueId(bgQueueTypeId);
                sBattleGroundMgr.m_BattleGroundQueues[ bgQueueTypeId ].RemovePlayer(_player->GetGUID(), true);
            }
        }

        ///- Reset the online field in the account table
        // no point resetting online in character table here as Player::SaveToDB() will set it to 1 since player has not been removed from world at this stage
        //No SQL injection as AccountID is uint32
        loginDatabase.PExecute("UPDATE account SET online = 0 WHERE id = '%u'", GetAccountId());

        ///- If the player is in a guild, update the guild roster and broadcast a logout message to other guild members
        Guild *guild = objmgr.GetGuildById(_player->GetGuildId());
        if(guild)
        {
            guild->SetMemberStats(_player->GetGUID());
            guild->UpdateLogoutTime(_player->GetGUID());

            WorldPacket data(SMSG_GUILD_EVENT, (1+1+12+8)); // name limited to 12 in character table.
            data<<(uint8)GE_SIGNED_OFF;
            data<<(uint8)1;
            data<<_player->GetName();
            data<<_player->GetGUID();
            guild->BroadcastPacket(&data);
        }

        ///- Remove pet
        _player->RemovePet(NULL,PET_SAVE_AS_CURRENT, true);

        ///- empty buyback items and save the player in the database
        // some save parts only correctly work in case player present in map/player_lists (pets, etc)
        if(Save)
        {
            uint32 eslot;
            for(int j = BUYBACK_SLOT_START; j < BUYBACK_SLOT_END; ++j)
            {
                eslot = j - BUYBACK_SLOT_START;
                _player->SetUInt64Value(PLAYER_FIELD_VENDORBUYBACK_SLOT_1 + (eslot * 2), 0);
                _player->SetUInt32Value(PLAYER_FIELD_BUYBACK_PRICE_1 + eslot, 0);
                _player->SetUInt32Value(PLAYER_FIELD_BUYBACK_TIMESTAMP_1 + eslot, 0);
            }
            _player->SaveToDB();
        }

        ///- Leave all channels before player delete...
        _player->CleanupChannels();

        ///- If the player is in a group (or invited), remove him. If the group if then only 1 person, disband the group.
        _player->UninviteFromGroup();

        // remove player from the group if he is:
        // a) in group; b) not in raid group; c) logging out normally (not being kicked or disconnected)
        if(_player->GetGroup() && !_player->GetGroup()->isRaidGroup() && m_Socket)
            _player->RemoveFromGroup();

        ///- Send update to group
        if(_player->GetGroup())
            _player->GetGroup()->SendUpdate();

        ///- Broadcast a logout message to the player's friends
        sSocialMgr.SendFriendStatus(_player, FRIEND_OFFLINE, _player->GetGUIDLow(), true);
        sSocialMgr.RemovePlayerSocial (_player->GetGUIDLow ());

        ///- Remove the player from the world
        // the player may not be in the world when logging out
        // e.g if he got disconnected during a transfer to another map
        // calls to GetMap in this case may cause crashes
        Map* _map = _player->GetMap();
        _map->Remove(_player, true);
        SetPlayer(NULL);                                    // deleted in Remove call

        ///- Send the 'logout complete' packet to the client
        WorldPacket data( SMSG_LOGOUT_COMPLETE, 0 );
        SendPacket( &data );

        ///- Since each account can only have one online character at any given time, ensure all characters for active account are marked as offline
        //No SQL injection as AccountId is uint32
        CharacterDatabase.PExecute("UPDATE characters SET online = 0 WHERE account = '%u'",
            GetAccountId());
        sLog.outDebug( "SESSION: Sent SMSG_LOGOUT_COMPLETE Message" );
    }

    m_playerLogout = false;
    m_playerRecentlyLogout = true;
    LogoutRequest(0);
}

/// Kick a player out of the World
void WorldSession::KickPlayer()
{
    if (m_Socket)
        m_Socket->CloseSocket ();
}

/// Cancel channeling handler

void WorldSession::SendAreaTriggerMessage(const char* Text, ...)
{
    va_list ap;
    char szStr [1024];
    szStr[0] = '\0';

    va_start(ap, Text);
    vsnprintf( szStr, 1024, Text, ap );
    va_end(ap);

    uint32 length = strlen(szStr)+1;
    WorldPacket data(SMSG_AREA_TRIGGER_MESSAGE, 4+length);
    data << length;
    data << szStr;
    SendPacket(&data);
}

void WorldSession::SendNotification(const char *format,...)
{
    if(format)
    {
        va_list ap;
        char szStr [1024];
        szStr[0] = '\0';
        va_start(ap, format);
        vsnprintf( szStr, 1024, format, ap );
        va_end(ap);

        WorldPacket data(SMSG_NOTIFICATION, (strlen(szStr)+1));
        data << szStr;
        SendPacket(&data);
    }
}

void WorldSession::SendNotification(int32 string_id,...)
{
    char const* format = GetMangosString(string_id);
    if(format)
    {
        va_list ap;
        char szStr [1024];
        szStr[0] = '\0';
        va_start(ap, string_id);
        vsnprintf( szStr, 1024, format, ap );
        va_end(ap);

        WorldPacket data(SMSG_NOTIFICATION, (strlen(szStr)+1));
        data << szStr;
        SendPacket(&data);
    }
}

void WorldSession::SendSetPhaseShift(uint32 PhaseShift)
{
    WorldPacket data(SMSG_SET_PHASE_SHIFT, 4);
    data << uint32(PhaseShift);
    SendPacket(&data);
}

const char * WorldSession::GetMangosString( int32 entry ) const
{
    return objmgr.GetMangosString(entry,GetSessionDbLocaleIndex());
}

void WorldSession::Handle_NULL( WorldPacket& recvPacket )
{
    sLog.outError( "SESSION: received unhandled opcode %s (0x%.4X)",
        LookupOpcodeName(recvPacket.GetOpcode()),
        recvPacket.GetOpcode());
}

void WorldSession::Handle_EarlyProccess( WorldPacket& recvPacket )
{
    sLog.outError( "SESSION: received opcode %s (0x%.4X) that must be processed in WorldSocket::OnRead",
        LookupOpcodeName(recvPacket.GetOpcode()),
        recvPacket.GetOpcode());
}

void WorldSession::Handle_ServerSide( WorldPacket& recvPacket )
{
    sLog.outError( "SESSION: received server-side opcode %s (0x%.4X)",
        LookupOpcodeName(recvPacket.GetOpcode()),
        recvPacket.GetOpcode());
}

void WorldSession::Handle_Deprecated( WorldPacket& recvPacket )
{
    sLog.outError( "SESSION: received deprecated opcode %s (0x%.4X)",
        LookupOpcodeName(recvPacket.GetOpcode()),
        recvPacket.GetOpcode());
}

void WorldSession::SendAuthWaitQue(uint32 position)
{
    if(position == 0)
    {
        WorldPacket packet( SMSG_AUTH_RESPONSE, 1 );
        packet << uint8( AUTH_OK );
        SendPacket(&packet);
    }
    else
    {
        WorldPacket packet( SMSG_AUTH_RESPONSE, 5 );
        packet << uint8( AUTH_WAIT_QUEUE );
        packet << uint32 (position);
        SendPacket(&packet);
    }
}

void WorldSession::LoadGlobalAccountData()
{
    LoadAccountData(
        CharacterDatabase.PQuery("SELECT type, time, data FROM account_data WHERE account='%u'", GetAccountId()),
        GLOBAL_CACHE_MASK
    );
}

void WorldSession::LoadAccountData(QueryResult* result, uint32 mask)
{
    for (uint32 i = 0; i < NUM_ACCOUNT_DATA_TYPES; ++i)
<<<<<<< HEAD
        if(mask & (1 << i))
=======
        if (mask & (1 << i))
>>>>>>> 8a7b77c0
            m_accountData[i] = AccountData();

    if(!result)
        return;

    do
    {
        Field *fields = result->Fetch();

        uint32 type = fields[0].GetUInt32();
        if (type >= NUM_ACCOUNT_DATA_TYPES)
        {
            sLog.outError("Table `%s` have invalid account data type (%u), ignore.",
                mask == GLOBAL_CACHE_MASK ? "account_data" : "character_account_data");
            continue;
        }

        if ((mask & (1 << type))==0)
        {
            sLog.outError("Table `%s` have non appropriate for table  account data type (%u), ignore.",
                mask == GLOBAL_CACHE_MASK ? "account_data" : "character_account_data");
            continue;
        }

        m_accountData[type].Time = fields[1].GetUInt32();
        m_accountData[type].Data = fields[2].GetCppString();

    } while (result->NextRow());

    delete result;
}

void WorldSession::SetAccountData(AccountDataType type, time_t time_, std::string data)
{
    if ((1 << type) & GLOBAL_CACHE_MASK)
    {
        uint32 acc = GetAccountId();

        CharacterDatabase.BeginTransaction ();
        CharacterDatabase.PExecute("DELETE FROM account_data WHERE account='%u' AND type='%u'", acc, type);
        CharacterDatabase.escape_string(data);
        CharacterDatabase.PExecute("INSERT INTO account_data VALUES ('%u','%u','%u','%s')", acc, type, (uint32)time_, data.c_str());
        CharacterDatabase.CommitTransaction ();
    }
    else
    {
        // _player can be NULL and packet received after logout but m_GUID still store correct guid
        if(!m_GUIDLow)
            return;

        CharacterDatabase.BeginTransaction ();
        CharacterDatabase.PExecute("DELETE FROM character_account_data WHERE guid='%u' AND type='%u'", m_GUIDLow, type);
        CharacterDatabase.escape_string(data);
        CharacterDatabase.PExecute("INSERT INTO character_account_data VALUES ('%u','%u','%u','%s')", m_GUIDLow, type, (uint32)time_, data.c_str());
        CharacterDatabase.CommitTransaction ();
    }

    m_accountData[type].Time = time_;
    m_accountData[type].Data = data;
}

void WorldSession::SendAccountDataTimes(uint32 mask)
{
    WorldPacket data( SMSG_ACCOUNT_DATA_TIMES, 4+1+4+8*4 ); // changed in WotLK
    data << uint32(time(NULL));                             // unix time of something
    data << uint8(1);
    data << uint32(mask);                                   // type mask
    for(uint32 i = 0; i < NUM_ACCOUNT_DATA_TYPES; ++i)
        if(mask & (1 << i))
            data << uint32(GetAccountData(AccountDataType(i))->Time);// also unix time
    SendPacket(&data);
}

void WorldSession::LoadTutorialsData()
{
    for ( int aX = 0 ; aX < 8 ; ++aX )
        m_Tutorials[ aX ] = 0;

    QueryResult *result = CharacterDatabase.PQuery("SELECT tut0,tut1,tut2,tut3,tut4,tut5,tut6,tut7 FROM character_tutorial WHERE account = '%u'", GetAccountId());

    if(result)
    {
        do
        {
            Field *fields = result->Fetch();

            for (int iI = 0; iI < 8; ++iI)
                m_Tutorials[iI] = fields[iI].GetUInt32();
        }
        while( result->NextRow() );

        delete result;
    }

    m_TutorialsChanged = false;
}

void WorldSession::SendTutorialsData()
{
    WorldPacket data(SMSG_TUTORIAL_FLAGS, 4*8);
    for(uint32 i = 0; i < 8; ++i)
        data << m_Tutorials[i];
    SendPacket(&data);
}

void WorldSession::SaveTutorialsData()
{
    if(!m_TutorialsChanged)
        return;

    uint32 Rows=0;
    // it's better than rebuilding indexes multiple times
    QueryResult *result = CharacterDatabase.PQuery("SELECT count(*) AS r FROM character_tutorial WHERE account = '%u'", GetAccountId());
    if(result)
    {
        Rows = result->Fetch()[0].GetUInt32();
        delete result;
    }

    if (Rows)
    {
        CharacterDatabase.PExecute("UPDATE character_tutorial SET tut0='%u', tut1='%u', tut2='%u', tut3='%u', tut4='%u', tut5='%u', tut6='%u', tut7='%u' WHERE account = '%u'",
            m_Tutorials[0], m_Tutorials[1], m_Tutorials[2], m_Tutorials[3], m_Tutorials[4], m_Tutorials[5], m_Tutorials[6], m_Tutorials[7], GetAccountId());
    }
    else
    {
        CharacterDatabase.PExecute("INSERT INTO character_tutorial (account,tut0,tut1,tut2,tut3,tut4,tut5,tut6,tut7) VALUES ('%u', '%u', '%u', '%u', '%u', '%u', '%u', '%u', '%u')", GetAccountId(), m_Tutorials[0], m_Tutorials[1], m_Tutorials[2], m_Tutorials[3], m_Tutorials[4], m_Tutorials[5], m_Tutorials[6], m_Tutorials[7]);
    }

    m_TutorialsChanged = false;
}

void WorldSession::ReadMovementInfo(WorldPacket &data, MovementInfo *mi)
{
    data >> mi->flags;
    data >> mi->unk1;
    data >> mi->time;
    data >> mi->x;
    data >> mi->y;
    data >> mi->z;
    data >> mi->o;

    if(mi->HasMovementFlag(MOVEMENTFLAG_ONTRANSPORT))
    {
        if(!data.readPackGUID(mi->t_guid))
            return;

        data >> mi->t_x;
        data >> mi->t_y;
        data >> mi->t_z;
        data >> mi->t_o;
        data >> mi->t_time;
        data >> mi->t_seat;
    }

    if((mi->HasMovementFlag(MovementFlags(MOVEMENTFLAG_SWIMMING | MOVEMENTFLAG_FLYING2))) || (mi->unk1 & 0x20))
    {
        data >> mi->s_pitch;
    }

    data >> mi->fallTime;

    if(mi->HasMovementFlag(MOVEMENTFLAG_JUMPING))
    {
        data >> mi->j_unk;
        data >> mi->j_sinAngle;
        data >> mi->j_cosAngle;
        data >> mi->j_xyspeed;
    }

    if(mi->HasMovementFlag(MOVEMENTFLAG_SPLINE))
    {
        data >> mi->u_unk1;
    }
}

void WorldSession::WriteMovementInfo(WorldPacket *data, MovementInfo *mi)
{
    data->appendPackGUID(mi->guid);

    *data << mi->flags;
    *data << mi->unk1;
    *data << mi->time;
    *data << mi->x;
    *data << mi->y;
    *data << mi->z;
    *data << mi->o;

    if(mi->HasMovementFlag(MOVEMENTFLAG_ONTRANSPORT))
    {
        data->appendPackGUID(mi->t_guid);

        *data << mi->t_x;
        *data << mi->t_y;
        *data << mi->t_z;
        *data << mi->t_o;
        *data << mi->t_time;
        *data << mi->t_seat;
    }

    if((mi->HasMovementFlag(MovementFlags(MOVEMENTFLAG_SWIMMING | MOVEMENTFLAG_FLYING2))) || (mi->unk1 & 0x20))
    {
        *data << mi->s_pitch;
    }

    *data << mi->fallTime;

    if(mi->HasMovementFlag(MOVEMENTFLAG_JUMPING))
    {
        *data << mi->j_unk;
        *data << mi->j_sinAngle;
        *data << mi->j_cosAngle;
        *data << mi->j_xyspeed;
    }

    if(mi->HasMovementFlag(MOVEMENTFLAG_SPLINE))
    {
        *data << mi->u_unk1;
    }
}

void WorldSession::ReadAddonsInfo(WorldPacket &data)
{
    if (data.rpos() + 4 > data.size())
        return;
    uint32 size;
    data >> size;

    if(!size)
        return;

    if(size > 0xFFFFF)
    {
        sLog.outError("WorldSession::ReadAddonsInfo addon info too big, size %u", size);
        return;
    }

    uLongf uSize = size;

    uint32 pos = data.rpos();

    ByteBuffer addonInfo;
    addonInfo.resize(size);

    if (uncompress(const_cast<uint8*>(addonInfo.contents()), &uSize, const_cast<uint8*>(data.contents() + pos), data.size() - pos) == Z_OK)
    {
        uint32 addonsCount;
        addonInfo >> addonsCount;                         // addons count

        for(uint32 i = 0; i < addonsCount; ++i)
        {
            std::string addonName;
            uint8 enabled;
            uint32 crc, unk1;

            // check next addon data format correctness
            if(addonInfo.rpos()+1 > addonInfo.size())
                return;

            addonInfo >> addonName;

            addonInfo >> enabled >> crc >> unk1;

            sLog.outDebug("ADDON: Name: %s, Enabled: 0x%x, CRC: 0x%x, Unknown2: 0x%x", addonName.c_str(), enabled, crc, unk1);

            m_addonsList.push_back(AddonInfo(addonName, enabled, crc));
        }

        uint32 unk2;
        addonInfo >> unk2;

        if(addonInfo.rpos() != addonInfo.size())
            sLog.outDebug("packet under read!");
    }
    else
        sLog.outError("Addon packet uncompress error!");
}

void WorldSession::SendAddonsInfo()
{
    unsigned char tdata[256] =
    {
        0xC3, 0x5B, 0x50, 0x84, 0xB9, 0x3E, 0x32, 0x42, 0x8C, 0xD0, 0xC7, 0x48, 0xFA, 0x0E, 0x5D, 0x54,
        0x5A, 0xA3, 0x0E, 0x14, 0xBA, 0x9E, 0x0D, 0xB9, 0x5D, 0x8B, 0xEE, 0xB6, 0x84, 0x93, 0x45, 0x75,
        0xFF, 0x31, 0xFE, 0x2F, 0x64, 0x3F, 0x3D, 0x6D, 0x07, 0xD9, 0x44, 0x9B, 0x40, 0x85, 0x59, 0x34,
        0x4E, 0x10, 0xE1, 0xE7, 0x43, 0x69, 0xEF, 0x7C, 0x16, 0xFC, 0xB4, 0xED, 0x1B, 0x95, 0x28, 0xA8,
        0x23, 0x76, 0x51, 0x31, 0x57, 0x30, 0x2B, 0x79, 0x08, 0x50, 0x10, 0x1C, 0x4A, 0x1A, 0x2C, 0xC8,
        0x8B, 0x8F, 0x05, 0x2D, 0x22, 0x3D, 0xDB, 0x5A, 0x24, 0x7A, 0x0F, 0x13, 0x50, 0x37, 0x8F, 0x5A,
        0xCC, 0x9E, 0x04, 0x44, 0x0E, 0x87, 0x01, 0xD4, 0xA3, 0x15, 0x94, 0x16, 0x34, 0xC6, 0xC2, 0xC3,
        0xFB, 0x49, 0xFE, 0xE1, 0xF9, 0xDA, 0x8C, 0x50, 0x3C, 0xBE, 0x2C, 0xBB, 0x57, 0xED, 0x46, 0xB9,
        0xAD, 0x8B, 0xC6, 0xDF, 0x0E, 0xD6, 0x0F, 0xBE, 0x80, 0xB3, 0x8B, 0x1E, 0x77, 0xCF, 0xAD, 0x22,
        0xCF, 0xB7, 0x4B, 0xCF, 0xFB, 0xF0, 0x6B, 0x11, 0x45, 0x2D, 0x7A, 0x81, 0x18, 0xF2, 0x92, 0x7E,
        0x98, 0x56, 0x5D, 0x5E, 0x69, 0x72, 0x0A, 0x0D, 0x03, 0x0A, 0x85, 0xA2, 0x85, 0x9C, 0xCB, 0xFB,
        0x56, 0x6E, 0x8F, 0x44, 0xBB, 0x8F, 0x02, 0x22, 0x68, 0x63, 0x97, 0xBC, 0x85, 0xBA, 0xA8, 0xF7,
        0xB5, 0x40, 0x68, 0x3C, 0x77, 0x86, 0x6F, 0x4B, 0xD7, 0x88, 0xCA, 0x8A, 0xD7, 0xCE, 0x36, 0xF0,
        0x45, 0x6E, 0xD5, 0x64, 0x79, 0x0F, 0x17, 0xFC, 0x64, 0xDD, 0x10, 0x6F, 0xF3, 0xF5, 0xE0, 0xA6,
        0xC3, 0xFB, 0x1B, 0x8C, 0x29, 0xEF, 0x8E, 0xE5, 0x34, 0xCB, 0xD1, 0x2A, 0xCE, 0x79, 0xC3, 0x9A,
        0x0D, 0x36, 0xEA, 0x01, 0xE0, 0xAA, 0x91, 0x20, 0x54, 0xF0, 0x72, 0xD8, 0x1E, 0xC7, 0x89, 0xD2
    };

    WorldPacket data(SMSG_ADDON_INFO, 4);

    for(AddonsList::iterator itr = m_addonsList.begin(); itr != m_addonsList.end(); ++itr)
    {
        uint8 state = 2;                                    // 2 is sent here
        data << uint8(state);

        uint8 unk1 = 1;                                     // 1 is sent here
        data << uint8(unk1);
        if (unk1)
        {
            uint8 unk2 = (itr->CRC != 0x4c1c776d);          // If addon is Standard addon CRC
            data << uint8(unk2);
            if (unk2)                                       // if CRC is wrong, add public key (client need it)
                data.append(tdata, sizeof(tdata));

            data << uint32(0);
        }

        uint8 unk3 = 0;                                     // 0 is sent here
        data << uint8(unk3);
        if (unk3)
        {
            // String, 256 (null terminated?)
            data << uint8(0);
        }
    }

    m_addonsList.clear();

    uint32 count = 0;
    data << uint32(count);
    /*for(uint32 i = 0; i < count; ++i)
    {
        uint32
        string (16 bytes)
        string (16 bytes)
        uint32
    }*/

    SendPacket(&data);
}

void WorldSession::SetPlayer( Player *plr )
{
    _player = plr;

    // set m_GUID that can be used while player loggined and later until m_playerRecentlyLogout not reset
    if(_player)
        m_GUIDLow = _player->GetGUIDLow();
}<|MERGE_RESOLUTION|>--- conflicted
+++ resolved
@@ -586,11 +586,7 @@
 void WorldSession::LoadAccountData(QueryResult* result, uint32 mask)
 {
     for (uint32 i = 0; i < NUM_ACCOUNT_DATA_TYPES; ++i)
-<<<<<<< HEAD
-        if(mask & (1 << i))
-=======
         if (mask & (1 << i))
->>>>>>> 8a7b77c0
             m_accountData[i] = AccountData();
 
     if(!result)
