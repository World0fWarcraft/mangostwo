--- conflicted
+++ resolved
@@ -1206,13 +1206,9 @@
     uint32 expansionLevel;                                  // 29    m_expansionLevel
     uint32 orderIndex;                                      // 30    m_order_index
     uint32 groupID;                                         // 31    m_group_id
-    //char* description[16];                                // 32-49 m_Description_lang
-
-<<<<<<< HEAD
+    //char* description[16]; // 32-49 m_Description_lang
+
     uint32 Entry() const { return ID + ((uint8)typeID << 24); }
-=======
-    uint32 Entry() const { return ID + (typeID << 24); }
->>>>>>> bbe8401d
 };
 
 /*struct LfgDungeonGroupEntry
