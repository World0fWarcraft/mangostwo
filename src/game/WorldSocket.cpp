/*
 * Copyright (C) 2005-2009 MaNGOS <http://getmangos.com/>
 *
 * This program is free software; you can redistribute it and/or modify
 * it under the terms of the GNU General Public License as published by
 * the Free Software Foundation; either version 2 of the License, or
 * (at your option) any later version.
 *
 * This program is distributed in the hope that it will be useful,
 * but WITHOUT ANY WARRANTY; without even the implied warranty of
 * MERCHANTABILITY or FITNESS FOR A PARTICULAR PURPOSE.  See the
 * GNU General Public License for more details.
 *
 * You should have received a copy of the GNU General Public License
 * along with this program; if not, write to the Free Software
 * Foundation, Inc., 59 Temple Place, Suite 330, Boston, MA  02111-1307  USA
 */

#include <ace/Message_Block.h>
#include <ace/OS_NS_string.h>
#include <ace/OS_NS_unistd.h>
#include <ace/os_include/arpa/os_inet.h>
#include <ace/os_include/netinet/os_tcp.h>
#include <ace/os_include/sys/os_types.h>
#include <ace/os_include/sys/os_socket.h>
#include <ace/OS_NS_string.h>
#include <ace/Reactor.h>
#include <ace/Auto_Ptr.h>

#include "WorldSocket.h"
#include "Common.h"

#include "Util.h"
#include "World.h"
#include "WorldPacket.h"
#include "SharedDefines.h"
#include "ByteBuffer.h"
#include "Opcodes.h"
#include "Database/DatabaseEnv.h"
#include "Auth/Sha1.h"
#include "WorldSession.h"
#include "WorldSocketMgr.h"
#include "Log.h"
#include "WorldLog.h"

#if defined( __GNUC__ )
#pragma pack(1)
#else
#pragma pack(push,1)
#endif

struct ServerPktHeader
{
    /**
     * size is the length of the payload _plus_ the length of the opcode
     */
    ServerPktHeader(uint32 size, uint16 cmd) : size(size)
    {
        uint8 headerIndex=0;
        if(isLargePacket())
        {
            sLog.outDebug("initializing large server to client packet. Size: %u, cmd: %u", size, cmd);
            header[headerIndex++] = 0x80|(0xFF &(size>>16));
        }
        header[headerIndex++] = 0xFF &(size>>8);
        header[headerIndex++] = 0xFF &size;

        header[headerIndex++] = 0xFF & cmd;
        header[headerIndex++] = 0xFF & (cmd>>8);
    }

    uint8 getHeaderLength()
    {
        // cmd = 2 bytes, size= 2||3bytes
        return 2+(isLargePacket()?3:2);
    }

    bool isLargePacket()
    {
        return size > 0x7FFF;
    }

    const uint32 size;
    uint8 header[5];
};

struct ClientPktHeader
{
    uint16 size;
    uint32 cmd;
};

#if defined( __GNUC__ )
#pragma pack()
#else
#pragma pack(pop)
#endif

WorldSocket::WorldSocket (void) :
WorldHandler (),
m_Session (0),
m_RecvWPct (0),
m_RecvPct (),
m_Header (sizeof (ClientPktHeader)),
m_OutBuffer (0),
m_OutBufferSize (65536),
m_OutActive (false),
m_Seed (static_cast<uint32> (rand32 ())),
m_OverSpeedPings (0),
m_LastPingTime (ACE_Time_Value::zero)
{
    reference_counting_policy ().value (ACE_Event_Handler::Reference_Counting_Policy::ENABLED);

    msg_queue()->high_water_mark(8*1024*1024);
    msg_queue()->low_water_mark(8*1024*1024);
}

WorldSocket::~WorldSocket (void)
{
    if (m_RecvWPct)
        delete m_RecvWPct;

    if (m_OutBuffer)
        m_OutBuffer->release ();

    closing_ = true;

    peer ().close ();
}

bool WorldSocket::IsClosed (void) const
{
    return closing_;
}

void WorldSocket::CloseSocket (void)
{
    {
        ACE_GUARD (LockType, Guard, m_OutBufferLock);

        if (closing_)
            return;

        closing_ = true;
        peer ().close_writer ();
    }

    {
        ACE_GUARD (LockType, Guard, m_SessionLock);

        m_Session = NULL;
    }
}

const std::string& WorldSocket::GetRemoteAddress (void) const
{
    return m_Address;
}

int WorldSocket::SendPacket (const WorldPacket& pct)
{
    ACE_GUARD_RETURN (LockType, Guard, m_OutBufferLock, -1);

    if (closing_)
        return -1;

    // Dump outgoing packet.
    if (sWorldLog.LogWorld ())
    {
        sWorldLog.Log ("SERVER:\nSOCKET: %u\nLENGTH: %u\nOPCODE: %s (0x%.4X)\nDATA:\n",
                     (uint32) get_handle (),
                     pct.size (),
                     LookupOpcodeName (pct.GetOpcode ()),
                     pct.GetOpcode ());

        uint32 p = 0;
        while (p < pct.size ())
        {
            for (uint32 j = 0; j < 16 && p < pct.size (); j++)
                sWorldLog.Log ("%.2X ", const_cast<WorldPacket&>(pct)[p++]);

            sWorldLog.Log ("\n");
        }

        sWorldLog.Log ("\n\n");
    }

    ServerPktHeader header(pct.size()+2, pct.GetOpcode());
    m_Crypt.EncryptSend ((uint8*)header.header, header.getHeaderLength());

    if (m_OutBuffer->space () >= pct.size () + header.getHeaderLength() && msg_queue()->is_empty())
    {
        // Put the packet on the buffer.
        if (m_OutBuffer->copy ((char*) header.header, header.getHeaderLength()) == -1)
            ACE_ASSERT (false);

        if (!pct.empty ())
            if (m_OutBuffer->copy ((char*) pct.contents (), pct.size ()) == -1)
                ACE_ASSERT (false);
    }
    else
    {
        // Enqueue the packet.
        ACE_Message_Block* mb;

        ACE_NEW_RETURN(mb, ACE_Message_Block(pct.size () + header.getHeaderLength()), -1);

        mb->copy((char*) header.header, header.getHeaderLength());

        if (!pct.empty ())
            mb->copy((const char*)pct.contents(), pct.size ());

        if(msg_queue()->enqueue_tail(mb,(ACE_Time_Value*)&ACE_Time_Value::zero) == -1)
        {
            sLog.outError("WorldSocket::SendPacket enqueue_tail");
            mb->release();
            return -1;
        }
    }

    return 0;
}

long WorldSocket::AddReference (void)
{
    return static_cast<long> (add_reference ());
}

long WorldSocket::RemoveReference (void)
{
    return static_cast<long> (remove_reference ());
}

int WorldSocket::open (void *a)
{
    ACE_UNUSED_ARG (a);

    // Prevent double call to this func.
    if (m_OutBuffer)
        return -1;

    // This will also prevent the socket from being Updated
    // while we are initializing it.
    m_OutActive = true;

    // Hook for the manager.
    if (sWorldSocketMgr->OnSocketOpen (this) == -1)
        return -1;

    // Allocate the buffer.
    ACE_NEW_RETURN (m_OutBuffer, ACE_Message_Block (m_OutBufferSize), -1);

    // Store peer address.
    ACE_INET_Addr remote_addr;

    if (peer ().get_remote_addr (remote_addr) == -1)
    {
        sLog.outError ("WorldSocket::open: peer ().get_remote_addr errno = %s", ACE_OS::strerror (errno));
        return -1;
    }

    m_Address = remote_addr.get_host_addr ();

    // Send startup packet.
    WorldPacket packet (SMSG_AUTH_CHALLENGE, 24);
    packet << uint32(1);                                    // 1...31
    packet << m_Seed;
    packet << uint32(0xF3539DA3);                           // random data
    packet << uint32(0x6E8547B9);                           // random data
    packet << uint32(0x9A6AA2F8);                           // random data
    packet << uint32(0xA4F170F4);                           // random data

    if (SendPacket (packet) == -1)
        return -1;

    // Register with ACE Reactor
    if (reactor ()->register_handler(this, ACE_Event_Handler::READ_MASK | ACE_Event_Handler::WRITE_MASK) == -1)
    {
        sLog.outError ("WorldSocket::open: unable to register client handler errno = %s", ACE_OS::strerror (errno));
        return -1;
    }

    // reactor takes care of the socket from now on
    remove_reference ();

    return 0;
}

int WorldSocket::close (int)
{
    shutdown ();

    closing_ = true;

    remove_reference ();

    return 0;
}

int WorldSocket::handle_input (ACE_HANDLE)
{
    if (closing_)
        return -1;

    switch (handle_input_missing_data ())
    {
        case -1 :
        {
            if ((errno == EWOULDBLOCK) ||
                (errno == EAGAIN))
            {
                return Update ();                           // interesting line ,isn't it ?
            }

            DEBUG_LOG ("WorldSocket::handle_input: Peer error closing connection errno = %s", ACE_OS::strerror (errno));

            errno = ECONNRESET;
            return -1;
        }
        case 0:
        {
            DEBUG_LOG ("WorldSocket::handle_input: Peer has closed connection");

            errno = ECONNRESET;
            return -1;
        }
        case 1:
            return 1;
        default:
            return Update ();                               // another interesting line ;)
    }

    ACE_NOTREACHED(return -1);
}

int WorldSocket::handle_output (ACE_HANDLE)
{
    ACE_GUARD_RETURN (LockType, Guard, m_OutBufferLock, -1);

    if (closing_)
        return -1;

    const size_t send_len = m_OutBuffer->length ();

    if (send_len == 0)
        return handle_output_queue (Guard);

#ifdef MSG_NOSIGNAL
    ssize_t n = peer ().send (m_OutBuffer->rd_ptr (), send_len, MSG_NOSIGNAL);
#else
    ssize_t n = peer ().send (m_OutBuffer->rd_ptr (), send_len);
#endif // MSG_NOSIGNAL

    if (n == 0)
        return -1;
    else if (n == -1)
    {
        if (errno == EWOULDBLOCK || errno == EAGAIN)
            return schedule_wakeup_output (Guard);

        return -1;
    }
    else if (n < send_len) //now n > 0
    {
        m_OutBuffer->rd_ptr (static_cast<size_t> (n));

        // move the data to the base of the buffer
        m_OutBuffer->crunch ();

        return schedule_wakeup_output (Guard);
    }
    else //now n == send_len
    {
        m_OutBuffer->reset ();

        return handle_output_queue (Guard);
    }

    ACE_NOTREACHED (return 0);
}

int WorldSocket::handle_output_queue (GuardType& g)
{
    if(msg_queue()->is_empty())
        return cancel_wakeup_output(g);

    ACE_Message_Block *mblk;

    if(msg_queue()->dequeue_head(mblk, (ACE_Time_Value*)&ACE_Time_Value::zero) == -1)
    {
        sLog.outError("WorldSocket::handle_output_queue dequeue_head");
        return -1;
    }

    const size_t send_len = mblk->length ();

#ifdef MSG_NOSIGNAL
    ssize_t n = peer ().send (mblk->rd_ptr (), send_len, MSG_NOSIGNAL);
#else
    ssize_t n = peer ().send (mblk->rd_ptr (), send_len);
#endif // MSG_NOSIGNAL

    if (n == 0)
    {
        mblk->release();

        return -1;
    }
    else if (n == -1)
    {
        if (errno == EWOULDBLOCK || errno == EAGAIN)
        {
            msg_queue()->enqueue_head(mblk, (ACE_Time_Value*) &ACE_Time_Value::zero);
            return schedule_wakeup_output (g);
        }

        mblk->release();
        return -1;
    }
    else if (n < send_len) //now n > 0
    {
        mblk->rd_ptr (static_cast<size_t> (n));

        if (msg_queue()->enqueue_head(mblk, (ACE_Time_Value*) &ACE_Time_Value::zero) == -1)
        {
            sLog.outError("WorldSocket::handle_output_queue enqueue_head");
            mblk->release();
            return -1;
        }

        return schedule_wakeup_output (g);
    }
    else //now n == send_len
    {
        mblk->release();

        return msg_queue()->is_empty() ? cancel_wakeup_output(g) : ACE_Event_Handler::WRITE_MASK;
    }

    ACE_NOTREACHED(return -1);
}

int WorldSocket::handle_close (ACE_HANDLE h, ACE_Reactor_Mask)
{
    // Critical section
    {
        ACE_GUARD_RETURN (LockType, Guard, m_OutBufferLock, -1);

        closing_ = true;

        if (h == ACE_INVALID_HANDLE)
            peer ().close_writer ();
    }

    // Critical section
    {
        ACE_GUARD_RETURN (LockType, Guard, m_SessionLock, -1);

        m_Session = NULL;
    }

    return 0;
}

int WorldSocket::Update (void)
{
    if (closing_)
        return -1;

    if (m_OutActive || (m_OutBuffer->length () == 0 && msg_queue()->is_empty()))
        return 0;

    int ret;
    do
        ret = handle_output (get_handle ());
    while( ret > 0 );

    return ret;
}

int WorldSocket::handle_input_header (void)
{
    ACE_ASSERT (m_RecvWPct == NULL);

    ACE_ASSERT (m_Header.length () == sizeof (ClientPktHeader));

    m_Crypt.DecryptRecv ((uint8*) m_Header.rd_ptr (), sizeof (ClientPktHeader));

    ClientPktHeader& header = *((ClientPktHeader*) m_Header.rd_ptr ());

    EndianConvertReverse(header.size);
    EndianConvert(header.cmd);

    if ((header.size < 4) || (header.size > 10240) || (header.cmd  > 10240))
    {
        sLog.outError ("WorldSocket::handle_input_header: client sent mailformed packet size = %d , cmd = %d",
                       header.size, header.cmd);

        errno = EINVAL;
        return -1;
    }

    header.size -= 4;

    ACE_NEW_RETURN (m_RecvWPct, WorldPacket ((uint16) header.cmd, header.size), -1);

    if(header.size > 0)
    {
        m_RecvWPct->resize (header.size);
        m_RecvPct.base ((char*) m_RecvWPct->contents (), m_RecvWPct->size ());
    }
    else
    {
        ACE_ASSERT(m_RecvPct.space() == 0);
    }

    return 0;
}

int WorldSocket::handle_input_payload (void)
{
    // set errno properly here on error !!!
    // now have a header and payload

    ACE_ASSERT (m_RecvPct.space () == 0);
    ACE_ASSERT (m_Header.space () == 0);
    ACE_ASSERT (m_RecvWPct != NULL);

    const int ret = ProcessIncoming (m_RecvWPct);

    m_RecvPct.base (NULL, 0);
    m_RecvPct.reset ();
    m_RecvWPct = NULL;

    m_Header.reset ();

    if (ret == -1)
        errno = EINVAL;

    return ret;
}

int WorldSocket::handle_input_missing_data (void)
{
    char buf [4096];

    ACE_Data_Block db ( sizeof (buf),
                        ACE_Message_Block::MB_DATA,
                        buf,
                        0,
                        0,
                        ACE_Message_Block::DONT_DELETE,
                        0);

    ACE_Message_Block message_block(&db,
                                    ACE_Message_Block::DONT_DELETE,
                                    0);

    const size_t recv_size = message_block.space ();

    const ssize_t n = peer ().recv (message_block.wr_ptr (),
                                          recv_size);

    if (n <= 0)
        return n;

    message_block.wr_ptr (n);

    while (message_block.length () > 0)
    {
        if (m_Header.space () > 0)
        {
            //need to receive the header
            const size_t to_header = (message_block.length () > m_Header.space () ? m_Header.space () : message_block.length ());
            m_Header.copy (message_block.rd_ptr (), to_header);
            message_block.rd_ptr (to_header);

            if (m_Header.space () > 0)
            {
                // Couldn't receive the whole header this time.
                ACE_ASSERT (message_block.length () == 0);
                errno = EWOULDBLOCK;
                return -1;
            }

            // We just received nice new header
            if (handle_input_header () == -1)
            {
                ACE_ASSERT ((errno != EWOULDBLOCK) && (errno != EAGAIN));
                return -1;
            }
        }

        // Its possible on some error situations that this happens
        // for example on closing when epoll receives more chunked data and stuff
        // hope this is not hack ,as proper m_RecvWPct is asserted around
        if (!m_RecvWPct)
        {
            sLog.outError ("Forcing close on input m_RecvWPct = NULL");
            errno = EINVAL;
            return -1;
        }

        // We have full read header, now check the data payload
        if (m_RecvPct.space () > 0)
        {
            //need more data in the payload
            const size_t to_data = (message_block.length () > m_RecvPct.space () ? m_RecvPct.space () : message_block.length ());
            m_RecvPct.copy (message_block.rd_ptr (), to_data);
            message_block.rd_ptr (to_data);

            if (m_RecvPct.space () > 0)
            {
                // Couldn't receive the whole data this time.
                ACE_ASSERT (message_block.length () == 0);
                errno = EWOULDBLOCK;
                return -1;
            }
        }

        //just received fresh new payload
        if (handle_input_payload () == -1)
        {
            ACE_ASSERT ((errno != EWOULDBLOCK) && (errno != EAGAIN));
            return -1;
        }
    }

    return n == recv_size ? 1 : 2;
}

int WorldSocket::cancel_wakeup_output (GuardType& g)
{
    if (!m_OutActive)
        return 0;

    m_OutActive = false;

    g.release ();

    if (reactor ()->cancel_wakeup
        (this, ACE_Event_Handler::WRITE_MASK) == -1)
    {
        // would be good to store errno from reactor with errno guard
        sLog.outError ("WorldSocket::cancel_wakeup_output");
        return -1;
    }

    return 0;
}

int WorldSocket::schedule_wakeup_output (GuardType& g)
{
    if (m_OutActive)
        return 0;

    m_OutActive = true;

    g.release ();

    if (reactor ()->schedule_wakeup
        (this, ACE_Event_Handler::WRITE_MASK) == -1)
    {
        sLog.outError ("WorldSocket::schedule_wakeup_output");
        return -1;
    }

    return 0;
}

int WorldSocket::ProcessIncoming (WorldPacket* new_pct)
{
    ACE_ASSERT (new_pct);

    // manage memory ;)
    ACE_Auto_Ptr<WorldPacket> aptr (new_pct);

    const ACE_UINT16 opcode = new_pct->GetOpcode ();

    if (closing_)
        return -1;

    // Dump received packet.
    if (sWorldLog.LogWorld ())
    {
        sWorldLog.Log ("CLIENT:\nSOCKET: %u\nLENGTH: %u\nOPCODE: %s (0x%.4X)\nDATA:\n",
                     (uint32) get_handle (),
                     new_pct->size (),
                     LookupOpcodeName (new_pct->GetOpcode ()),
                     new_pct->GetOpcode ());

        uint32 p = 0;
        while (p < new_pct->size ())
        {
            for (uint32 j = 0; j < 16 && p < new_pct->size (); j++)
                sWorldLog.Log ("%.2X ", (*new_pct)[p++]);
            sWorldLog.Log ("\n");
        }
        sWorldLog.Log ("\n\n");
    }

    try {
        switch(opcode)
        {
            case CMSG_PING:
                return HandlePing (*new_pct);
            case CMSG_AUTH_SESSION:
                if (m_Session)
                {
                    sLog.outError ("WorldSocket::ProcessIncoming: Player send CMSG_AUTH_SESSION again");
                    return -1;
                }

                return HandleAuthSession (*new_pct);
            case CMSG_KEEP_ALIVE:
                DEBUG_LOG ("CMSG_KEEP_ALIVE ,size: %d", new_pct->size ());

                return 0;
            default:
            {
                ACE_GUARD_RETURN (LockType, Guard, m_SessionLock, -1);

                if (m_Session != NULL)
                {
                    // OK ,give the packet to WorldSession
                    aptr.release ();
                    // WARNINIG here we call it with locks held.
                    // Its possible to cause deadlock if QueuePacket calls back
                    m_Session->QueuePacket (new_pct);
                    return 0;
                }
                else
                {
                    sLog.outError ("WorldSocket::ProcessIncoming: Client not authed opcode = %u", uint32(opcode));
                    return -1;
                }
            }
        }
    }
    catch(ByteBufferException &exception)
    {
        sLog.outError("WorldSocket::ProcessIncoming ByteBufferException occured while parsing an instant handled packet (opcode: %u) from client %s, accountid=%i. Disconnected client.",
                opcode, GetRemoteAddress().c_str(), m_Session?m_Session->GetAccountId():-1);
        if(sLog.IsOutDebug())
        {
            sLog.outDebug("Dumping error causing packet:");
            new_pct->hexlike();
        }

        return -1;
    }

    ACE_NOTREACHED (return 0);
}

int WorldSocket::HandleAuthSession (WorldPacket& recvPacket)
{
    // NOTE: ATM the socket is singlethread, have this in mind ...
    uint8 digest[20];
    uint32 clientSeed;
    uint32 unk2, unk3;
    uint64 unk4;
    uint32 BuiltNumberClient;
    uint32 id, security;
    uint8 expansion = 0;
    LocaleConstant locale;
    std::string account;
    Sha1Hash sha1;
    BigNumber v, s, g, N, x, I;
    WorldPacket packet, SendAddonPacked;

    BigNumber K;

<<<<<<< HEAD
    if (recvPacket.size () < (4 + 4 + 1 + 4 + 4 + 8 + 20))
    {
        sLog.outError ("WorldSocket::HandleAuthSession: wrong packet size");
        return -1;
    }

=======
>>>>>>> 4bc96cbf
    // Read the content of the packet
    recvPacket >> BuiltNumberClient;                        // for now no use
    recvPacket >> unk2;
    recvPacket >> account;
    recvPacket >> unk3;
<<<<<<< HEAD

    if (recvPacket.size () < (4 + 4 + (account.size () + 1) + 4 + 4 + 8 + 20))
    {
        sLog.outError ("WorldSocket::HandleAuthSession: wrong packet size second check");
        return -1;
    }

=======
>>>>>>> 4bc96cbf
    recvPacket >> clientSeed;
    recvPacket >> unk4;
    recvPacket.read (digest, 20);

    DEBUG_LOG ("WorldSocket::HandleAuthSession: client %u, unk2 %u, account %s, unk3 %u, clientseed %u",
                BuiltNumberClient,
                unk2,
                account.c_str (),
                unk3,
                clientSeed);

    // Get the account information from the realmd database
    std::string safe_account = account; // Duplicate, else will screw the SHA hash verification below
    loginDatabase.escape_string (safe_account);
    // No SQL injection, username escaped.

    QueryResult *result =
          loginDatabase.PQuery ("SELECT "
                                "id, "                      //0
                                "gmlevel, "                 //1
                                "sessionkey, "              //2
                                "last_ip, "                 //3
                                "locked, "                  //4
                                "sha_pass_hash, "           //5
                                "v, "                       //6
                                "s, "                       //7
                                "expansion, "               //8
                                "mutetime, "                //9
                                "locale "                   //10
                                "FROM account "
                                "WHERE username = '%s'",
                                safe_account.c_str ());

    // Stop if the account is not found
    if (!result)
    {
        packet.Initialize (SMSG_AUTH_RESPONSE, 1);
        packet << uint8 (AUTH_UNKNOWN_ACCOUNT);

        SendPacket (packet);

        sLog.outError ("WorldSocket::HandleAuthSession: Sent Auth Response (unknown account).");
        return -1;
    }

    Field* fields = result->Fetch ();

    expansion = ((sWorld.getConfig(CONFIG_EXPANSION) > fields[8].GetUInt8()) ? fields[8].GetUInt8() : sWorld.getConfig(CONFIG_EXPANSION));

    N.SetHexStr ("894B645E89E1535BBDAD5B8B290650530801B18EBFBF5E8FAB3C82872A3E9BB7");
    g.SetDword (7);
    I.SetHexStr (fields[5].GetString ());

    //In case of leading zeros in the I hash, restore them
    uint8 mDigest[SHA_DIGEST_LENGTH];
    memset (mDigest, 0, SHA_DIGEST_LENGTH);

    if (I.GetNumBytes () <= SHA_DIGEST_LENGTH)
        memcpy (mDigest, I.AsByteArray (), I.GetNumBytes ());

    std::reverse (mDigest, mDigest + SHA_DIGEST_LENGTH);

    s.SetHexStr (fields[7].GetString ());
    sha1.UpdateData (s.AsByteArray (), s.GetNumBytes ());
    sha1.UpdateData (mDigest, SHA_DIGEST_LENGTH);
    sha1.Finalize ();
    x.SetBinary (sha1.GetDigest (), sha1.GetLength ());
    v = g.ModExp (x, N);

    const char* sStr = s.AsHexStr ();                       //Must be freed by OPENSSL_free()
    const char* vStr = v.AsHexStr ();                       //Must be freed by OPENSSL_free()
    const char* vold = fields[6].GetString ();

    DEBUG_LOG ("WorldSocket::HandleAuthSession: (s,v) check s: %s v_old: %s v_new: %s",
                sStr,
                vold,
                vStr);

    loginDatabase.PExecute ("UPDATE account "
                            "SET "
                            "v = '0', "
                            "s = '0' "
                            "WHERE username = '%s'",
                            safe_account.c_str ());

    if (!vold || strcmp (vStr, vold))
    {
        packet.Initialize (SMSG_AUTH_RESPONSE, 1);
        packet << uint8 (AUTH_UNKNOWN_ACCOUNT);
        SendPacket (packet);
        delete result;
        OPENSSL_free ((void*) sStr);
        OPENSSL_free ((void*) vStr);

        sLog.outBasic ("WorldSocket::HandleAuthSession: User not logged.");
        return -1;
    }

    OPENSSL_free ((void*) sStr);
    OPENSSL_free ((void*) vStr);

    ///- Re-check ip locking (same check as in realmd).
    if (fields[4].GetUInt8 () == 1) // if ip is locked
    {
        if (strcmp (fields[3].GetString (), GetRemoteAddress ().c_str ()))
        {
            packet.Initialize (SMSG_AUTH_RESPONSE, 1);
            packet << uint8 (AUTH_FAILED);
            SendPacket (packet);

            delete result;
            sLog.outBasic ("WorldSocket::HandleAuthSession: Sent Auth Response (Account IP differs).");
            return -1;
        }
    }

    id = fields[0].GetUInt32 ();
    security = fields[1].GetUInt16 ();
    if(security > SEC_ADMINISTRATOR)                        // prevent invalid security settings in DB
        security = SEC_ADMINISTRATOR;

    K.SetHexStr (fields[2].GetString ());

    time_t mutetime = time_t (fields[9].GetUInt64 ());

    locale = LocaleConstant (fields[10].GetUInt8 ());
    if (locale >= MAX_LOCALE)
        locale = LOCALE_enUS;

    delete result;

    // Re-check account ban (same check as in realmd)
    QueryResult *banresult =
          loginDatabase.PQuery ("SELECT "
                                "bandate, "
                                "unbandate "
                                "FROM account_banned "
                                "WHERE id = '%u' "
                                "AND active = 1",
                                id);

    if (banresult) // if account banned
    {
        packet.Initialize (SMSG_AUTH_RESPONSE, 1);
        packet << uint8 (AUTH_BANNED);
        SendPacket (packet);

        delete banresult;

        sLog.outError ("WorldSocket::HandleAuthSession: Sent Auth Response (Account banned).");
        return -1;
    }

    // Check locked state for server
    AccountTypes allowedAccountType = sWorld.GetPlayerSecurityLimit ();

    if (allowedAccountType > SEC_PLAYER && AccountTypes(security) < allowedAccountType)
    {
        WorldPacket Packet (SMSG_AUTH_RESPONSE, 1);
        Packet << uint8 (AUTH_UNAVAILABLE);

        SendPacket (packet);

        sLog.outBasic ("WorldSocket::HandleAuthSession: User tries to login but his security level is not enough");
        return -1;
    }

    // Check that Key and account name are the same on client and server
    Sha1Hash sha;

    uint32 t = 0;
    uint32 seed = m_Seed;

    sha.UpdateData (account);
    sha.UpdateData ((uint8 *) & t, 4);
    sha.UpdateData ((uint8 *) & clientSeed, 4);
    sha.UpdateData ((uint8 *) & seed, 4);
    sha.UpdateBigNumbers (&K, NULL);
    sha.Finalize ();

    if (memcmp (sha.GetDigest (), digest, 20))
    {
        packet.Initialize (SMSG_AUTH_RESPONSE, 1);
        packet << uint8 (AUTH_FAILED);

        SendPacket (packet);

        sLog.outError ("WorldSocket::HandleAuthSession: Sent Auth Response (authentification failed).");
        return -1;
    }

    std::string address = GetRemoteAddress ();

    DEBUG_LOG ("WorldSocket::HandleAuthSession: Client '%s' authenticated successfully from %s.",
                account.c_str (),
                address.c_str ());

    // Update the last_ip in the database
    // No SQL injection, username escaped.
    loginDatabase.escape_string (address);

    loginDatabase.PExecute ("UPDATE account "
                            "SET last_ip = '%s' "
                            "WHERE username = '%s'",
                            address.c_str (),
                            safe_account.c_str ());

    // NOTE ATM the socket is single-threaded, have this in mind ...
    ACE_NEW_RETURN (m_Session, WorldSession (id, this, AccountTypes(security), expansion, mutetime, locale), -1);

    m_Crypt.Init(&K);

    m_Session->LoadAccountData();
    m_Session->LoadTutorialsData();
    m_Session->ReadAddonsInfo(recvPacket);

    // In case needed sometime the second arg is in microseconds 1 000 000 = 1 sec
    ACE_OS::sleep (ACE_Time_Value (0, 10000));

    sWorld.AddSession (m_Session);

    return 0;
}

int WorldSocket::HandlePing (WorldPacket& recvPacket)
{
    uint32 ping;
    uint32 latency;

    // Get the ping packet content
    recvPacket >> ping;
    recvPacket >> latency;

    if (m_LastPingTime == ACE_Time_Value::zero)
        m_LastPingTime = ACE_OS::gettimeofday (); // for 1st ping
    else
    {
        ACE_Time_Value cur_time = ACE_OS::gettimeofday ();
        ACE_Time_Value diff_time (cur_time);
        diff_time -= m_LastPingTime;
        m_LastPingTime = cur_time;

        if (diff_time < ACE_Time_Value (27))
        {
            ++m_OverSpeedPings;

            uint32 max_count = sWorld.getConfig (CONFIG_MAX_OVERSPEED_PINGS);

            if (max_count && m_OverSpeedPings > max_count)
            {
                ACE_GUARD_RETURN (LockType, Guard, m_SessionLock, -1);

                if (m_Session && m_Session->GetSecurity () == SEC_PLAYER)
                {
                    sLog.outError  ("WorldSocket::HandlePing: Player kicked for "
                                    "over-speed pings address = %s",
                                    GetRemoteAddress ().c_str ());

                    return -1;
                }
            }
        }
        else
            m_OverSpeedPings = 0;
    }

    // critical section
    {
        ACE_GUARD_RETURN (LockType, Guard, m_SessionLock, -1);

        if (m_Session)
            m_Session->SetLatency (latency);
        else
        {
            sLog.outError ("WorldSocket::HandlePing: peer sent CMSG_PING, "
                            "but is not authenticated or got recently kicked,"
                            " address = %s",
                            GetRemoteAddress ().c_str ());
             return -1;
        }
    }

    WorldPacket packet (SMSG_PONG, 4);
    packet << ping;
    return SendPacket (packet);
}<|MERGE_RESOLUTION|>--- conflicted
+++ resolved
@@ -771,30 +771,11 @@
 
     BigNumber K;
 
-<<<<<<< HEAD
-    if (recvPacket.size () < (4 + 4 + 1 + 4 + 4 + 8 + 20))
-    {
-        sLog.outError ("WorldSocket::HandleAuthSession: wrong packet size");
-        return -1;
-    }
-
-=======
->>>>>>> 4bc96cbf
     // Read the content of the packet
     recvPacket >> BuiltNumberClient;                        // for now no use
     recvPacket >> unk2;
     recvPacket >> account;
     recvPacket >> unk3;
-<<<<<<< HEAD
-
-    if (recvPacket.size () < (4 + 4 + (account.size () + 1) + 4 + 4 + 8 + 20))
-    {
-        sLog.outError ("WorldSocket::HandleAuthSession: wrong packet size second check");
-        return -1;
-    }
-
-=======
->>>>>>> 4bc96cbf
     recvPacket >> clientSeed;
     recvPacket >> unk4;
     recvPacket.read (digest, 20);
