/*
 * Copyright (C) 2005-2009 MaNGOS <http://getmangos.com/>
 *
 * This program is free software; you can redistribute it and/or modify
 * it under the terms of the GNU General Public License as published by
 * the Free Software Foundation; either version 2 of the License, or
 * (at your option) any later version.
 *
 * This program is distributed in the hope that it will be useful,
 * but WITHOUT ANY WARRANTY; without even the implied warranty of
 * MERCHANTABILITY or FITNESS FOR A PARTICULAR PURPOSE.  See the
 * GNU General Public License for more details.
 *
 * You should have received a copy of the GNU General Public License
 * along with this program; if not, write to the Free Software
 * Foundation, Inc., 59 Temple Place, Suite 330, Boston, MA  02111-1307  USA
 */

#include "Common.h"
#include "Database/DatabaseEnv.h"
#include "WorldPacket.h"
#include "SharedDefines.h"
#include "WorldSession.h"
#include "Opcodes.h"
#include "Log.h"
#include "World.h"
#include "ObjectMgr.h"
#include "Player.h"
#include "Guild.h"
#include "UpdateMask.h"
#include "Auth/md5.h"
#include "ObjectAccessor.h"
#include "Group.h"
#include "Database/DatabaseImpl.h"
#include "PlayerDump.h"
#include "SocialMgr.h"
#include "Util.h"
#include "ArenaTeam.h"
#include "Language.h"

class LoginQueryHolder : public SqlQueryHolder
{
    private:
        uint32 m_accountId;
        uint64 m_guid;
    public:
        LoginQueryHolder(uint32 accountId, uint64 guid)
            : m_accountId(accountId), m_guid(guid) { }
        uint64 GetGuid() const { return m_guid; }
        uint32 GetAccountId() const { return m_accountId; }
        bool Initialize();
};

bool LoginQueryHolder::Initialize()
{
    SetSize(MAX_PLAYER_LOGIN_QUERY);

    bool res = true;

    // NOTE: all fields in `characters` must be read to prevent lost character data at next save in case wrong DB structure.
    // !!! NOTE: including unused `zone`,`online`
    res &= SetPQuery(PLAYER_LOGIN_QUERY_LOADFROM,            "SELECT guid, account, data, name, race, class, gender, level, xp, money, playerBytes, playerBytes2, playerFlags, position_x, position_y, position_z, map, orientation, taximask, cinematic, totaltime, leveltime, rest_bonus, logout_time, is_logout_resting, resettalents_cost, resettalents_time, trans_x, trans_y, trans_z, trans_o, transguid, extra_flags, stable_slots, at_login, zone, online, death_expire_time, taxi_path, dungeon_difficulty, arena_pending_points FROM characters WHERE guid = '%u'", GUID_LOPART(m_guid));
    res &= SetPQuery(PLAYER_LOGIN_QUERY_LOADGROUP,           "SELECT leaderGuid FROM group_member WHERE memberGuid ='%u'", GUID_LOPART(m_guid));
    res &= SetPQuery(PLAYER_LOGIN_QUERY_LOADBOUNDINSTANCES,  "SELECT id, permanent, map, difficulty, resettime FROM character_instance LEFT JOIN instance ON instance = id WHERE guid = '%u'", GUID_LOPART(m_guid));
    res &= SetPQuery(PLAYER_LOGIN_QUERY_LOADAURAS,           "SELECT caster_guid,spell,effect_index,stackcount,amount,maxduration,remaintime,remaincharges FROM character_aura WHERE guid = '%u'", GUID_LOPART(m_guid));
    res &= SetPQuery(PLAYER_LOGIN_QUERY_LOADSPELLS,          "SELECT spell,active,disabled FROM character_spell WHERE guid = '%u'", GUID_LOPART(m_guid));
    res &= SetPQuery(PLAYER_LOGIN_QUERY_LOADQUESTSTATUS,     "SELECT quest,status,rewarded,explored,timer,mobcount1,mobcount2,mobcount3,mobcount4,itemcount1,itemcount2,itemcount3,itemcount4 FROM character_queststatus WHERE guid = '%u'", GUID_LOPART(m_guid));
    res &= SetPQuery(PLAYER_LOGIN_QUERY_LOADDAILYQUESTSTATUS,"SELECT quest,time FROM character_queststatus_daily WHERE guid = '%u'", GUID_LOPART(m_guid));
    res &= SetPQuery(PLAYER_LOGIN_QUERY_LOADREPUTATION,      "SELECT faction,standing,flags FROM character_reputation WHERE guid = '%u'", GUID_LOPART(m_guid));
    res &= SetPQuery(PLAYER_LOGIN_QUERY_LOADINVENTORY,       "SELECT data,bag,slot,item,item_template FROM character_inventory JOIN item_instance ON character_inventory.item = item_instance.guid WHERE character_inventory.guid = '%u' ORDER BY bag,slot", GUID_LOPART(m_guid));
    res &= SetPQuery(PLAYER_LOGIN_QUERY_LOADACTIONS,         "SELECT button,action,type FROM character_action WHERE guid = '%u' ORDER BY button", GUID_LOPART(m_guid));
    res &= SetPQuery(PLAYER_LOGIN_QUERY_LOADMAILCOUNT,       "SELECT COUNT(id) FROM mail WHERE receiver = '%u' AND (checked & 1)=0 AND deliver_time <= '" UI64FMTD "'", GUID_LOPART(m_guid), (uint64)time(NULL));
    res &= SetPQuery(PLAYER_LOGIN_QUERY_LOADMAILDATE,        "SELECT MIN(deliver_time) FROM mail WHERE receiver = '%u' AND (checked & 1)=0", GUID_LOPART(m_guid));
    res &= SetPQuery(PLAYER_LOGIN_QUERY_LOADSOCIALLIST,      "SELECT friend,flags,note FROM character_social WHERE guid = '%u' LIMIT 255", GUID_LOPART(m_guid));
    res &= SetPQuery(PLAYER_LOGIN_QUERY_LOADHOMEBIND,        "SELECT map,zone,position_x,position_y,position_z FROM character_homebind WHERE guid = '%u'", GUID_LOPART(m_guid));
    res &= SetPQuery(PLAYER_LOGIN_QUERY_LOADSPELLCOOLDOWNS,  "SELECT spell,item,time FROM character_spell_cooldown WHERE guid = '%u'", GUID_LOPART(m_guid));
    if(sWorld.getConfig(CONFIG_DECLINED_NAMES_USED))
        res &= SetPQuery(PLAYER_LOGIN_QUERY_LOADDECLINEDNAMES,   "SELECT genitive, dative, accusative, instrumental, prepositional FROM character_declinedname WHERE guid = '%u'", GUID_LOPART(m_guid));
    // in other case still be dummy query
    res &= SetPQuery(PLAYER_LOGIN_QUERY_LOADGUILD,           "SELECT guildid,rank FROM guild_member WHERE guid = '%u'", GUID_LOPART(m_guid));
    res &= SetPQuery(PLAYER_LOGIN_QUERY_LOADARENAINFO,       "SELECT arenateamid, played_week, played_season, wons_season, personal_rating FROM arena_team_member WHERE guid='%u'", GUID_LOPART(m_guid));
    res &= SetPQuery(PLAYER_LOGIN_QUERY_LOADACHIEVEMENTS,    "SELECT achievement, date FROM character_achievement WHERE guid = '%u'", GUID_LOPART(m_guid));
    res &= SetPQuery(PLAYER_LOGIN_QUERY_LOADCRITERIAPROGRESS,"SELECT criteria, counter, date FROM character_achievement_progress WHERE guid = '%u'", GUID_LOPART(m_guid));
    res &= SetPQuery(PLAYER_LOGIN_QUERY_LOADEQUIPMENTSETS,   "SELECT setguid, setindex, name, iconname, item0, item1, item2, item3, item4, item5, item6, item7, item8, item9, item10, item11, item12, item13, item14, item15, item16, item17, item18 FROM character_equipmentsets WHERE guid = '%u' ORDER BY setindex", GUID_LOPART(m_guid));
    res &= SetPQuery(PLAYER_LOGIN_QUERY_LOADBGDATA,          "SELECT instance_id, team, join_x, join_y, join_z, join_o, join_map, taxi_start, taxi_end, mount_spell FROM character_battleground_data WHERE guid = '%u'", GUID_LOPART(m_guid));
    res &= SetPQuery(PLAYER_LOGIN_QUERY_LOADACCOUNTDATA,     "SELECT type, time, data FROM character_account_data WHERE guid='%u'", GUID_LOPART(m_guid));

    return res;
}

// don't call WorldSession directly
// it may get deleted before the query callbacks get executed
// instead pass an account id to this handler
class CharacterHandler
{
    public:
        void HandleCharEnumCallback(QueryResult * result, uint32 account)
        {
            WorldSession * session = sWorld.FindSession(account);
            if(!session)
            {
                delete result;
                return;
            }
            session->HandleCharEnum(result);
        }
        void HandlePlayerLoginCallback(QueryResult * /*dummy*/, SqlQueryHolder * holder)
        {
            if (!holder) return;
            WorldSession *session = sWorld.FindSession(((LoginQueryHolder*)holder)->GetAccountId());
            if(!session)
            {
                delete holder;
                return;
            }
            session->HandlePlayerLogin((LoginQueryHolder*)holder);
        }
} chrHandler;

void WorldSession::HandleCharEnum(QueryResult * result)
{
    // keys can be non cleared if player open realm list and close it by 'cancel'
    loginDatabase.PExecute("UPDATE account SET v = '0', s = '0' WHERE id = '%u'", GetAccountId());

    WorldPacket data(SMSG_CHAR_ENUM, 100);                  // we guess size

    uint8 num = 0;

    data << num;

    if( result )
    {
        do
        {
            uint32 guidlow = (*result)[0].GetUInt32();
            sLog.outDetail("Loading char guid %u from account %u.", guidlow, GetAccountId());
            if(Player::BuildEnumData(result, &data))
                ++num;
        }
        while( result->NextRow() );

        delete result;
    }

    data.put<uint8>(0, num);

    SendPacket( &data );
}

void WorldSession::HandleCharEnumOpcode( WorldPacket & /*recv_data*/ )
{
    /// get all the data necessary for loading all characters (along with their pets) on the account
    CharacterDatabase.AsyncPQuery(&chrHandler, &CharacterHandler::HandleCharEnumCallback, GetAccountId(),
         !sWorld.getConfig(CONFIG_DECLINED_NAMES_USED) ?
    //   ------- Query Without Declined Names --------
    //           0               1                2                3                 4                  5                       6                        7
        "SELECT characters.guid, characters.name, characters.race, characters.class, characters.gender, characters.playerBytes, characters.playerBytes2, characters.level, "
    //   8                9               10                     11                     12                     13                    14
        "characters.zone, characters.map, characters.position_x, characters.position_y, characters.position_z, guild_member.guildid, characters.playerFlags, "
    //  15                    16                   17                     18                   19
        "characters.at_login, character_pet.entry, character_pet.modelid, character_pet.level, characters.data "
        "FROM characters LEFT JOIN character_pet ON characters.guid=character_pet.owner AND character_pet.slot='%u' "
        "LEFT JOIN guild_member ON characters.guid = guild_member.guid "
        "WHERE characters.account = '%u' ORDER BY characters.guid"
        :
    //   --------- Query With Declined Names ---------
    //           0               1                2                3                 4                  5                       6                        7
        "SELECT characters.guid, characters.name, characters.race, characters.class, characters.gender, characters.playerBytes, characters.playerBytes2, characters.level, "
    //   8                9               10                     11                     12                     13                    14
        "characters.zone, characters.map, characters.position_x, characters.position_y, characters.position_z, guild_member.guildid, characters.playerFlags, "
    //  15                    16                   17                     18                   19               20
        "characters.at_login, character_pet.entry, character_pet.modelid, character_pet.level, characters.data, character_declinedname.genitive "
        "FROM characters LEFT JOIN character_pet ON characters.guid = character_pet.owner AND character_pet.slot='%u' "
        "LEFT JOIN character_declinedname ON characters.guid = character_declinedname.guid "
        "LEFT JOIN guild_member ON characters.guid = guild_member.guid "
        "WHERE characters.account = '%u' ORDER BY characters.guid",
        PET_SAVE_AS_CURRENT, GetAccountId());
}

void WorldSession::HandleCharCreateOpcode( WorldPacket & recv_data )
{
    std::string name;
    uint8 race_, class_;

    recv_data >> name;

    recv_data >> race_;
    recv_data >> class_;

    WorldPacket data(SMSG_CHAR_CREATE, 1);                  // returned with diff.values in all cases

    if(GetSecurity() == SEC_PLAYER)
    {
        if(uint32 mask = sWorld.getConfig(CONFIG_CHARACTERS_CREATING_DISABLED))
        {
            bool disabled = false;

            uint32 team = Player::TeamForRace(race_);
            switch(team)
            {
                case ALLIANCE: disabled = mask & (1 << 0); break;
                case HORDE:    disabled = mask & (1 << 1); break;
            }

            if(disabled)
            {
                data << (uint8)CHAR_CREATE_DISABLED;
                SendPacket( &data );
                return;
            }
        }
    }

    ChrClassesEntry const* classEntry = sChrClassesStore.LookupEntry(class_);
    ChrRacesEntry const* raceEntry = sChrRacesStore.LookupEntry(race_);

    if( !classEntry || !raceEntry )
    {
        data << (uint8)CHAR_CREATE_FAILED;
        SendPacket( &data );
        sLog.outError("Class: %u or Race %u not found in DBC (Wrong DBC files?) or Cheater?", class_, race_);
        return;
    }

    // prevent character creating Expansion race without Expansion account
    if (raceEntry->expansion > Expansion())
    {
        data << (uint8)CHAR_CREATE_EXPANSION;
        sLog.outError("Expansion %u account:[%d] tried to Create character with expansion %u race (%u)", Expansion(), GetAccountId(), raceEntry->expansion, race_);
        SendPacket( &data );
        return;
    }

    // prevent character creating Expansion class without Expansion account
    if (classEntry->expansion > Expansion())
    {
        data << (uint8)CHAR_CREATE_EXPANSION_CLASS;
        sLog.outError("Expansion %u account:[%d] tried to Create character with expansion %u class (%u)", Expansion(), GetAccountId(), classEntry->expansion, class_);
        SendPacket( &data );
        return;
    }

    // prevent character creating with invalid name
    if (!normalizePlayerName(name))
    {
        data << (uint8)CHAR_NAME_NO_NAME;
        SendPacket( &data );
        sLog.outError("Account:[%d] but tried to Create character with empty [name]", GetAccountId());
        return;
    }

    // check name limitations
    uint8 res = ObjectMgr::CheckPlayerName(name, true);
    if (res != CHAR_NAME_SUCCESS)
    {
        data << uint8(res);
        SendPacket( &data );
        return;
    }

    if (GetSecurity() == SEC_PLAYER && objmgr.IsReservedName(name))
    {
        data << (uint8)CHAR_NAME_RESERVED;
        SendPacket( &data );
        return;
    }

    if (objmgr.GetPlayerGUIDByName(name))
    {
        data << (uint8)CHAR_CREATE_NAME_IN_USE;
        SendPacket( &data );
        return;
    }

    QueryResult *resultacct = loginDatabase.PQuery("SELECT SUM(numchars) FROM realmcharacters WHERE acctid = '%d'", GetAccountId());
    if (resultacct)
    {
        Field *fields=resultacct->Fetch();
        uint32 acctcharcount = fields[0].GetUInt32();
        delete resultacct;

        if (acctcharcount >= sWorld.getConfig(CONFIG_CHARACTERS_PER_ACCOUNT))
        {
            data << (uint8)CHAR_CREATE_ACCOUNT_LIMIT;
            SendPacket( &data );
            return;
        }
    }

    QueryResult *result = CharacterDatabase.PQuery("SELECT COUNT(guid) FROM characters WHERE account = '%d'", GetAccountId());
    uint8 charcount = 0;
    if ( result )
    {
        Field *fields = result->Fetch();
        charcount = fields[0].GetUInt8();
        delete result;

        if (charcount >= sWorld.getConfig(CONFIG_CHARACTERS_PER_REALM))
        {
            data << (uint8)CHAR_CREATE_SERVER_LIMIT;
            SendPacket( &data );
            return;
        }
    }

    // speedup check for heroic class disabled case
    uint32 heroic_free_slots = sWorld.getConfig(CONFIG_HEROIC_CHARACTERS_PER_REALM);
    if(heroic_free_slots == 0 && GetSecurity() == SEC_PLAYER && class_ == CLASS_DEATH_KNIGHT)
    {
        data << (uint8)CHAR_CREATE_UNIQUE_CLASS_LIMIT;
        SendPacket( &data );
        return;
    }

    // speedup check for heroic class disabled case
    uint32 req_level_for_heroic = sWorld.getConfig(CONFIG_MIN_LEVEL_FOR_HEROIC_CHARACTER_CREATING);
    if(GetSecurity() == SEC_PLAYER && class_ == CLASS_DEATH_KNIGHT && req_level_for_heroic > sWorld.getConfig(CONFIG_MAX_PLAYER_LEVEL))
    {
        data << (uint8)CHAR_CREATE_LEVEL_REQUIREMENT;
        SendPacket( &data );
        return;
    }

    bool AllowTwoSideAccounts = sWorld.getConfig(CONFIG_ALLOW_TWO_SIDE_ACCOUNTS) || GetSecurity() > SEC_PLAYER;
    uint32 skipCinematics = sWorld.getConfig(CONFIG_SKIP_CINEMATICS);

    bool have_same_race = false;

    // if 0 then allowed creating without any characters
    bool have_req_level_for_heroic = (req_level_for_heroic==0);

    if(!AllowTwoSideAccounts || skipCinematics == 1 || class_ == CLASS_DEATH_KNIGHT)
    {
        QueryResult *result2 = CharacterDatabase.PQuery("SELECT level,race,class FROM characters WHERE account = '%u' %s",
            GetAccountId(), (skipCinematics == 1 || class_ == CLASS_DEATH_KNIGHT) ? "" : "LIMIT 1");
        if(result2)
        {
            uint32 team_= Player::TeamForRace(race_);

            Field* field = result2->Fetch();
            uint8 acc_race  = field[1].GetUInt32();

            if(GetSecurity() == SEC_PLAYER && class_ == CLASS_DEATH_KNIGHT)
            {
                uint8 acc_class = field[2].GetUInt32();
                if(acc_class == CLASS_DEATH_KNIGHT)
                {
                    if(heroic_free_slots > 0)
                        --heroic_free_slots;

                    if(heroic_free_slots == 0)
                    {
                        data << (uint8)CHAR_CREATE_UNIQUE_CLASS_LIMIT;
                        SendPacket( &data );
                        return;
                    }
                }

                if(!have_req_level_for_heroic)
                {
                    uint32 acc_level = field[0].GetUInt32();
                    if(acc_level >= req_level_for_heroic)
                        have_req_level_for_heroic = true;
                }
            }

            // need to check team only for first character
            // TODO: what to if account already has characters of both races?
            if (!AllowTwoSideAccounts)
            {
                uint32 acc_team = 0;
                if(acc_race > 0)
                    acc_team = Player::TeamForRace(acc_race);

                if(acc_team != team_)
                {
                    data << (uint8)CHAR_CREATE_PVP_TEAMS_VIOLATION;
                    SendPacket( &data );
                    delete result2;
                    return;
                }
            }

            // search same race for cinematic or same class if need
            // TODO: check if cinematic already shown? (already logged in?; cinematic field)
            while ((skipCinematics == 1 && !have_same_race) || class_ == CLASS_DEATH_KNIGHT)
            {
                if(!result2->NextRow())
                    break;

                field = result2->Fetch();
                acc_race = field[1].GetUInt32();

                if(!have_same_race)
                    have_same_race = race_ == acc_race;

                if(GetSecurity() == SEC_PLAYER && class_ == CLASS_DEATH_KNIGHT)
                {
                    uint8 acc_class = field[2].GetUInt32();
                    if(acc_class == CLASS_DEATH_KNIGHT)
                    {
                        if(heroic_free_slots > 0)
                            --heroic_free_slots;

                        if(heroic_free_slots == 0)
                        {
                            data << (uint8)CHAR_CREATE_UNIQUE_CLASS_LIMIT;
                            SendPacket( &data );
                            return;
                        }
                    }

                    if(!have_req_level_for_heroic)
                    {
                        uint32 acc_level = field[0].GetUInt32();
                        if(acc_level >= req_level_for_heroic)
                            have_req_level_for_heroic = true;
                    }
                }
            }
            delete result2;
        }
    }

    if(GetSecurity() == SEC_PLAYER && class_ == CLASS_DEATH_KNIGHT && !have_req_level_for_heroic)
    {
        data << (uint8)CHAR_CREATE_LEVEL_REQUIREMENT;
        SendPacket( &data );
        return;
    }

    // extract other data required for player creating
    uint8 gender, skin, face, hairStyle, hairColor, facialHair, outfitId;
    recv_data >> gender >> skin >> face;
    recv_data >> hairStyle >> hairColor >> facialHair >> outfitId;

    Player *pNewChar = new Player(this);
    if(!pNewChar->Create( objmgr.GenerateLowGuid(HIGHGUID_PLAYER), name, race_, class_, gender, skin, face, hairStyle, hairColor, facialHair, outfitId ))
    {
        // Player not create (race/class problem?)
        delete pNewChar;

        data << (uint8)CHAR_CREATE_ERROR;
        SendPacket( &data );

        return;
    }

    if ((have_same_race && skipCinematics == 1) || skipCinematics == 2)
        pNewChar->setCinematic(1);                          // not show intro

    // Player created, save it now
    pNewChar->SaveToDB();
    charcount += 1;

    loginDatabase.PExecute("DELETE FROM realmcharacters WHERE acctid= '%d' AND realmid = '%d'", GetAccountId(), realmID);
    loginDatabase.PExecute("INSERT INTO realmcharacters (numchars, acctid, realmid) VALUES (%u, %u, %u)",  charcount, GetAccountId(), realmID);

    delete pNewChar;                                        // created only to call SaveToDB()

    data << (uint8)CHAR_CREATE_SUCCESS;
    SendPacket( &data );

    std::string IP_str = GetRemoteAddress();
    sLog.outBasic("Account: %d (IP: %s) Create Character:[%s]", GetAccountId(), IP_str.c_str(), name.c_str());
    sLog.outChar("Account: %d (IP: %s) Create Character:[%s]", GetAccountId(), IP_str.c_str(), name.c_str());
}

void WorldSession::HandleCharDeleteOpcode( WorldPacket & recv_data )
{
    uint64 guid;
    recv_data >> guid;

    // can't delete loaded character
    if(objmgr.GetPlayer(guid))
        return;

    uint32 accountId = 0;
    std::string name;

    // is guild leader
    if(objmgr.GetGuildByLeader(guid))
    {
        WorldPacket data(SMSG_CHAR_DELETE, 1);
        data << (uint8)CHAR_DELETE_FAILED_GUILD_LEADER;
        SendPacket( &data );
        return;
    }

    // is arena team captain
    if(objmgr.GetArenaTeamByCaptain(guid))
    {
        WorldPacket data(SMSG_CHAR_DELETE, 1);
        data << (uint8)CHAR_DELETE_FAILED_ARENA_CAPTAIN;
        SendPacket( &data );
        return;
    }

    QueryResult *result = CharacterDatabase.PQuery("SELECT account,name FROM characters WHERE guid='%u'", GUID_LOPART(guid));
    if(result)
    {
        Field *fields = result->Fetch();
        accountId = fields[0].GetUInt32();
        name = fields[1].GetCppString();
        delete result;
    }

    // prevent deleting other players' characters using cheating tools
    if(accountId != GetAccountId())
        return;

    std::string IP_str = GetRemoteAddress();
    sLog.outBasic("Account: %d (IP: %s) Delete Character:[%s] (guid: %u)", GetAccountId(), IP_str.c_str(), name.c_str(), GUID_LOPART(guid));
    sLog.outChar("Account: %d (IP: %s) Delete Character:[%s] (guid: %u)", GetAccountId(), IP_str.c_str(), name.c_str(), GUID_LOPART(guid));

    if(sLog.IsOutCharDump())                                // optimize GetPlayerDump call
    {
        std::string dump = PlayerDumpWriter().GetDump(GUID_LOPART(guid));
        sLog.outCharDump(dump.c_str(), GetAccountId(), GUID_LOPART(guid), name.c_str());
    }

    Player::DeleteFromDB(guid, GetAccountId());

    WorldPacket data(SMSG_CHAR_DELETE, 1);
    data << (uint8)CHAR_DELETE_SUCCESS;
    SendPacket( &data );
}

void WorldSession::HandlePlayerLoginOpcode( WorldPacket & recv_data )
{
    if(PlayerLoading() || GetPlayer() != NULL)
    {
        sLog.outError("Player tryes to login again, AccountId = %d", GetAccountId());
        return;
    }

    m_playerLoading = true;
    uint64 playerGuid = 0;

    DEBUG_LOG( "WORLD: Recvd Player Logon Message" );

    recv_data >> playerGuid;

    LoginQueryHolder *holder = new LoginQueryHolder(GetAccountId(), playerGuid);
    if(!holder->Initialize())
    {
        delete holder;                                      // delete all unprocessed queries
        m_playerLoading = false;
        return;
    }

    CharacterDatabase.DelayQueryHolder(&chrHandler, &CharacterHandler::HandlePlayerLoginCallback, holder);
}

void WorldSession::HandlePlayerLogin(LoginQueryHolder *holder)
{
    uint64 playerGuid = holder->GetGuid();

    Player *pCurrChar = new Player(this);
    pCurrChar->GetMotionMaster()->Initialize();

    // "GetAccountId()==db stored account id" checked in LoadFromDB (prevent login not own character using cheating tools)
    if(!pCurrChar->LoadFromDB(GUID_LOPART(playerGuid), holder))
    {
        KickPlayer();                                       // disconnect client, player no set to session and it will not deleted or saved at kick
        delete pCurrChar;                                   // delete it manually
        delete holder;                                      // delete all unprocessed queries
        m_playerLoading = false;
        return;
    }

    SetPlayer(pCurrChar);

    pCurrChar->SendDungeonDifficulty(false);

    WorldPacket data( SMSG_LOGIN_VERIFY_WORLD, 20 );
    data << pCurrChar->GetMapId();
    data << pCurrChar->GetPositionX();
    data << pCurrChar->GetPositionY();
    data << pCurrChar->GetPositionZ();
    data << pCurrChar->GetOrientation();
    SendPacket(&data);

<<<<<<< HEAD
    SendAccountDataTimes(PER_CHARACTER_CACHE_MASK);
=======
    // load player specific part before send times
    LoadAccountData(holder->GetResult(PLAYER_LOGIN_QUERY_LOADACCOUNTDATA),PER_CHARACTER_CACHE_MASK);
    SendAccountDataTimes();
>>>>>>> 5cf72882

    data.Initialize(SMSG_FEATURE_SYSTEM_STATUS, 2);         // added in 2.2.0
    data << uint8(2);                                       // unknown value
    data << uint8(0);                                       // enable(1)/disable(0) voice chat interface in client
    SendPacket(&data);

    // Send MOTD
    {
        data.Initialize(SMSG_MOTD, 50);                     // new in 2.0.1
        data << (uint32)0;

        uint32 linecount=0;
        std::string str_motd = sWorld.GetMotd();
        std::string::size_type pos, nextpos;

        pos = 0;
        while ( (nextpos= str_motd.find('@',pos)) != std::string::npos )
        {
            if (nextpos != pos)
            {
                data << str_motd.substr(pos, nextpos-pos);
                ++linecount;
            }
            pos = nextpos + 1;
        }

        if (pos < str_motd.length())
        {
            data << str_motd.substr(pos);
            ++linecount;
        }

        data.put(0, linecount);

        SendPacket( &data );
        DEBUG_LOG( "WORLD: Sent motd (SMSG_MOTD)" );
    }

    data.Initialize(SMSG_LEARNED_DANCE_MOVES, 4+4);
    data << uint32(0);
    data << uint32(0);
    SendPacket(&data);

    //QueryResult *result = CharacterDatabase.PQuery("SELECT guildid,rank FROM guild_member WHERE guid = '%u'",pCurrChar->GetGUIDLow());
    QueryResult *resultGuild = holder->GetResult(PLAYER_LOGIN_QUERY_LOADGUILD);

    if(resultGuild)
    {
        Field *fields = resultGuild->Fetch();
        pCurrChar->SetInGuild(fields[0].GetUInt32());
        pCurrChar->SetRank(fields[1].GetUInt32());
        delete resultGuild;
    }
    else if(pCurrChar->GetGuildId())                        // clear guild related fields in case wrong data about non existed membership
    {
        pCurrChar->SetInGuild(0);
        pCurrChar->SetRank(0);
    }

    if(pCurrChar->GetGuildId() != 0)
    {
        Guild* guild = objmgr.GetGuildById(pCurrChar->GetGuildId());
        if(guild)
        {
            data.Initialize(SMSG_GUILD_EVENT, (2+guild->GetMOTD().size()+1));
            data << (uint8)GE_MOTD;
            data << (uint8)1;
            data << guild->GetMOTD();
            SendPacket(&data);
            DEBUG_LOG( "WORLD: Sent guild-motd (SMSG_GUILD_EVENT)" );

            data.Initialize(SMSG_GUILD_EVENT, (5+10));      // we guess size
            data<<(uint8)GE_SIGNED_ON;
            data<<(uint8)1;
            data<<pCurrChar->GetName();
            data<<pCurrChar->GetGUID();
            guild->BroadcastPacket(&data);
            DEBUG_LOG( "WORLD: Sent guild-signed-on (SMSG_GUILD_EVENT)" );

            // Increment online members of the guild
            guild->IncOnlineMemberCount();
        }
        else
        {
            // remove wrong guild data
            sLog.outError("Player %s (GUID: %u) marked as member not existed guild (id: %u), removing guild membership for player.",pCurrChar->GetName(),pCurrChar->GetGUIDLow(),pCurrChar->GetGuildId());
            pCurrChar->SetInGuild(0);
        }
    }

    if(!pCurrChar->isAlive())
        pCurrChar->SendCorpseReclaimDelay(true);

    pCurrChar->SendInitialPacketsBeforeAddToMap();

    //Show cinematic at the first time that player login
    if( !pCurrChar->getCinematic() )
    {
        pCurrChar->setCinematic(1);

        if(ChrClassesEntry const* cEntry = sChrClassesStore.LookupEntry(pCurrChar->getClass()))
        {
            if (cEntry->CinematicSequence)
                pCurrChar->SendCinematicStart(cEntry->CinematicSequence);
            else if (ChrRacesEntry const* rEntry = sChrRacesStore.LookupEntry(pCurrChar->getRace()))
                pCurrChar->SendCinematicStart(rEntry->CinematicSequence);
        }
    }

    if (!pCurrChar->GetMap()->Add(pCurrChar))
    {
        AreaTrigger const* at = objmgr.GetGoBackTrigger(pCurrChar->GetMapId());
        if(at)
            pCurrChar->TeleportTo(at->target_mapId, at->target_X, at->target_Y, at->target_Z, pCurrChar->GetOrientation());
        else
            pCurrChar->TeleportTo(pCurrChar->m_homebindMapId, pCurrChar->m_homebindX, pCurrChar->m_homebindY, pCurrChar->m_homebindZ, pCurrChar->GetOrientation());
    }

    ObjectAccessor::Instance().AddObject(pCurrChar);
    //sLog.outDebug("Player %s added to Map.",pCurrChar->GetName());

    pCurrChar->SendInitialPacketsAfterAddToMap();

    CharacterDatabase.PExecute("UPDATE characters SET online = 1 WHERE guid = '%u'", pCurrChar->GetGUIDLow());
    loginDatabase.PExecute("UPDATE account SET online = 1 WHERE id = '%u'", GetAccountId());
    pCurrChar->SetInGameTime( getMSTime() );

    // announce group about member online (must be after add to player list to receive announce to self)
    if(Group *group = pCurrChar->GetGroup())
    {
        //pCurrChar->groupInfo.group->SendInit(this); // useless
        group->SendUpdate();
    }

    // friend status
    sSocialMgr.SendFriendStatus(pCurrChar, FRIEND_ONLINE, pCurrChar->GetGUIDLow(), true);

    // Place character in world (and load zone) before some object loading
    pCurrChar->LoadCorpse();

    // setting Ghost+speed if dead
    if (pCurrChar->m_deathState != ALIVE)
    {
        // not blizz like, we must correctly save and load player instead...
        if(pCurrChar->getRace() == RACE_NIGHTELF)
            pCurrChar->CastSpell(pCurrChar, 20584, true, 0);// auras SPELL_AURA_INCREASE_SPEED(+speed in wisp form), SPELL_AURA_INCREASE_SWIM_SPEED(+swim speed in wisp form), SPELL_AURA_TRANSFORM (to wisp form)
        pCurrChar->CastSpell(pCurrChar, 8326, true, 0);     // auras SPELL_AURA_GHOST, SPELL_AURA_INCREASE_SPEED(why?), SPELL_AURA_INCREASE_SWIM_SPEED(why?)

        pCurrChar->SetMovement(MOVE_WATER_WALK);
    }

    pCurrChar->ContinueTaxiFlight();

    // reset for all pets before pet loading
    if(pCurrChar->HasAtLoginFlag(AT_LOGIN_RESET_PET_TALENTS))
        Pet::resetTalentsForAllPetsOf(pCurrChar);

    // Load pet if any (if player not alive and in taxi flight or another then pet will remember as temporary unsummoned)
    pCurrChar->LoadPet();

    // Set FFA PvP for non GM in non-rest mode
    if(sWorld.IsFFAPvPRealm() && !pCurrChar->isGameMaster() && !pCurrChar->HasFlag(PLAYER_FLAGS,PLAYER_FLAGS_RESTING) )
        pCurrChar->SetByteFlag(UNIT_FIELD_BYTES_2, 1, UNIT_BYTE2_FLAG_FFA_PVP);

    if(pCurrChar->HasFlag(PLAYER_FLAGS, PLAYER_FLAGS_CONTESTED_PVP))
        pCurrChar->SetContestedPvP();

    // Apply at_login requests
    if(pCurrChar->HasAtLoginFlag(AT_LOGIN_RESET_SPELLS))
    {
        pCurrChar->resetSpells();
        SendNotification(LANG_RESET_SPELLS);
    }

    if(pCurrChar->HasAtLoginFlag(AT_LOGIN_RESET_TALENTS))
    {
        pCurrChar->resetTalents(true);
        pCurrChar->SendTalentsInfoData(false);              // original talents send already in to SendInitialPacketsBeforeAddToMap, resend reset state
        SendNotification(LANG_RESET_TALENTS);
    }

    // show time before shutdown if shutdown planned.
    if(sWorld.IsShutdowning())
        sWorld.ShutdownMsg(true,pCurrChar);

    if(sWorld.getConfig(CONFIG_ALL_TAXI_PATHS))
        pCurrChar->SetTaxiCheater(true);

    if(pCurrChar->isGameMaster())
        SendNotification(LANG_GM_ON);

    std::string IP_str = GetRemoteAddress();
    sLog.outChar("Account: %d (IP: %s) Login Character:[%s] (guid:%u)",
        GetAccountId(), IP_str.c_str(), pCurrChar->GetName(), pCurrChar->GetGUIDLow());

    if(!pCurrChar->IsStandState() && !pCurrChar->hasUnitState(UNIT_STAT_STUNNED))
        pCurrChar->SetStandState(UNIT_STAND_STATE_STAND);

    m_playerLoading = false;
    delete holder;
}

void WorldSession::HandleSetFactionAtWar( WorldPacket & recv_data )
{
    DEBUG_LOG( "WORLD: Received CMSG_SET_FACTION_ATWAR" );

    uint32 repListID;
    uint8  flag;

    recv_data >> repListID;
    recv_data >> flag;

    GetPlayer()->GetReputationMgr().SetAtWar(repListID, flag);
}

//I think this function is never used :/ I dunno, but i guess this opcode not exists
void WorldSession::HandleSetFactionCheat( WorldPacket & /*recv_data*/ )
{
    sLog.outError("WORLD SESSION: HandleSetFactionCheat, not expected call, please report.");
    /*
        uint32 FactionID;
        uint32 Standing;

        recv_data >> FactionID;
        recv_data >> Standing;

        std::list<struct Factions>::iterator itr;

        for(itr = GetPlayer()->factions.begin(); itr != GetPlayer()->factions.end(); ++itr)
        {
            if(itr->ReputationListID == FactionID)
            {
                itr->Standing += Standing;
                itr->Flags = (itr->Flags | 1);
                break;
            }
        }
    */
    GetPlayer()->GetReputationMgr().SendStates();
}

void WorldSession::HandleMeetingStoneInfo( WorldPacket & /*recv_data*/ )
{
    DEBUG_LOG( "WORLD: Received CMSG_MEETING_STONE_INFO" );

    SendLfgUpdate(0, 0, 0);
}

void WorldSession::HandleTutorialFlag( WorldPacket & recv_data )
{
    uint32 iFlag;
    recv_data >> iFlag;

    uint32 wInt = (iFlag / 32);
    if (wInt >= 8)
    {
        //sLog.outError("CHEATER? Account:[%d] Guid[%u] tried to send wrong CMSG_TUTORIAL_FLAG", GetAccountId(),GetGUID());
        return;
    }
    uint32 rInt = (iFlag % 32);

    uint32 tutflag = GetTutorialInt( wInt );
    tutflag |= (1 << rInt);
    SetTutorialInt( wInt, tutflag );

    //sLog.outDebug("Received Tutorial Flag Set {%u}.", iFlag);
}

void WorldSession::HandleTutorialClear( WorldPacket & /*recv_data*/ )
{
    for (int i = 0; i < 8; ++i)
        SetTutorialInt( i, 0xFFFFFFFF );
}

void WorldSession::HandleTutorialReset( WorldPacket & /*recv_data*/ )
{
    for (int i = 0; i < 8; ++i)
        SetTutorialInt( i, 0x00000000 );
}

void WorldSession::HandleSetWatchedFactionOpcode(WorldPacket & recv_data)
{
    DEBUG_LOG("WORLD: Received CMSG_SET_WATCHED_FACTION");
    uint32 fact;
    recv_data >> fact;
    GetPlayer()->SetUInt32Value(PLAYER_FIELD_WATCHED_FACTION_INDEX, fact);
}

void WorldSession::HandleSetFactionInactiveOpcode(WorldPacket & recv_data)
{
    DEBUG_LOG("WORLD: Received CMSG_SET_FACTION_INACTIVE");
    uint32 replistid;
    uint8 inactive;
    recv_data >> replistid >> inactive;

    _player->GetReputationMgr().SetInactive(replistid, inactive);
}

void WorldSession::HandleShowingHelmOpcode( WorldPacket & /*recv_data*/ )
{
    DEBUG_LOG("CMSG_SHOWING_HELM for %s", _player->GetName());
    _player->ToggleFlag(PLAYER_FLAGS, PLAYER_FLAGS_HIDE_HELM);
}

void WorldSession::HandleShowingCloakOpcode( WorldPacket & /*recv_data*/ )
{
    DEBUG_LOG("CMSG_SHOWING_CLOAK for %s", _player->GetName());
    _player->ToggleFlag(PLAYER_FLAGS, PLAYER_FLAGS_HIDE_CLOAK);
}

void WorldSession::HandleCharRenameOpcode(WorldPacket& recv_data)
{
    uint64 guid;
    std::string newname;

    recv_data >> guid;
    recv_data >> newname;

    // prevent character rename to invalid name
    if (!normalizePlayerName(newname))
    {
        WorldPacket data(SMSG_CHAR_RENAME, 1);
        data << uint8(CHAR_NAME_NO_NAME);
        SendPacket( &data );
        return;
    }

    uint8 res = ObjectMgr::CheckPlayerName(newname,true);
    if (res != CHAR_NAME_SUCCESS)
    {
        WorldPacket data(SMSG_CHAR_RENAME, 1);
        data << uint8(res);
        SendPacket( &data );
        return;
    }

    // check name limitations
    if (GetSecurity() == SEC_PLAYER && objmgr.IsReservedName(newname))
    {
        WorldPacket data(SMSG_CHAR_RENAME, 1);
        data << uint8(CHAR_NAME_RESERVED);
        SendPacket( &data );
        return;
    }

    std::string escaped_newname = newname;
    CharacterDatabase.escape_string(escaped_newname);

    // make sure that the character belongs to the current account, that rename at login is enabled
    // and that there is no character with the desired new name
    CharacterDatabase.AsyncPQuery(&WorldSession::HandleChangePlayerNameOpcodeCallBack,
        GetAccountId(), newname,
        "SELECT guid, name FROM characters WHERE guid = %d AND account = %d AND (at_login & %d) = %d AND NOT EXISTS (SELECT NULL FROM characters WHERE name = '%s')",
        GUID_LOPART(guid), GetAccountId(), AT_LOGIN_RENAME, AT_LOGIN_RENAME, escaped_newname.c_str()
    );
}

void WorldSession::HandleChangePlayerNameOpcodeCallBack(QueryResult *result, uint32 accountId, std::string newname)
{
    WorldSession * session = sWorld.FindSession(accountId);
    if(!session)
    {
        if(result) delete result;
        return;
    }

    if (!result)
    {
        WorldPacket data(SMSG_CHAR_RENAME, 1);
        data << uint8(CHAR_CREATE_ERROR);
        session->SendPacket( &data );
        return;
    }

    uint32 guidLow = result->Fetch()[0].GetUInt32();
    uint64 guid = MAKE_NEW_GUID(guidLow, 0, HIGHGUID_PLAYER);
    std::string oldname = result->Fetch()[1].GetCppString();

    delete result;

    CharacterDatabase.PExecute("UPDATE characters set name = '%s', at_login = at_login & ~ %u WHERE guid ='%u'", newname.c_str(), uint32(AT_LOGIN_RENAME), guidLow);
    CharacterDatabase.PExecute("DELETE FROM character_declinedname WHERE guid ='%u'", guidLow);

    sLog.outChar("Account: %d (IP: %s) Character:[%s] (guid:%u) Changed name to: %s", session->GetAccountId(), session->GetRemoteAddress().c_str(), oldname.c_str(), guidLow, newname.c_str());

    WorldPacket data(SMSG_CHAR_RENAME, 1+8+(newname.size()+1));
    data << uint8(RESPONSE_SUCCESS);
    data << uint64(guid);
    data << newname;
    session->SendPacket(&data);
}

void WorldSession::HandleSetPlayerDeclinedNames(WorldPacket& recv_data)
{
    uint64 guid;

    recv_data >> guid;

    // not accept declined names for unsupported languages
    std::string name;
    if(!objmgr.GetPlayerNameByGUID(guid, name))
    {
        WorldPacket data(SMSG_SET_PLAYER_DECLINED_NAMES_RESULT, 4+8);
        data << uint32(1);
        data << uint64(guid);
        SendPacket(&data);
        return;
    }

    std::wstring wname;
    if(!Utf8toWStr(name, wname))
    {
        WorldPacket data(SMSG_SET_PLAYER_DECLINED_NAMES_RESULT, 4+8);
        data << uint32(1);
        data << uint64(guid);
        SendPacket(&data);
        return;
    }

    if(!isCyrillicCharacter(wname[0]))                      // name already stored as only single alphabet using
    {
        WorldPacket data(SMSG_SET_PLAYER_DECLINED_NAMES_RESULT, 4+8);
        data << uint32(1);
        data << uint64(guid);
        SendPacket(&data);
        return;
    }

    std::string name2;
    DeclinedName declinedname;

    recv_data >> name2;

    if(name2 != name)                                       // character have different name
    {
        WorldPacket data(SMSG_SET_PLAYER_DECLINED_NAMES_RESULT, 4+8);
        data << uint32(1);
        data << uint64(guid);
        SendPacket(&data);
        return;
    }

    for(int i = 0; i < MAX_DECLINED_NAME_CASES; ++i)
    {
        recv_data >> declinedname.name[i];
        if(!normalizePlayerName(declinedname.name[i]))
        {
            WorldPacket data(SMSG_SET_PLAYER_DECLINED_NAMES_RESULT, 4+8);
            data << uint32(1);
            data << uint64(guid);
            SendPacket(&data);
            return;
        }
    }

    if(!ObjectMgr::CheckDeclinedNames(GetMainPartOfName(wname, 0), declinedname))
    {
        WorldPacket data(SMSG_SET_PLAYER_DECLINED_NAMES_RESULT, 4+8);
        data << uint32(1);
        data << uint64(guid);
        SendPacket(&data);
        return;
    }

    for(int i = 0; i < MAX_DECLINED_NAME_CASES; ++i)
        CharacterDatabase.escape_string(declinedname.name[i]);

    CharacterDatabase.BeginTransaction();
    CharacterDatabase.PExecute("DELETE FROM character_declinedname WHERE guid = '%u'", GUID_LOPART(guid));
    CharacterDatabase.PExecute("INSERT INTO character_declinedname (guid, genitive, dative, accusative, instrumental, prepositional) VALUES ('%u','%s','%s','%s','%s','%s')",
        GUID_LOPART(guid), declinedname.name[0].c_str(), declinedname.name[1].c_str(), declinedname.name[2].c_str(), declinedname.name[3].c_str(), declinedname.name[4].c_str());
    CharacterDatabase.CommitTransaction();

    WorldPacket data(SMSG_SET_PLAYER_DECLINED_NAMES_RESULT, 4+8);
    data << uint32(0);                                      // OK
    data << uint64(guid);
    SendPacket(&data);
}

void WorldSession::HandleAlterAppearance( WorldPacket & recv_data )
{
    sLog.outDebug("CMSG_ALTER_APPEARANCE");

    uint32 Hair, Color, FacialHair;
    recv_data >> Hair >> Color >> FacialHair;

    BarberShopStyleEntry const* bs_hair = sBarberShopStyleStore.LookupEntry(Hair);

    if(!bs_hair || bs_hair->type != 0 || bs_hair->race != _player->getRace() || bs_hair->gender != _player->getGender())
        return;

    BarberShopStyleEntry const* bs_facialHair = sBarberShopStyleStore.LookupEntry(FacialHair);

    if(!bs_facialHair || bs_facialHair->type != 2 || bs_facialHair->race != _player->getRace() || bs_facialHair->gender != _player->getGender())
        return;

    uint32 Cost = _player->GetBarberShopCost(bs_hair->hair_id, Color, bs_facialHair->hair_id);

    // 0 - ok
    // 1,3 - not enough money
    // 2 - you have to seat on barber chair
    if(_player->GetMoney() < Cost)
    {
        WorldPacket data(SMSG_BARBER_SHOP_RESULT, 4);
        data << uint32(1);                                  // no money
        SendPacket(&data);
        return;
    }
    else
    {
        WorldPacket data(SMSG_BARBER_SHOP_RESULT, 4);
        data << uint32(0);                                  // ok
        SendPacket(&data);
    }

    _player->ModifyMoney(-int32(Cost));                     // it isn't free
    _player->GetAchievementMgr().UpdateAchievementCriteria(ACHIEVEMENT_CRITERIA_TYPE_GOLD_SPENT_AT_BARBER, Cost);

    _player->SetByteValue(PLAYER_BYTES, 2, uint8(bs_hair->hair_id));
    _player->SetByteValue(PLAYER_BYTES, 3, uint8(Color));
    _player->SetByteValue(PLAYER_BYTES_2, 0, uint8(bs_facialHair->hair_id));

    _player->GetAchievementMgr().UpdateAchievementCriteria(ACHIEVEMENT_CRITERIA_TYPE_VISIT_BARBER_SHOP, 1);

    _player->SetStandState(0);                              // stand up
}

void WorldSession::HandleRemoveGlyph( WorldPacket & recv_data )
{
    uint32 slot;
    recv_data >> slot;

    if(slot >= MAX_GLYPH_SLOT_INDEX)
    {
        sLog.outDebug("Client sent wrong glyph slot number in opcode CMSG_REMOVE_GLYPH %u", slot);
        return;
    }

    if(uint32 glyph = _player->GetGlyph(slot))
    {
        if(GlyphPropertiesEntry const *gp = sGlyphPropertiesStore.LookupEntry(glyph))
        {
            _player->RemoveAurasDueToSpell(gp->SpellId);
            _player->SetGlyph(slot, 0);
            _player->SendTalentsInfoData(false);
        }
    }
}

void WorldSession::HandleCharCustomize(WorldPacket& recv_data)
{
    uint64 guid;
    std::string newname;

    recv_data >> guid;
    recv_data >> newname;

    uint8 gender, skin, face, hairStyle, hairColor, facialHair;
    recv_data >> gender >> skin >> hairColor >> hairStyle >> facialHair >> face;

    QueryResult *result = CharacterDatabase.PQuery("SELECT at_login FROM characters WHERE guid ='%u'", GUID_LOPART(guid));
    if (!result)
    {
        WorldPacket data(SMSG_CHAR_CUSTOMIZE, 1);
        data << uint8(CHAR_CREATE_ERROR);
        SendPacket( &data );
        return;
    }

    Field *fields = result->Fetch();
    uint32 at_loginFlags = fields[0].GetUInt32();
    delete result;

    if (!(at_loginFlags & AT_LOGIN_CUSTOMIZE))
    {
        WorldPacket data(SMSG_CHAR_CUSTOMIZE, 1);
        data << uint8(CHAR_CREATE_ERROR);
        SendPacket( &data );
        return;
    }

    // prevent character rename to invalid name
    if (!normalizePlayerName(newname))
    {
        WorldPacket data(SMSG_CHAR_CUSTOMIZE, 1);
        data << uint8(CHAR_NAME_NO_NAME);
        SendPacket( &data );
        return;
    }

    uint8 res = ObjectMgr::CheckPlayerName(newname,true);
    if (res != CHAR_NAME_SUCCESS)
    {
        WorldPacket data(SMSG_CHAR_CUSTOMIZE, 1);
        data << uint8(res);
        SendPacket( &data );
        return;
    }

    // check name limitations
    if (GetSecurity() == SEC_PLAYER && objmgr.IsReservedName(newname))
    {
        WorldPacket data(SMSG_CHAR_CUSTOMIZE, 1);
        data << uint8(CHAR_NAME_RESERVED);
        SendPacket( &data );
        return;
    }

    // character with this name already exist
    if (uint64 newguid = objmgr.GetPlayerGUIDByName(newname))
    {
        if (newguid != guid)
        {
            WorldPacket data(SMSG_CHAR_CUSTOMIZE, 1);
            data << uint8(CHAR_CREATE_NAME_IN_USE);
            SendPacket( &data );
            return;
        }
    }

    CharacterDatabase.escape_string(newname);
    Player::Customize(guid, gender, skin, face, hairStyle, hairColor, facialHair);
    CharacterDatabase.PExecute("UPDATE characters set name = '%s', at_login = at_login & ~ %u WHERE guid ='%u'", newname.c_str(), uint32(AT_LOGIN_CUSTOMIZE), GUID_LOPART(guid));
    CharacterDatabase.PExecute("DELETE FROM character_declinedname WHERE guid ='%u'", GUID_LOPART(guid));

    std::string IP_str = GetRemoteAddress();
    sLog.outChar("Account: %d (IP: %s), Character guid: %u Customized to: %s", GetAccountId(), IP_str.c_str(), GUID_LOPART(guid), newname.c_str());

    WorldPacket data(SMSG_CHAR_CUSTOMIZE, 1+8+(newname.size()+1)+6);
    data << uint8(RESPONSE_SUCCESS);
    data << uint64(guid);
    data << newname;
    data << uint8(gender);
    data << uint8(skin);
    data << uint8(face);
    data << uint8(hairStyle);
    data << uint8(hairColor);
    data << uint8(facialHair);
    SendPacket(&data);
}

void WorldSession::HandleEquipmentSetSave(WorldPacket &recv_data)
{
    sLog.outDebug("CMSG_EQUIPMENT_SET_SAVE");

    uint64 setGuid;
    if(!recv_data.readPackGUID(setGuid))
        return;

    uint32 index;
    recv_data >> index;
    if(index >= MAX_EQUIPMENT_SET_INDEX)                    // client set slots amount
        return;

    std::string name;
    recv_data >> name;

    std::string iconName;
    recv_data >> iconName;

    EquipmentSet eqSet;

    eqSet.Guid      = setGuid;
    eqSet.Name      = name;
    eqSet.IconName  = iconName;
    eqSet.state     = EQUIPMENT_SET_NEW;

    for(uint32 i = 0; i < EQUIPMENT_SLOT_END; ++i)
    {
        uint64 itemGuid;
        if(!recv_data.readPackGUID(itemGuid))
            return;

        Item *item = _player->GetItemByPos(INVENTORY_SLOT_BAG_0, i);

        if(!item && itemGuid)                               // cheating check 1
            return;

        if(item && item->GetGUID() != itemGuid)             // cheating check 2
            return;

        eqSet.Items[i] = GUID_LOPART(itemGuid);
    }

    _player->SetEquipmentSet(index, eqSet);
}

void WorldSession::HandleEquipmentSetDelete(WorldPacket &recv_data)
{
    sLog.outDebug("CMSG_EQUIPMENT_SET_DELETE");

    uint64 setGuid;
    if(!recv_data.readPackGUID(setGuid))
        return;

    _player->DeleteEquipmentSet(setGuid);
}

void WorldSession::HandleEquipmentSetUse(WorldPacket &recv_data)
{
    sLog.outDebug("CMSG_EQUIPMENT_SET_USE");
    recv_data.hexlike();

    for(uint32 i = 0; i < EQUIPMENT_SLOT_END; ++i)
    {
        uint64 itemGuid;
        if(!recv_data.readPackGUID(itemGuid))
            return;

        uint8 srcbag, srcslot;
        recv_data >> srcbag >> srcslot;

        sLog.outDebug("Item " I64FMT ": srcbag %u, srcslot %u", itemGuid, srcbag, srcslot);

        Item *item = _player->GetItemByGuid(itemGuid);

        uint16 dstpos = i | (INVENTORY_SLOT_BAG_0 << 8);

        if(!item)
        {
            Item *uItem = _player->GetItemByPos(INVENTORY_SLOT_BAG_0, i);
            if(!uItem)
                continue;

            ItemPosCountVec sDest;
            uint8 msg = _player->CanStoreItem( NULL_BAG, NULL_SLOT, sDest, uItem, false );
            if(msg == EQUIP_ERR_OK)
            {
                _player->RemoveItem(INVENTORY_SLOT_BAG_0, i, true);
                _player->StoreItem( sDest, uItem, true );
            }
            else
                _player->SendEquipError(msg, uItem, NULL);

            continue;
        }

        if(item->GetPos() == dstpos)
            continue;

        _player->SwapItem(item->GetPos(), dstpos);
    }

    WorldPacket data(SMSG_EQUIPMENT_SET_USE_RESULT, 1);
    data << uint8(0);                                       // 4 - equipment swap failed - inventory is full
    SendPacket(&data);
}<|MERGE_RESOLUTION|>--- conflicted
+++ resolved
@@ -581,13 +581,9 @@
     data << pCurrChar->GetOrientation();
     SendPacket(&data);
 
-<<<<<<< HEAD
-    SendAccountDataTimes(PER_CHARACTER_CACHE_MASK);
-=======
     // load player specific part before send times
     LoadAccountData(holder->GetResult(PLAYER_LOGIN_QUERY_LOADACCOUNTDATA),PER_CHARACTER_CACHE_MASK);
-    SendAccountDataTimes();
->>>>>>> 5cf72882
+    SendAccountDataTimes(PER_CHARACTER_CACHE_MASK);
 
     data.Initialize(SMSG_FEATURE_SYSTEM_STATUS, 2);         // added in 2.2.0
     data << uint8(2);                                       // unknown value
