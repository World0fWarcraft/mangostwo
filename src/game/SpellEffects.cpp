--- conflicted
+++ resolved
@@ -3904,56 +3904,24 @@
     creatureTarget->RemoveCorpse();
     creatureTarget->SetHealth(0);                       // just for nice GM-mode view
 
-<<<<<<< HEAD
-        pet->SetUInt64Value(UNIT_FIELD_SUMMONEDBY, m_caster->GetGUID());
-        pet->SetUInt64Value(UNIT_FIELD_CREATEDBY, m_caster->GetGUID());
-        pet->SetUInt32Value(UNIT_FIELD_FACTIONTEMPLATE, m_caster->getFaction());
-        pet->SetUInt32Value(UNIT_CREATED_BY_SPELL, m_spellInfo->Id);
-
-        uint32 level = (creatureTarget->getLevel() < (m_caster->getLevel() - 5)) ? (m_caster->getLevel() - 5) : creatureTarget->getLevel();
-        pet->SetFreeTalentPoints(pet->GetMaxTalentPointsForLevel(level));
-
-        if(!pet->InitStatsForLevel(level))
-        {
-            sLog.outError("ERROR: InitStatsForLevel() in EffectTameCreature failed! Pet deleted.");
-            delete pet;
-            return;
-        }
-
-        // prepare visual effect for levelup
-        pet->SetUInt32Value(UNIT_FIELD_LEVEL, level - 1);
-=======
+    uint32 level = (creatureTarget->getLevel() < (m_caster->getLevel() - 5)) ? (m_caster->getLevel() - 5) : creatureTarget->getLevel();
+
     // prepare visual effect for levelup
-    pet->SetUInt32Value(UNIT_FIELD_LEVEL,creatureTarget->getLevel()-1);
+    pet->SetUInt32Value(UNIT_FIELD_LEVEL, level - 1);
 
     // add to world
     MapManager::Instance().GetMap(pet->GetMapId(), pet)->Add((Creature*)pet);
 
     // visual effect for levelup
-    pet->SetUInt32Value(UNIT_FIELD_LEVEL,creatureTarget->getLevel());
->>>>>>> acf6f5d5
+    pet->SetUInt32Value(UNIT_FIELD_LEVEL, level);
 
     // caster have pet now
     m_caster->SetPet(pet);
 
-<<<<<<< HEAD
-        MapManager::Instance().GetMap(pet->GetMapId(), pet)->Add((Creature*)pet);
-
-        // visual effect for levelup
-        pet->SetUInt32Value(UNIT_FIELD_LEVEL, level);
-
-        if(m_caster->GetTypeId() == TYPEID_PLAYER)
-        {
-            m_caster->SetPet(pet);
-            pet->SavePetToDB(PET_SAVE_AS_CURRENT);
-            ((Player*)m_caster)->PetSpellInitialize();
-        }
-=======
     if(m_caster->GetTypeId() == TYPEID_PLAYER)
     {
         pet->SavePetToDB(PET_SAVE_AS_CURRENT);
         ((Player*)m_caster)->PetSpellInitialize();
->>>>>>> acf6f5d5
     }
 }
 
