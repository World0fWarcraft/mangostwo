--- conflicted
+++ resolved
@@ -165,8 +165,6 @@
 
     if(!recv_data.readPackGUID(guid))
         return;
-
-    CHECK_PACKET_SIZE(recv_data, recv_data.rpos()+4+4);
 
     uint32 flags, time;
     recv_data >> flags >> time;
@@ -350,13 +348,8 @@
 
 void WorldSession::HandleForceSpeedChangeAck(WorldPacket &recv_data)
 {
-<<<<<<< HEAD
     uint32 opcode = recv_data.GetOpcode();
     sLog.outDebug("WORLD: Recvd %s (%u, 0x%X) opcode", LookupOpcodeName(opcode), opcode, opcode);
-=======
-    sLog.outDebug("WORLD: Recvd %s (%u, 0x%X) opcode", LookupOpcodeName(recv_data.GetOpcode()), recv_data.GetOpcode(), recv_data.GetOpcode());
->>>>>>> 3ca16bea
-
     /* extract packet */
     uint64 guid;
     uint32 unk1;
@@ -370,8 +363,6 @@
         return;
 
     // continue parse packet
-    CHECK_PACKET_SIZE(recv_data, recv_data.rpos()+4);
-
     recv_data >> unk1;                                      // counter or moveEvent
 
     MovementInfo movementInfo;
