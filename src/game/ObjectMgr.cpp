/*
 * Copyright (C) 2005-2009 MaNGOS <http://getmangos.com/>
 *
 * This program is free software; you can redistribute it and/or modify
 * it under the terms of the GNU General Public License as published by
 * the Free Software Foundation; either version 2 of the License, or
 * (at your option) any later version.
 *
 * This program is distributed in the hope that it will be useful,
 * but WITHOUT ANY WARRANTY; without even the implied warranty of
 * MERCHANTABILITY or FITNESS FOR A PARTICULAR PURPOSE.  See the
 * GNU General Public License for more details.
 *
 * You should have received a copy of the GNU General Public License
 * along with this program; if not, write to the Free Software
 * Foundation, Inc., 59 Temple Place, Suite 330, Boston, MA  02111-1307  USA
 */

#include "Common.h"
#include "Database/DatabaseEnv.h"
#include "Database/SQLStorage.h"
#include "Database/SQLStorageImpl.h"
#include "Policies/SingletonImp.h"

#include "Log.h"
#include "MapManager.h"
#include "ObjectMgr.h"
#include "SpellMgr.h"
#include "UpdateMask.h"
#include "World.h"
#include "Group.h"
#include "Guild.h"
#include "ArenaTeam.h"
#include "Transports.h"
#include "ProgressBar.h"
#include "Language.h"
#include "GameEventMgr.h"
#include "Spell.h"
#include "Chat.h"
#include "AccountMgr.h"
#include "InstanceSaveMgr.h"
#include "SpellAuras.h"
#include "Util.h"
#include "WaypointManager.h"

INSTANTIATE_SINGLETON_1(ObjectMgr);

ScriptMapMap sQuestEndScripts;
ScriptMapMap sQuestStartScripts;
ScriptMapMap sSpellScripts;
ScriptMapMap sGameObjectScripts;
ScriptMapMap sEventScripts;

bool normalizePlayerName(std::string& name)
{
    if(name.empty())
        return false;

    wchar_t wstr_buf[MAX_INTERNAL_PLAYER_NAME+1];
    size_t wstr_len = MAX_INTERNAL_PLAYER_NAME;

    if(!Utf8toWStr(name,&wstr_buf[0],wstr_len))
        return false;

    wstr_buf[0] = wcharToUpper(wstr_buf[0]);
    for(size_t i = 1; i < wstr_len; ++i)
        wstr_buf[i] = wcharToLower(wstr_buf[i]);

    if(!WStrToUtf8(wstr_buf,wstr_len,name))
        return false;

    return true;
}

LanguageDesc lang_description[LANGUAGES_COUNT] =
{
    { LANG_ADDON,           0, 0                       },
    { LANG_UNIVERSAL,       0, 0                       },
    { LANG_ORCISH,        669, SKILL_LANG_ORCISH       },
    { LANG_DARNASSIAN,    671, SKILL_LANG_DARNASSIAN   },
    { LANG_TAURAHE,       670, SKILL_LANG_TAURAHE      },
    { LANG_DWARVISH,      672, SKILL_LANG_DWARVEN      },
    { LANG_COMMON,        668, SKILL_LANG_COMMON       },
    { LANG_DEMONIC,       815, SKILL_LANG_DEMON_TONGUE },
    { LANG_TITAN,         816, SKILL_LANG_TITAN        },
    { LANG_THALASSIAN,    813, SKILL_LANG_THALASSIAN   },
    { LANG_DRACONIC,      814, SKILL_LANG_DRACONIC     },
    { LANG_KALIMAG,       817, SKILL_LANG_OLD_TONGUE   },
    { LANG_GNOMISH,      7340, SKILL_LANG_GNOMISH      },
    { LANG_TROLL,        7341, SKILL_LANG_TROLL        },
    { LANG_GUTTERSPEAK, 17737, SKILL_LANG_GUTTERSPEAK  },
    { LANG_DRAENEI,     29932, SKILL_LANG_DRAENEI      },
    { LANG_ZOMBIE,          0, 0                       },
    { LANG_GNOMISH_BINARY,  0, 0                       },
    { LANG_GOBLIN_BINARY,   0, 0                       }
};

LanguageDesc const* GetLanguageDescByID(uint32 lang)
{
    for(int i = 0; i < LANGUAGES_COUNT; ++i)
    {
        if(uint32(lang_description[i].lang_id) == lang)
            return &lang_description[i];
    }

    return NULL;
}

bool SpellClickInfo::IsFitToRequirements(Player const* player) const
{
    if(questStart)
    {
        // not in expected required quest state
        if(!player || (!questStartCanActive || !player->IsActiveQuest(questStart)) && !player->GetQuestRewardStatus(questStart))
            return false;
    }

    if(questEnd)
    {
        // not in expected forbidden quest state
        if(!player || player->GetQuestRewardStatus(questEnd))
            return false;
    }

    return true;
}

ObjectMgr::ObjectMgr()
{
    m_hiCharGuid        = 1;
    m_hiCreatureGuid    = 1;
    m_hiPetGuid         = 1;
    m_hiVehicleGuid     = 1;
    m_hiItemGuid        = 1;
    m_hiGoGuid          = 1;
    m_hiDoGuid          = 1;
    m_hiCorpseGuid      = 1;
    m_hiPetNumber       = 1;
    m_ItemTextId        = 1;
    m_mailid            = 1;
    m_equipmentSetGuid  = 1;
    m_guildId           = 1;
    m_arenaTeamId       = 1;
    m_auctionid         = 1;

    // Only zero condition left, others will be added while loading DB tables
    mConditions.resize(1);
}

ObjectMgr::~ObjectMgr()
{
    for( QuestMap::iterator i = mQuestTemplates.begin( ); i != mQuestTemplates.end( ); ++i )
        delete i->second;

    for(PetLevelInfoMap::iterator i = petInfo.begin( ); i != petInfo.end( ); ++i )
        delete[] i->second;

    // free only if loaded
    for (int class_ = 0; class_ < MAX_CLASSES; ++class_)
        delete[] playerClassInfo[class_].levelInfo;

    for (int race = 0; race < MAX_RACES; ++race)
        for (int class_ = 0; class_ < MAX_CLASSES; ++class_)
            delete[] playerInfo[race][class_].levelInfo;

    // free group and guild objects
    for (GroupSet::iterator itr = mGroupSet.begin(); itr != mGroupSet.end(); ++itr)
        delete (*itr);

    for (GuildMap::iterator itr = mGuildMap.begin(); itr != mGuildMap.end(); ++itr)
        delete itr->second;

    for (ArenaTeamMap::iterator itr = mArenaTeamMap.begin(); itr != mArenaTeamMap.end(); ++itr)
        delete itr->second;

    for (CacheVendorItemMap::iterator itr = m_mCacheVendorItemMap.begin(); itr != m_mCacheVendorItemMap.end(); ++itr)
        itr->second.Clear();

    for (CacheTrainerSpellMap::iterator itr = m_mCacheTrainerSpellMap.begin(); itr != m_mCacheTrainerSpellMap.end(); ++itr)
        itr->second.Clear();
}

Group * ObjectMgr::GetGroupByLeader(const uint64 &guid) const
{
    for(GroupSet::const_iterator itr = mGroupSet.begin(); itr != mGroupSet.end(); ++itr)
        if ((*itr)->GetLeaderGUID() == guid)
            return *itr;

    return NULL;
}

Guild * ObjectMgr::GetGuildById(uint32 GuildId) const
{
    GuildMap::const_iterator itr = mGuildMap.find(GuildId);
    if (itr != mGuildMap.end())
        return itr->second;

    return NULL;
}

Guild * ObjectMgr::GetGuildByName(const std::string& guildname) const
{
    for(GuildMap::const_iterator itr = mGuildMap.begin(); itr != mGuildMap.end(); ++itr)
        if (itr->second->GetName() == guildname)
            return itr->second;

    return NULL;
}

std::string ObjectMgr::GetGuildNameById(uint32 GuildId) const
{
    GuildMap::const_iterator itr = mGuildMap.find(GuildId);
    if (itr != mGuildMap.end())
        return itr->second->GetName();

    return "";
}

Guild* ObjectMgr::GetGuildByLeader(const uint64 &guid) const
{
    for(GuildMap::const_iterator itr = mGuildMap.begin(); itr != mGuildMap.end(); ++itr)
        if (itr->second->GetLeader() == guid)
            return itr->second;

    return NULL;
}

void ObjectMgr::AddGuild(Guild* guild)
{
    mGuildMap[guild->GetId()] = guild;
}

void ObjectMgr::RemoveGuild(uint32 Id)
{
    mGuildMap.erase(Id);
}

ArenaTeam* ObjectMgr::GetArenaTeamById(uint32 arenateamid) const
{
    ArenaTeamMap::const_iterator itr = mArenaTeamMap.find(arenateamid);
    if (itr != mArenaTeamMap.end())
        return itr->second;

    return NULL;
}

ArenaTeam* ObjectMgr::GetArenaTeamByName(const std::string& arenateamname) const
{
    for(ArenaTeamMap::const_iterator itr = mArenaTeamMap.begin(); itr != mArenaTeamMap.end(); ++itr)
        if (itr->second->GetName() == arenateamname)
            return itr->second;

    return NULL;
}

ArenaTeam* ObjectMgr::GetArenaTeamByCaptain(uint64 const& guid) const
{
    for(ArenaTeamMap::const_iterator itr = mArenaTeamMap.begin(); itr != mArenaTeamMap.end(); ++itr)
        if (itr->second->GetCaptain() == guid)
            return itr->second;

    return NULL;
}

void ObjectMgr::AddArenaTeam(ArenaTeam* arenaTeam)
{
    mArenaTeamMap[arenaTeam->GetId()] = arenaTeam;
}

void ObjectMgr::RemoveArenaTeam(uint32 Id)
{
    mArenaTeamMap.erase(Id);
}

CreatureInfo const* ObjectMgr::GetCreatureTemplate(uint32 id)
{
    return sCreatureStorage.LookupEntry<CreatureInfo>(id);
}

void ObjectMgr::LoadCreatureLocales()
{
    mCreatureLocaleMap.clear();                              // need for reload case

    QueryResult *result = WorldDatabase.Query("SELECT entry,name_loc1,subname_loc1,name_loc2,subname_loc2,name_loc3,subname_loc3,name_loc4,subname_loc4,name_loc5,subname_loc5,name_loc6,subname_loc6,name_loc7,subname_loc7,name_loc8,subname_loc8 FROM locales_creature");

    if(!result)
    {
        barGoLink bar(1);

        bar.step();

        sLog.outString();
        sLog.outString(">> Loaded 0 creature locale strings. DB table `locales_creature` is empty.");
        return;
    }

    barGoLink bar(result->GetRowCount());

    do
    {
        Field *fields = result->Fetch();
        bar.step();

        uint32 entry = fields[0].GetUInt32();

        CreatureLocale& data = mCreatureLocaleMap[entry];

        for(int i = 1; i < MAX_LOCALE; ++i)
        {
            std::string str = fields[1+2*(i-1)].GetCppString();
            if(!str.empty())
            {
                int idx = GetOrNewIndexForLocale(LocaleConstant(i));
                if(idx >= 0)
                {
                    if(data.Name.size() <= idx)
                        data.Name.resize(idx+1);

                    data.Name[idx] = str;
                }
            }
            str = fields[1+2*(i-1)+1].GetCppString();
            if(!str.empty())
            {
                int idx = GetOrNewIndexForLocale(LocaleConstant(i));
                if(idx >= 0)
                {
                    if(data.SubName.size() <= idx)
                        data.SubName.resize(idx+1);

                    data.SubName[idx] = str;
                }
            }
        }
    } while (result->NextRow());

    delete result;

    sLog.outString();
    sLog.outString( ">> Loaded %lu creature locale strings", (unsigned long)mCreatureLocaleMap.size() );
}

void ObjectMgr::LoadNpcOptionLocales()
{
    mNpcOptionLocaleMap.clear();                              // need for reload case

    QueryResult *result = WorldDatabase.Query("SELECT entry,"
        "option_text_loc1,box_text_loc1,option_text_loc2,box_text_loc2,"
        "option_text_loc3,box_text_loc3,option_text_loc4,box_text_loc4,"
        "option_text_loc5,box_text_loc5,option_text_loc6,box_text_loc6,"
        "option_text_loc7,box_text_loc7,option_text_loc8,box_text_loc8 "
        "FROM locales_npc_option");

    if(!result)
    {
        barGoLink bar(1);

        bar.step();

        sLog.outString();
        sLog.outString(">> Loaded 0 npc_option locale strings. DB table `locales_npc_option` is empty.");
        return;
    }

    barGoLink bar(result->GetRowCount());

    do
    {
        Field *fields = result->Fetch();
        bar.step();

        uint32 entry = fields[0].GetUInt32();

        NpcOptionLocale& data = mNpcOptionLocaleMap[entry];

        for(int i = 1; i < MAX_LOCALE; ++i)
        {
            std::string str = fields[1+2*(i-1)].GetCppString();
            if(!str.empty())
            {
                int idx = GetOrNewIndexForLocale(LocaleConstant(i));
                if(idx >= 0)
                {
                    if(data.OptionText.size() <= idx)
                        data.OptionText.resize(idx+1);

                    data.OptionText[idx] = str;
                }
            }
            str = fields[1+2*(i-1)+1].GetCppString();
            if(!str.empty())
            {
                int idx = GetOrNewIndexForLocale(LocaleConstant(i));
                if(idx >= 0)
                {
                    if(data.BoxText.size() <= idx)
                        data.BoxText.resize(idx+1);

                    data.BoxText[idx] = str;
                }
            }
        }
    } while (result->NextRow());

    delete result;

    sLog.outString();
    sLog.outString( ">> Loaded %lu npc_option locale strings", (unsigned long)mNpcOptionLocaleMap.size() );
}

void ObjectMgr::LoadPointOfInterestLocales()
{
    mPointOfInterestLocaleMap.clear();                              // need for reload case

    QueryResult *result = WorldDatabase.Query("SELECT entry,icon_name_loc1,icon_name_loc2,icon_name_loc3,icon_name_loc4,icon_name_loc5,icon_name_loc6,icon_name_loc7,icon_name_loc8 FROM locales_points_of_interest");

    if(!result)
    {
        barGoLink bar(1);

        bar.step();

        sLog.outString();
        sLog.outString(">> Loaded 0 points_of_interest locale strings. DB table `locales_points_of_interest` is empty.");
        return;
    }

    barGoLink bar(result->GetRowCount());

    do
    {
        Field *fields = result->Fetch();
        bar.step();

        uint32 entry = fields[0].GetUInt32();

        PointOfInterestLocale& data = mPointOfInterestLocaleMap[entry];

        for(int i = 1; i < MAX_LOCALE; ++i)
        {
            std::string str = fields[i].GetCppString();
            if(str.empty())
                continue;

            int idx = GetOrNewIndexForLocale(LocaleConstant(i));
            if(idx >= 0)
            {
                if(data.IconName.size() <= idx)
                    data.IconName.resize(idx+1);

                data.IconName[idx] = str;
            }
        }
    } while (result->NextRow());

    delete result;

    sLog.outString();
    sLog.outString( ">> Loaded %lu points_of_interest locale strings", (unsigned long)mPointOfInterestLocaleMap.size() );
}

struct SQLCreatureLoader : public SQLStorageLoaderBase<SQLCreatureLoader>
{
    template<class D>
    void convert_from_str(uint32 /*field_pos*/, char *src, D &dst)
    {
        dst = D(objmgr.GetScriptId(src));
    }
};

void ObjectMgr::LoadCreatureTemplates()
{
    SQLCreatureLoader loader;
    loader.Load(sCreatureStorage);

    sLog.outString( ">> Loaded %u creature definitions", sCreatureStorage.RecordCount );
    sLog.outString();

    std::set<uint32> heroicEntries;                         // already loaded heroic value in creatures
    std::set<uint32> hasHeroicEntries;                      // already loaded creatures with heroic entry values

    // check data correctness
    for(uint32 i = 1; i < sCreatureStorage.MaxEntry; ++i)
    {
        CreatureInfo const* cInfo = sCreatureStorage.LookupEntry<CreatureInfo>(i);
        if (!cInfo)
            continue;

        if (cInfo->HeroicEntry)
        {
            CreatureInfo const* heroicInfo = GetCreatureTemplate(cInfo->HeroicEntry);
            if (!heroicInfo)
            {
                sLog.outErrorDb("Creature (Entry: %u) have `heroic_entry`=%u but creature entry %u not exist.", i, cInfo->HeroicEntry, cInfo->HeroicEntry);
                continue;
            }

            if (heroicEntries.find(i)!=heroicEntries.end())
            {
                sLog.outErrorDb("Creature (Entry: %u) listed as heroic but have value in `heroic_entry`.",i);
                continue;
            }

            if (heroicEntries.find(cInfo->HeroicEntry)!=heroicEntries.end())
            {
                sLog.outErrorDb("Creature (Entry: %u) already listed as heroic for another entry.",cInfo->HeroicEntry);
                continue;
            }

            if (hasHeroicEntries.find(cInfo->HeroicEntry)!=hasHeroicEntries.end())
            {
                sLog.outErrorDb("Creature (Entry: %u) have `heroic_entry`=%u but creature entry %u have heroic entry also.",i,cInfo->HeroicEntry,cInfo->HeroicEntry);
                continue;
            }

            if (cInfo->unit_class != heroicInfo->unit_class)
            {
                sLog.outErrorDb("Creature (Entry: %u, class %u) has different `unit_class` in heroic mode (Entry: %u, class %u).",i, cInfo->unit_class, cInfo->HeroicEntry, heroicInfo->unit_class);
                continue;
            }

            if (cInfo->npcflag != heroicInfo->npcflag)
            {
                sLog.outErrorDb("Creature (Entry: %u) has different `npcflag` in heroic mode (Entry: %u).",i,cInfo->HeroicEntry);
                continue;
            }

            if (cInfo->trainer_class != heroicInfo->trainer_class)
            {
                sLog.outErrorDb("Creature (Entry: %u) has different `trainer_class` in heroic mode (Entry: %u).",i,cInfo->HeroicEntry);
                continue;
            }

            if (cInfo->trainer_race != heroicInfo->trainer_race)
            {
                sLog.outErrorDb("Creature (Entry: %u) has different `trainer_race` in heroic mode (Entry: %u).",i,cInfo->HeroicEntry);
                continue;
            }

            if (cInfo->trainer_type != heroicInfo->trainer_type)
            {
                sLog.outErrorDb("Creature (Entry: %u) has different `trainer_type` in heroic mode (Entry: %u).",i,cInfo->HeroicEntry);
                continue;
            }

            if (cInfo->trainer_spell != heroicInfo->trainer_spell)
            {
                sLog.outErrorDb("Creature (Entry: %u) has different `trainer_spell` in heroic mode (Entry: %u).",i,cInfo->HeroicEntry);
                continue;
            }

            if (heroicInfo->AIName && *heroicInfo->AIName)
            {
                sLog.outErrorDb("Heroic mode creature (Entry: %u) has `AIName`, but in any case will used normal mode creature (Entry: %u) AIName.",cInfo->HeroicEntry,i);
                continue;
            }

            if (heroicInfo->ScriptID)
            {
                sLog.outErrorDb("Heroic mode creature (Entry: %u) has `ScriptName`, but in any case will used normal mode creature (Entry: %u) ScriptName.",cInfo->HeroicEntry,i);
                continue;
            }

            hasHeroicEntries.insert(i);
            heroicEntries.insert(cInfo->HeroicEntry);
        }

        FactionTemplateEntry const* factionTemplate = sFactionTemplateStore.LookupEntry(cInfo->faction_A);
        if (!factionTemplate)
            sLog.outErrorDb("Creature (Entry: %u) has non-existing faction_A template (%u)", cInfo->Entry, cInfo->faction_A);

        factionTemplate = sFactionTemplateStore.LookupEntry(cInfo->faction_H);
        if (!factionTemplate)
            sLog.outErrorDb("Creature (Entry: %u) has non-existing faction_H template (%u)", cInfo->Entry, cInfo->faction_H);

        // used later for scale
        CreatureDisplayInfoEntry const* displayScaleEntry = NULL;

        if (cInfo->DisplayID_A[0])
        {
            CreatureDisplayInfoEntry const* displayEntry = sCreatureDisplayInfoStore.LookupEntry(cInfo->DisplayID_A[0]);
            if(!displayEntry)
            {
                sLog.outErrorDb("Creature (Entry: %u) has non-existing DisplayID_A id (%u), can crash client", cInfo->Entry, cInfo->DisplayID_A[0]);
                const_cast<CreatureInfo*>(cInfo)->DisplayID_A[0] = 0;
            }
            else if(!displayScaleEntry)
                displayScaleEntry = displayEntry;

            CreatureModelInfo const* minfo = sCreatureModelStorage.LookupEntry<CreatureModelInfo>(cInfo->DisplayID_A[0]);
            if (!minfo)
                sLog.outErrorDb("Creature (Entry: %u) not has model data for DisplayID_A (%u)", cInfo->Entry, cInfo->DisplayID_A[0]);
        }

        if (cInfo->DisplayID_A[1])
        {
            CreatureDisplayInfoEntry const* displayEntry = sCreatureDisplayInfoStore.LookupEntry(cInfo->DisplayID_A[1]);
            if(!displayEntry)
            {
                sLog.outErrorDb("Creature (Entry: %u) has non-existing DisplayID_A2 id (%u), can crash client", cInfo->Entry, cInfo->DisplayID_A[1]);
                const_cast<CreatureInfo*>(cInfo)->DisplayID_A[1] = 0;
            }
            else if(!displayScaleEntry)
                displayScaleEntry = displayEntry;

            CreatureModelInfo const* minfo = sCreatureModelStorage.LookupEntry<CreatureModelInfo>(cInfo->DisplayID_A[1]);
            if (!minfo)
                sLog.outErrorDb("Creature (Entry: %u) not has model data for DisplayID_A2 (%u)", cInfo->Entry, cInfo->DisplayID_A[1]);
        }

        if (cInfo->DisplayID_H[0])
        {
            CreatureDisplayInfoEntry const* displayEntry = sCreatureDisplayInfoStore.LookupEntry(cInfo->DisplayID_H[0]);
            if(!displayEntry)
            {
                sLog.outErrorDb("Creature (Entry: %u) has non-existing DisplayID_H id (%u), can crash client", cInfo->Entry, cInfo->DisplayID_H[0]);
                const_cast<CreatureInfo*>(cInfo)->DisplayID_H[0] = 0;
            }
            else if(!displayScaleEntry)
                displayScaleEntry = displayEntry;

            CreatureModelInfo const* minfo = sCreatureModelStorage.LookupEntry<CreatureModelInfo>(cInfo->DisplayID_H[0]);
            if (!minfo)
                sLog.outErrorDb("Creature (Entry: %u) not has model data for DisplayID_H (%u)", cInfo->Entry, cInfo->DisplayID_H[0]);
        }

        if (cInfo->DisplayID_H[1])
        {
            CreatureDisplayInfoEntry const* displayEntry = sCreatureDisplayInfoStore.LookupEntry(cInfo->DisplayID_H[1]);
            if(!displayEntry)
            {
                sLog.outErrorDb("Creature (Entry: %u) has non-existing DisplayID_H2 id (%u), can crash client", cInfo->Entry, cInfo->DisplayID_H[1]);
                const_cast<CreatureInfo*>(cInfo)->DisplayID_H[1] = 0;
            }
            else if(!displayScaleEntry)
                displayScaleEntry = displayEntry;

            CreatureModelInfo const* minfo = sCreatureModelStorage.LookupEntry<CreatureModelInfo>(cInfo->DisplayID_H[1]);
            if (!minfo)
                sLog.outErrorDb("Creature (Entry: %u) not has model data for DisplayID_H2 (%u)", cInfo->Entry, cInfo->DisplayID_H[1]);
        }

        if (!displayScaleEntry)
            sLog.outErrorDb("Creature (Entry: %u) not has any existed display id in DisplayID_A/DisplayID_A2/DisplayID_H/DisplayID_H2", cInfo->Entry);

        for(int k = 0; k < MAX_KILL_CREDIT; ++k)
        {
            if(cInfo->KillCredit[k])
            {
                if(!GetCreatureTemplate(cInfo->KillCredit[k]))
                {
                    sLog.outErrorDb("Creature (Entry: %u) has not existed creature entry in `KillCredit%d` (%u)",cInfo->Entry,k+1,cInfo->KillCredit[k]);
                    const_cast<CreatureInfo*>(cInfo)->KillCredit[k] = 0;
                }
            }
        }

        if (cInfo->unit_class && ((1 << (cInfo->unit_class-1)) & CLASSMASK_ALL_CREATURES) == 0)
            sLog.outErrorDb("Creature (Entry: %u) has invalid unit_class(%u) for creature_template", cInfo->Entry, cInfo->unit_class);

        if(cInfo->dmgschool >= MAX_SPELL_SCHOOL)
        {
            sLog.outErrorDb("Creature (Entry: %u) has invalid spell school value (%u) in `dmgschool`",cInfo->Entry,cInfo->dmgschool);
            const_cast<CreatureInfo*>(cInfo)->dmgschool = SPELL_SCHOOL_NORMAL;
        }

        if(cInfo->baseattacktime == 0)
            const_cast<CreatureInfo*>(cInfo)->baseattacktime  = BASE_ATTACK_TIME;

        if(cInfo->rangeattacktime == 0)
            const_cast<CreatureInfo*>(cInfo)->rangeattacktime = BASE_ATTACK_TIME;

        if(cInfo->npcflag & UNIT_NPC_FLAG_SPELLCLICK)
        {
            sLog.outErrorDb("Creature (Entry: %u) has dynamic flag UNIT_NPC_FLAG_SPELLCLICK (%u) set, it expect to be set by code base at `npc_spellclick_spells` content.",cInfo->Entry,UNIT_NPC_FLAG_SPELLCLICK);
            const_cast<CreatureInfo*>(cInfo)->npcflag &= ~UNIT_NPC_FLAG_SPELLCLICK;
        }

        if((cInfo->npcflag & UNIT_NPC_FLAG_TRAINER) && cInfo->trainer_type >= MAX_TRAINER_TYPE)
            sLog.outErrorDb("Creature (Entry: %u) has wrong trainer type %u",cInfo->Entry,cInfo->trainer_type);

        if(cInfo->type && !sCreatureTypeStore.LookupEntry(cInfo->type))
        {
            sLog.outErrorDb("Creature (Entry: %u) has invalid creature type (%u) in `type`",cInfo->Entry,cInfo->type);
            const_cast<CreatureInfo*>(cInfo)->type = CREATURE_TYPE_HUMANOID;
        }

        // must exist or used hidden but used in data horse case
        if(cInfo->family && !sCreatureFamilyStore.LookupEntry(cInfo->family) && cInfo->family != CREATURE_FAMILY_HORSE_CUSTOM )
        {
            sLog.outErrorDb("Creature (Entry: %u) has invalid creature family (%u) in `family`",cInfo->Entry,cInfo->family);
            const_cast<CreatureInfo*>(cInfo)->family = 0;
        }

        if(cInfo->InhabitType <= 0 || cInfo->InhabitType > INHABIT_ANYWHERE)
        {
            sLog.outErrorDb("Creature (Entry: %u) has wrong value (%u) in `InhabitType`, creature will not correctly walk/swim/fly",cInfo->Entry,cInfo->InhabitType);
            const_cast<CreatureInfo*>(cInfo)->InhabitType = INHABIT_ANYWHERE;
        }

        if(cInfo->PetSpellDataId)
        {
            CreatureSpellDataEntry const* spellDataId = sCreatureSpellDataStore.LookupEntry(cInfo->PetSpellDataId);
            if(!spellDataId)
                sLog.outErrorDb("Creature (Entry: %u) has non-existing PetSpellDataId (%u)", cInfo->Entry, cInfo->PetSpellDataId);
        }

        for(int j = 0; j < CREATURE_MAX_SPELLS; ++j)
        {
            if(cInfo->spells[j] && !sSpellStore.LookupEntry(cInfo->spells[j]))
            {
                sLog.outErrorDb("Creature (Entry: %u) has non-existing Spell%d (%u), set to 0", cInfo->Entry, j+1,cInfo->spells[j]);
                const_cast<CreatureInfo*>(cInfo)->spells[j] = 0;
            }
        }

        if(cInfo->MovementType >= MAX_DB_MOTION_TYPE)
        {
            sLog.outErrorDb("Creature (Entry: %u) has wrong movement generator type (%u), ignore and set to IDLE.",cInfo->Entry,cInfo->MovementType);
            const_cast<CreatureInfo*>(cInfo)->MovementType = IDLE_MOTION_TYPE;
        }

        if(cInfo->equipmentId > 0)                          // 0 no equipment
        {
            if(!GetEquipmentInfo(cInfo->equipmentId))
            {
                sLog.outErrorDb("Table `creature_template` have creature (Entry: %u) with equipment_id %u not found in table `creature_equip_template`, set to no equipment.", cInfo->Entry, cInfo->equipmentId);
                const_cast<CreatureInfo*>(cInfo)->equipmentId = 0;
            }
        }

        /// if not set custom creature scale then load scale from CreatureDisplayInfo.dbc
        if(cInfo->scale <= 0.0f)
        {
            if(displayScaleEntry)
                const_cast<CreatureInfo*>(cInfo)->scale = displayScaleEntry->scale;
            else
                const_cast<CreatureInfo*>(cInfo)->scale = 1.0f;
        }
    }
}

void ObjectMgr::ConvertCreatureAddonAuras(CreatureDataAddon* addon, char const* table, char const* guidEntryStr)
{
    // Now add the auras, format "spellid effectindex spellid effectindex..."
    char *p,*s;
    std::vector<int> val;
    s=p=(char*)reinterpret_cast<char const*>(addon->auras);
    if(p)
    {
        while (p[0]!=0)
        {
            ++p;
            if (p[0]==' ')
            {
                val.push_back(atoi(s));
                s=++p;
            }
        }
        if (p!=s)
            val.push_back(atoi(s));

        // free char* loaded memory
        delete[] (char*)reinterpret_cast<char const*>(addon->auras);

        // wrong list
        if (val.size()%2)
        {
            addon->auras = NULL;
            sLog.outErrorDb("Creature (%s: %u) has wrong `auras` data in `%s`.",guidEntryStr,addon->guidOrEntry,table);
            return;
        }
    }

    // empty list
    if(val.empty())
    {
        addon->auras = NULL;
        return;
    }

    // replace by new structures array
    const_cast<CreatureDataAddonAura*&>(addon->auras) = new CreatureDataAddonAura[val.size()/2+1];

    int i=0;
    for(int j=0;j<val.size()/2;++j)
    {
        CreatureDataAddonAura& cAura = const_cast<CreatureDataAddonAura&>(addon->auras[i]);
        cAura.spell_id = (uint32)val[2*j+0];
        cAura.effect_idx  = (uint32)val[2*j+1];
        if ( cAura.effect_idx > 2 )
        {
            sLog.outErrorDb("Creature (%s: %u) has wrong effect %u for spell %u in `auras` field in `%s`.",guidEntryStr,addon->guidOrEntry,cAura.effect_idx,cAura.spell_id,table);
            continue;
        }
        SpellEntry const *AdditionalSpellInfo = sSpellStore.LookupEntry(cAura.spell_id);
        if (!AdditionalSpellInfo)
        {
            sLog.outErrorDb("Creature (%s: %u) has wrong spell %u defined in `auras` field in `%s`.",guidEntryStr,addon->guidOrEntry,cAura.spell_id,table);
            continue;
        }

        if (!AdditionalSpellInfo->Effect[cAura.effect_idx] || !AdditionalSpellInfo->EffectApplyAuraName[cAura.effect_idx])
        {
            sLog.outErrorDb("Creature (%s: %u) has not aura effect %u of spell %u defined in `auras` field in `%s`.",guidEntryStr,addon->guidOrEntry,cAura.effect_idx,cAura.spell_id,table);
            continue;
        }

        ++i;
    }

    // fill terminator element (after last added)
    CreatureDataAddonAura& endAura = const_cast<CreatureDataAddonAura&>(addon->auras[i]);
    endAura.spell_id   = 0;
    endAura.effect_idx = 0;
}

void ObjectMgr::LoadCreatureAddons(SQLStorage& creatureaddons, char const* entryName, char const* comment)
{
    creatureaddons.Load();

    sLog.outString(">> Loaded %u %s", creatureaddons.RecordCount, comment);
    sLog.outString();

    // check data correctness and convert 'auras'
    for(uint32 i = 1; i < creatureaddons.MaxEntry; ++i)
    {
        CreatureDataAddon const* addon = creatureaddons.LookupEntry<CreatureDataAddon>(i);
        if(!addon)
            continue;

        if (addon->mount)
        {
            if (!sCreatureDisplayInfoStore.LookupEntry(addon->mount))
            {
                sLog.outErrorDb("Creature (%s %u) have invalid displayInfoId for mount (%u) defined in `%s`.", entryName, addon->guidOrEntry, addon->mount, creatureaddons.GetTableName());
                const_cast<CreatureDataAddon*>(addon)->mount = 0;
            }
        }

        if (!sEmotesStore.LookupEntry(addon->emote))
            sLog.outErrorDb("Creature (%s %u) have invalid emote (%u) defined in `%s`.", entryName, addon->guidOrEntry, addon->emote, creatureaddons.GetTableName());

        if (addon->move_flags & (MONSTER_MOVE_UNK1|MONSTER_MOVE_UNK4))
        {
            sLog.outErrorDb("Creature (%s %u) movement flags mask defined in `%s` include forbidden  flags (" I32FMT ") that can crash client, cleanup at load.", entryName, addon->guidOrEntry, creatureaddons.GetTableName(), (MONSTER_MOVE_UNK1|MONSTER_MOVE_UNK4));
            const_cast<CreatureDataAddon*>(addon)->move_flags &= ~(MONSTER_MOVE_UNK1|MONSTER_MOVE_UNK4);
        }

        ConvertCreatureAddonAuras(const_cast<CreatureDataAddon*>(addon), creatureaddons.GetTableName(), entryName);
    }
}

void ObjectMgr::LoadCreatureAddons()
{
    LoadCreatureAddons(sCreatureInfoAddonStorage,"Entry","creature template addons");

    // check entry ids
    for(uint32 i = 1; i < sCreatureInfoAddonStorage.MaxEntry; ++i)
        if(CreatureDataAddon const* addon = sCreatureInfoAddonStorage.LookupEntry<CreatureDataAddon>(i))
            if(!sCreatureStorage.LookupEntry<CreatureInfo>(addon->guidOrEntry))
                sLog.outErrorDb("Creature (Entry: %u) does not exist but has a record in `%s`",addon->guidOrEntry, sCreatureInfoAddonStorage.GetTableName());

    LoadCreatureAddons(sCreatureDataAddonStorage,"GUID","creature addons");

    // check entry ids
    for(uint32 i = 1; i < sCreatureDataAddonStorage.MaxEntry; ++i)
        if(CreatureDataAddon const* addon = sCreatureDataAddonStorage.LookupEntry<CreatureDataAddon>(i))
            if(mCreatureDataMap.find(addon->guidOrEntry)==mCreatureDataMap.end())
                sLog.outErrorDb("Creature (GUID: %u) does not exist but has a record in `creature_addon`",addon->guidOrEntry);
}

EquipmentInfo const* ObjectMgr::GetEquipmentInfo(uint32 entry)
{
    return sEquipmentStorage.LookupEntry<EquipmentInfo>(entry);
}

void ObjectMgr::LoadEquipmentTemplates()
{
    sEquipmentStorage.Load();

    for(uint32 i=0; i< sEquipmentStorage.MaxEntry; ++i)
    {
        EquipmentInfo const* eqInfo = sEquipmentStorage.LookupEntry<EquipmentInfo>(i);

        if(!eqInfo)
            continue;

        for(uint8 j=0; j<3; j++)
        {
            if(!eqInfo->equipentry[j])
               continue;

            ItemEntry const *dbcitem = sItemStore.LookupEntry(eqInfo->equipentry[j]);

            if(!dbcitem)
            {
                sLog.outErrorDb("Unknown item (entry=%u) in creature_equip_template.equipentry%u for entry = %u, forced to 0.", eqInfo->equipentry[j], j+1, i);
                const_cast<EquipmentInfo*>(eqInfo)->equipentry[j] = 0;
                continue;
            }

            if(dbcitem->InventoryType != INVTYPE_WEAPON &&
                    dbcitem->InventoryType != INVTYPE_SHIELD &&
                    dbcitem->InventoryType != INVTYPE_RANGED &&
                    dbcitem->InventoryType != INVTYPE_2HWEAPON &&
                    dbcitem->InventoryType != INVTYPE_WEAPONMAINHAND &&
                    dbcitem->InventoryType != INVTYPE_WEAPONOFFHAND &&
                    dbcitem->InventoryType != INVTYPE_HOLDABLE &&
                    dbcitem->InventoryType != INVTYPE_THROWN &&
                    dbcitem->InventoryType != INVTYPE_RANGEDRIGHT)
            {
                sLog.outErrorDb("Item (entry=%u) in creature_equip_template.equipentry%u for entry = %u is not equipable in a hand, forced to 0.", eqInfo->equipentry[j], j+1, i);
                const_cast<EquipmentInfo*>(eqInfo)->equipentry[j] = 0;
            }
        }
    }
    sLog.outString( ">> Loaded %u equipment template", sEquipmentStorage.RecordCount );
    sLog.outString();
}

CreatureModelInfo const* ObjectMgr::GetCreatureModelInfo(uint32 modelid)
{
    return sCreatureModelStorage.LookupEntry<CreatureModelInfo>(modelid);
}

uint32 ObjectMgr::ChooseDisplayId(uint32 team, const CreatureInfo *cinfo, const CreatureData *data /*= NULL*/)
{
    // Load creature model (display id)
    if (data && data->displayid)
        return data->displayid;

    // use defaults from the template
    uint32 display_id;

    // DisplayID_A is used if no team is given
    if (team == HORDE)
    {
        if(cinfo->DisplayID_H[0])
            display_id = cinfo->DisplayID_H[1] ? cinfo->DisplayID_H[urand(0,1)] : cinfo->DisplayID_H[0];
        else
            display_id = cinfo->DisplayID_H[1];

        if(!display_id)
            display_id = cinfo->DisplayID_A[0] ? cinfo->DisplayID_A[0] : cinfo->DisplayID_A[1];
    }
    else
    {
        if(cinfo->DisplayID_A[0])
            display_id = cinfo->DisplayID_A[1] ? cinfo->DisplayID_A[urand(0,1)] : cinfo->DisplayID_A[0];
        else
            display_id = cinfo->DisplayID_A[1];

        if(!display_id)
            display_id = cinfo->DisplayID_H[0] ? cinfo->DisplayID_H[0] : cinfo->DisplayID_H[1];
    }

    return display_id;
}

CreatureModelInfo const* ObjectMgr::GetCreatureModelRandomGender(uint32 display_id)
{
    CreatureModelInfo const *minfo = GetCreatureModelInfo(display_id);
    if(!minfo)
        return NULL;

    // If a model for another gender exists, 50% chance to use it
    if(minfo->modelid_other_gender != 0 && urand(0,1) == 0)
    {
        CreatureModelInfo const *minfo_tmp = GetCreatureModelInfo(minfo->modelid_other_gender);
        if(!minfo_tmp)
        {
            sLog.outErrorDb("Model (Entry: %u) has modelid_other_gender %u not found in table `creature_model_info`. ", minfo->modelid, minfo->modelid_other_gender);
            return minfo;                                   // not fatal, just use the previous one
        }
        else
            return minfo_tmp;
    }
    else
        return minfo;
}

void ObjectMgr::LoadCreatureModelInfo()
{
    sCreatureModelStorage.Load();

    // post processing
    for(uint32 i = 1; i < sCreatureModelStorage.MaxEntry; ++i)
    {
        CreatureModelInfo const *minfo = sCreatureModelStorage.LookupEntry<CreatureModelInfo>(i);
        if (!minfo)
            continue;

        if (!sCreatureDisplayInfoStore.LookupEntry(minfo->modelid))
            sLog.outErrorDb("Table `creature_model_info` has model for not existed display id (%u).", minfo->modelid);

        if (minfo->gender > GENDER_NONE)
        {
            sLog.outErrorDb("Table `creature_model_info` has wrong gender (%u) for display id (%u).", uint32(minfo->gender), minfo->modelid);
            const_cast<CreatureModelInfo*>(minfo)->gender = GENDER_MALE;
        }

        if (minfo->modelid_other_gender && !sCreatureDisplayInfoStore.LookupEntry(minfo->modelid_other_gender))
        {
            sLog.outErrorDb("Table `creature_model_info` has not existed alt.gender model (%u) for existed display id (%u).", minfo->modelid_other_gender, minfo->modelid);
            const_cast<CreatureModelInfo*>(minfo)->modelid_other_gender = 0;
        }
    }

    sLog.outString( ">> Loaded %u creature model based info", sCreatureModelStorage.RecordCount );
    sLog.outString();
}

void ObjectMgr::LoadCreatures()
{
    uint32 count = 0;
    //                                                0              1   2    3
    QueryResult *result = WorldDatabase.Query("SELECT creature.guid, id, map, modelid,"
    //   4             5           6           7           8            9              10         11
        "equipment_id, position_x, position_y, position_z, orientation, spawntimesecs, spawndist, currentwaypoint,"
    //   12         13       14          15            16         17         18     19
        "curhealth, curmana, DeathState, MovementType, spawnMask, phaseMask, event, pool_entry "
        "FROM creature LEFT OUTER JOIN game_event_creature ON creature.guid = game_event_creature.guid "
        "LEFT OUTER JOIN pool_creature ON creature.guid = pool_creature.guid");

    if(!result)
    {
        barGoLink bar(1);

        bar.step();

        sLog.outString();
        sLog.outErrorDb(">> Loaded 0 creature. DB table `creature` is empty.");
        return;
    }

    // build single time for check creature data
    std::set<uint32> heroicCreatures;
    for(uint32 i = 0; i < sCreatureStorage.MaxEntry; ++i)
        if(CreatureInfo const* cInfo = sCreatureStorage.LookupEntry<CreatureInfo>(i))
            if(cInfo->HeroicEntry)
                heroicCreatures.insert(cInfo->HeroicEntry);

    barGoLink bar(result->GetRowCount());

    do
    {
        Field *fields = result->Fetch();
        bar.step();

        uint32 guid         = fields[ 0].GetUInt32();
        uint32 entry        = fields[ 1].GetUInt32();

        CreatureInfo const* cInfo = GetCreatureTemplate(entry);
        if(!cInfo)
        {
            sLog.outErrorDb("Table `creature` has creature (GUID: %u) with non existing creature entry %u, skipped.", guid, entry);
            continue;
        }

        CreatureData& data = mCreatureDataMap[guid];

        data.id             = entry;
        data.mapid          = fields[ 2].GetUInt32();
        data.displayid      = fields[ 3].GetUInt32();
        data.equipmentId    = fields[ 4].GetUInt32();
        data.posX           = fields[ 5].GetFloat();
        data.posY           = fields[ 6].GetFloat();
        data.posZ           = fields[ 7].GetFloat();
        data.orientation    = fields[ 8].GetFloat();
        data.spawntimesecs  = fields[ 9].GetUInt32();
        data.spawndist      = fields[10].GetFloat();
        data.currentwaypoint= fields[11].GetUInt32();
        data.curhealth      = fields[12].GetUInt32();
        data.curmana        = fields[13].GetUInt32();
        data.is_dead        = fields[14].GetBool();
        data.movementType   = fields[15].GetUInt8();
        data.spawnMask      = fields[16].GetUInt8();
        data.phaseMask      = fields[17].GetUInt16();
        int16 gameEvent     = fields[18].GetInt16();
        int16 PoolId        = fields[19].GetInt16();

        if(heroicCreatures.find(data.id)!=heroicCreatures.end())
        {
            sLog.outErrorDb("Table `creature` have creature (GUID: %u) that listed as heroic template in `creature_template`, skipped.",guid,data.id );
            continue;
        }

        if(data.equipmentId > 0)                            // -1 no equipment, 0 use default
        {
            if(!GetEquipmentInfo(data.equipmentId))
            {
                sLog.outErrorDb("Table `creature` have creature (Entry: %u) with equipment_id %u not found in table `creature_equip_template`, set to no equipment.", data.id, data.equipmentId);
                data.equipmentId = -1;
            }
        }

        if(cInfo->RegenHealth && data.curhealth < cInfo->minhealth)
        {
            sLog.outErrorDb("Table `creature` have creature (GUID: %u Entry: %u) with `creature_template`.`RegenHealth`=1 and low current health (%u), `creature_template`.`minhealth`=%u.",guid,data.id,data.curhealth, cInfo->minhealth );
            data.curhealth = cInfo->minhealth;
        }

        if(cInfo->flags_extra & CREATURE_FLAG_EXTRA_INSTANCE_BIND)
        {
            MapEntry const* map = sMapStore.LookupEntry(data.mapid);
            if(!map || !map->IsDungeon())
                sLog.outErrorDb("Table `creature` have creature (GUID: %u Entry: %u) with `creature_template`.`flags_extra` including CREATURE_FLAG_EXTRA_INSTANCE_BIND but creature are not in instance.",guid,data.id);
        }

        if(data.curmana < cInfo->minmana)
        {
            sLog.outErrorDb("Table `creature` have creature (GUID: %u Entry: %u) with low current mana (%u), `creature_template`.`minmana`=%u.",guid,data.id,data.curmana, cInfo->minmana );
            data.curmana = cInfo->minmana;
        }

        if(data.spawndist < 0.0f)
        {
            sLog.outErrorDb("Table `creature` have creature (GUID: %u Entry: %u) with `spawndist`< 0, set to 0.",guid,data.id );
            data.spawndist = 0.0f;
        }
        else if(data.movementType == RANDOM_MOTION_TYPE)
        {
            if(data.spawndist == 0.0f)
            {
                sLog.outErrorDb("Table `creature` have creature (GUID: %u Entry: %u) with `MovementType`=1 (random movement) but with `spawndist`=0, replace by idle movement type (0).",guid,data.id );
                data.movementType = IDLE_MOTION_TYPE;
            }
        }
        else if(data.movementType == IDLE_MOTION_TYPE)
        {
            if(data.spawndist != 0.0f)
            {
                sLog.outErrorDb("Table `creature` have creature (GUID: %u Entry: %u) with `MovementType`=0 (idle) have `spawndist`<>0, set to 0.",guid,data.id );
                data.spawndist = 0.0f;
            }
        }

        if(data.phaseMask==0)
        {
            sLog.outErrorDb("Table `creature` have creature (GUID: %u Entry: %u) with `phaseMask`=0 (not visible for anyone), set to 1.",guid,data.id );
            data.phaseMask = 1;
        }

        if (gameEvent==0 && PoolId==0)                      // if not this is to be managed by GameEvent System or Pool system
            AddCreatureToGrid(guid, &data);

        ++count;

    } while (result->NextRow());

    delete result;

    sLog.outString();
    sLog.outString( ">> Loaded %lu creatures", (unsigned long)mCreatureDataMap.size() );
}

void ObjectMgr::AddCreatureToGrid(uint32 guid, CreatureData const* data)
{
    uint8 mask = data->spawnMask;
    for(uint8 i = 0; mask != 0; i++, mask >>= 1)
    {
        if(mask & 1)
        {
            CellPair cell_pair = MaNGOS::ComputeCellPair(data->posX, data->posY);
            uint32 cell_id = (cell_pair.y_coord*TOTAL_NUMBER_OF_CELLS_PER_MAP) + cell_pair.x_coord;

            CellObjectGuids& cell_guids = mMapObjectGuids[MAKE_PAIR32(data->mapid,i)][cell_id];
            cell_guids.creatures.insert(guid);
        }
    }
}

void ObjectMgr::RemoveCreatureFromGrid(uint32 guid, CreatureData const* data)
{
    uint8 mask = data->spawnMask;
    for(uint8 i = 0; mask != 0; i++, mask >>= 1)
    {
        if(mask & 1)
        {
            CellPair cell_pair = MaNGOS::ComputeCellPair(data->posX, data->posY);
            uint32 cell_id = (cell_pair.y_coord*TOTAL_NUMBER_OF_CELLS_PER_MAP) + cell_pair.x_coord;

            CellObjectGuids& cell_guids = mMapObjectGuids[MAKE_PAIR32(data->mapid,i)][cell_id];
            cell_guids.creatures.erase(guid);
        }
    }
}

void ObjectMgr::LoadGameobjects()
{
    uint32 count = 0;

    //                                                0                1   2    3           4           5           6
    QueryResult *result = WorldDatabase.Query("SELECT gameobject.guid, id, map, position_x, position_y, position_z, orientation,"
    //   7          8          9          10         11             12            13     14         15         16     17
        "rotation0, rotation1, rotation2, rotation3, spawntimesecs, animprogress, state, spawnMask, phaseMask, event, pool_entry "
        "FROM gameobject LEFT OUTER JOIN game_event_gameobject ON gameobject.guid = game_event_gameobject.guid "
        "LEFT OUTER JOIN pool_gameobject ON gameobject.guid = pool_gameobject.guid");

    if(!result)
    {
        barGoLink bar(1);

        bar.step();

        sLog.outString();
        sLog.outErrorDb(">> Loaded 0 gameobjects. DB table `gameobject` is empty.");
        return;
    }

    barGoLink bar(result->GetRowCount());

    do
    {
        Field *fields = result->Fetch();
        bar.step();

        uint32 guid         = fields[ 0].GetUInt32();
        uint32 entry        = fields[ 1].GetUInt32();

        GameObjectInfo const* gInfo = GetGameObjectInfo(entry);
        if (!gInfo)
        {
            sLog.outErrorDb("Table `gameobject` has gameobject (GUID: %u) with non existing gameobject entry %u, skipped.", guid, entry);
            continue;
        }

<<<<<<< HEAD
        if(!gInfo->displayId)
        {
            sLog.outErrorDb("Gameobject (GUID: %u Entry %u GoType: %u) doesn't have displayId (%u), not loaded.", guid, entry, gInfo->type, gInfo->displayId);
            continue;
        }

        if(gInfo->displayId && !sGameObjectDisplayInfoStore.LookupEntry(gInfo->displayId))
=======
        if (gInfo->displayId && !sGameObjectDisplayInfoStore.LookupEntry(gInfo->displayId))
>>>>>>> 0ec66531
        {
            sLog.outErrorDb("Gameobject (GUID: %u Entry %u GoType: %u) have invalid displayId (%u), not loaded.", guid, entry, gInfo->type, gInfo->displayId);
            continue;
        }

        GameObjectData& data = mGameObjectDataMap[guid];

        data.id             = entry;
        data.mapid          = fields[ 2].GetUInt32();
        data.posX           = fields[ 3].GetFloat();
        data.posY           = fields[ 4].GetFloat();
        data.posZ           = fields[ 5].GetFloat();
        data.orientation    = fields[ 6].GetFloat();
        data.rotation0      = fields[ 7].GetFloat();
        data.rotation1      = fields[ 8].GetFloat();
        data.rotation2      = fields[ 9].GetFloat();
        data.rotation3      = fields[10].GetFloat();
        data.spawntimesecs  = fields[11].GetInt32();

        if (data.spawntimesecs == 0 && gInfo->IsDespawnAtAction())
        {
            sLog.outErrorDb("Table `gameobject` have gameobject (GUID: %u Entry: %u) with `spawntimesecs` (0) value, but gameobejct marked as despawnable at action.", guid, data.id);
        }

        data.animprogress   = fields[12].GetUInt32();

        uint32 go_state     = fields[13].GetUInt32();
        if (go_state >= MAX_GO_STATE)
        {
            sLog.outErrorDb("Table `gameobject` have gameobject (GUID: %u Entry: %u) with invalid `state` (%u) value, skip", guid, data.id, go_state);
            continue;
        }
        data.go_state       = GOState(go_state);

        data.spawnMask      = fields[14].GetUInt8();
        data.phaseMask      = fields[15].GetUInt16();
        int16 gameEvent     = fields[16].GetInt16();
        int16 PoolId        = fields[17].GetInt16();

        if (data.rotation2 < -1.0f || data.rotation2 > 1.0f)
        {
            sLog.outErrorDb("Table `gameobject` have gameobject (GUID: %u Entry: %u) with invalid rotation2 (%f) value, skip", guid, data.id, data.rotation2);
            continue;
        }

        if (data.rotation3 < -1.0f || data.rotation3 > 1.0f)
        {
            sLog.outErrorDb("Table `gameobject` have gameobject (GUID: %u Entry: %u) with invalid rotation3 (%f) value, skip", guid, data.id, data.rotation3);
            continue;
        }

<<<<<<< HEAD
        if(!MapManager::IsValidMapCoord(data.mapid, data.posX, data.posY, data.posZ, data.orientation))
=======
        if (!MapManager::IsValidMapCoord(data.mapid,data.posX,data.posY,data.posZ,data.orientation))
>>>>>>> 0ec66531
        {
            sLog.outErrorDb("Table `gameobject` have gameobject (GUID: %u Entry: %u) with invalid coordinates, skip", guid, data.id);
            continue;
        }

<<<<<<< HEAD
        if(data.phaseMask == 0)
=======
        if (data.phaseMask==0)
>>>>>>> 0ec66531
        {
            sLog.outErrorDb("Table `gameobject` have gameobject (GUID: %u Entry: %u) with `phaseMask`=0 (not visible for anyone), set to 1.", guid, data.id);
            data.phaseMask = 1;
        }

        if (gameEvent == 0 && PoolId == 0)                  // if not this is to be managed by GameEvent System or Pool system
            AddGameobjectToGrid(guid, &data);
        ++count;

    } while (result->NextRow());

    delete result;

    sLog.outString();
    sLog.outString( ">> Loaded %lu gameobjects", (unsigned long)mGameObjectDataMap.size());
}

void ObjectMgr::AddGameobjectToGrid(uint32 guid, GameObjectData const* data)
{
    uint8 mask = data->spawnMask;
    for(uint8 i = 0; mask != 0; i++, mask >>= 1)
    {
        if(mask & 1)
        {
            CellPair cell_pair = MaNGOS::ComputeCellPair(data->posX, data->posY);
            uint32 cell_id = (cell_pair.y_coord*TOTAL_NUMBER_OF_CELLS_PER_MAP) + cell_pair.x_coord;

            CellObjectGuids& cell_guids = mMapObjectGuids[MAKE_PAIR32(data->mapid,i)][cell_id];
            cell_guids.gameobjects.insert(guid);
        }
    }
}

void ObjectMgr::RemoveGameobjectFromGrid(uint32 guid, GameObjectData const* data)
{
    uint8 mask = data->spawnMask;
    for(uint8 i = 0; mask != 0; i++, mask >>= 1)
    {
        if(mask & 1)
        {
            CellPair cell_pair = MaNGOS::ComputeCellPair(data->posX, data->posY);
            uint32 cell_id = (cell_pair.y_coord*TOTAL_NUMBER_OF_CELLS_PER_MAP) + cell_pair.x_coord;

            CellObjectGuids& cell_guids = mMapObjectGuids[MAKE_PAIR32(data->mapid,i)][cell_id];
            cell_guids.gameobjects.erase(guid);
        }
    }
}

void ObjectMgr::LoadCreatureRespawnTimes()
{
    // remove outdated data
    WorldDatabase.DirectExecute("DELETE FROM creature_respawn WHERE respawntime <= UNIX_TIMESTAMP(NOW())");

    uint32 count = 0;

    QueryResult *result = WorldDatabase.Query("SELECT guid,respawntime,instance FROM creature_respawn");

    if(!result)
    {
        barGoLink bar(1);

        bar.step();

        sLog.outString();
        sLog.outString(">> Loaded 0 creature respawn time.");
        return;
    }

    barGoLink bar(result->GetRowCount());

    do
    {
        Field *fields = result->Fetch();
        bar.step();

        uint32 loguid       = fields[0].GetUInt32();
        uint64 respawn_time = fields[1].GetUInt64();
        uint32 instance     = fields[2].GetUInt32();

        mCreatureRespawnTimes[MAKE_PAIR64(loguid,instance)] = time_t(respawn_time);

        ++count;
    } while (result->NextRow());

    delete result;

    sLog.outString( ">> Loaded %lu creature respawn times", (unsigned long)mCreatureRespawnTimes.size() );
    sLog.outString();
}

void ObjectMgr::LoadGameobjectRespawnTimes()
{
    // remove outdated data
    WorldDatabase.DirectExecute("DELETE FROM gameobject_respawn WHERE respawntime <= UNIX_TIMESTAMP(NOW())");

    uint32 count = 0;

    QueryResult *result = WorldDatabase.Query("SELECT guid,respawntime,instance FROM gameobject_respawn");

    if(!result)
    {
        barGoLink bar(1);

        bar.step();

        sLog.outString();
        sLog.outString(">> Loaded 0 gameobject respawn time.");
        return;
    }

    barGoLink bar(result->GetRowCount());

    do
    {
        Field *fields = result->Fetch();
        bar.step();

        uint32 loguid       = fields[0].GetUInt32();
        uint64 respawn_time = fields[1].GetUInt64();
        uint32 instance     = fields[2].GetUInt32();

        mGORespawnTimes[MAKE_PAIR64(loguid,instance)] = time_t(respawn_time);

        ++count;
    } while (result->NextRow());

    delete result;

    sLog.outString( ">> Loaded %lu gameobject respawn times", (unsigned long)mGORespawnTimes.size() );
    sLog.outString();
}

// name must be checked to correctness (if received) before call this function
uint64 ObjectMgr::GetPlayerGUIDByName(std::string name) const
{
    uint64 guid = 0;

    CharacterDatabase.escape_string(name);

    // Player name safe to sending to DB (checked at login) and this function using
    QueryResult *result = CharacterDatabase.PQuery("SELECT guid FROM characters WHERE name = '%s'", name.c_str());
    if(result)
    {
        guid = MAKE_NEW_GUID((*result)[0].GetUInt32(), 0, HIGHGUID_PLAYER);

        delete result;
    }

    return guid;
}

bool ObjectMgr::GetPlayerNameByGUID(const uint64 &guid, std::string &name) const
{
    // prevent DB access for online player
    if(Player* player = GetPlayer(guid))
    {
        name = player->GetName();
        return true;
    }

    QueryResult *result = CharacterDatabase.PQuery("SELECT name FROM characters WHERE guid = '%u'", GUID_LOPART(guid));

    if(result)
    {
        name = (*result)[0].GetCppString();
        delete result;
        return true;
    }

    return false;
}

uint32 ObjectMgr::GetPlayerTeamByGUID(const uint64 &guid) const
{
    // prevent DB access for online player
    if(Player* player = GetPlayer(guid))
    {
        return Player::TeamForRace(player->getRace());
    }

    QueryResult *result = CharacterDatabase.PQuery("SELECT race FROM characters WHERE guid = '%u'", GUID_LOPART(guid));

    if(result)
    {
        uint8 race = (*result)[0].GetUInt8();
        delete result;
        return Player::TeamForRace(race);
    }

    return 0;
}

uint32 ObjectMgr::GetPlayerAccountIdByGUID(const uint64 &guid) const
{
    // prevent DB access for online player
    if(Player* player = GetPlayer(guid))
    {
        return player->GetSession()->GetAccountId();
    }

    QueryResult *result = CharacterDatabase.PQuery("SELECT account FROM characters WHERE guid = '%u'", GUID_LOPART(guid));
    if(result)
    {
        uint32 acc = (*result)[0].GetUInt32();
        delete result;
        return acc;
    }

    return 0;
}

uint32 ObjectMgr::GetPlayerAccountIdByPlayerName(const std::string& name) const
{
    QueryResult *result = CharacterDatabase.PQuery("SELECT account FROM characters WHERE name = '%s'", name.c_str());
    if(result)
    {
        uint32 acc = (*result)[0].GetUInt32();
        delete result;
        return acc;
    }

    return 0;
}

void ObjectMgr::LoadItemLocales()
{
    mItemLocaleMap.clear();                                 // need for reload case

    QueryResult *result = WorldDatabase.Query("SELECT entry,name_loc1,description_loc1,name_loc2,description_loc2,name_loc3,description_loc3,name_loc4,description_loc4,name_loc5,description_loc5,name_loc6,description_loc6,name_loc7,description_loc7,name_loc8,description_loc8 FROM locales_item");

    if(!result)
    {
        barGoLink bar(1);

        bar.step();

        sLog.outString();
        sLog.outString(">> Loaded 0 Item locale strings. DB table `locales_item` is empty.");
        return;
    }

    barGoLink bar(result->GetRowCount());

    do
    {
        Field *fields = result->Fetch();
        bar.step();

        uint32 entry = fields[0].GetUInt32();

        ItemLocale& data = mItemLocaleMap[entry];

        for(int i = 1; i < MAX_LOCALE; ++i)
        {
            std::string str = fields[1+2*(i-1)].GetCppString();
            if(!str.empty())
            {
                int idx = GetOrNewIndexForLocale(LocaleConstant(i));
                if(idx >= 0)
                {
                    if(data.Name.size() <= idx)
                        data.Name.resize(idx+1);

                    data.Name[idx] = str;
                }
            }

            str = fields[1+2*(i-1)+1].GetCppString();
            if(!str.empty())
            {
                int idx = GetOrNewIndexForLocale(LocaleConstant(i));
                if(idx >= 0)
                {
                    if(data.Description.size() <= idx)
                        data.Description.resize(idx+1);

                    data.Description[idx] = str;
                }
            }
        }
    } while (result->NextRow());

    delete result;

    sLog.outString();
    sLog.outString( ">> Loaded %lu Item locale strings", (unsigned long)mItemLocaleMap.size() );
}

struct SQLItemLoader : public SQLStorageLoaderBase<SQLItemLoader>
{
    template<class D>
    void convert_from_str(uint32 /*field_pos*/, char *src, D &dst)
    {
        dst = D(objmgr.GetScriptId(src));
    }
};

void ObjectMgr::LoadItemPrototypes()
{
    SQLItemLoader loader;
    loader.Load(sItemStorage);
    sLog.outString( ">> Loaded %u item prototypes", sItemStorage.RecordCount );
    sLog.outString();

    // check data correctness
    for(uint32 i = 1; i < sItemStorage.MaxEntry; ++i)
    {
        ItemPrototype const* proto = sItemStorage.LookupEntry<ItemPrototype >(i);
        ItemEntry const *dbcitem = sItemStore.LookupEntry(i);
        if(!proto)
        {
            /* to many errors, and possible not all items really used in game
            if (dbcitem)
                sLog.outErrorDb("Item (Entry: %u) doesn't exists in DB, but must exist.",i);
            */
            continue;
        }

        if(dbcitem)
        {
            if(proto->Class != dbcitem->Class)
            {
                sLog.outErrorDb("Item (Entry: %u) not correct class %u, must be %u (still using DB value).",i,proto->Class,dbcitem->Class);
                // It safe let use Class from DB
            }
            /* disabled: have some strange wrong cases for Subclass values.
               for enable also uncomment Subclass field in ItemEntry structure and in Itemfmt[]
            if(proto->SubClass != dbcitem->SubClass)
            {
                sLog.outErrorDb("Item (Entry: %u) not correct (Class: %u, Sub: %u) pair, must be (Class: %u, Sub: %u) (still using DB value).",i,proto->Class,proto->SubClass,dbcitem->Class,dbcitem->SubClass);
                // It safe let use Subclass from DB
            }
            */

            if(proto->Unk0 != dbcitem->Unk0)
            {
                sLog.outErrorDb("Item (Entry: %u) not correct %i Unk0, must be %i (still using DB value).",i,proto->Unk0,dbcitem->Unk0);
                // It safe let use Unk0 from DB
            }

            if(proto->Material != dbcitem->Material)
            {
                sLog.outErrorDb("Item (Entry: %u) not correct %i material, must be %i (still using DB value).",i,proto->Material,dbcitem->Material);
                // It safe let use Material from DB
            }

            if(proto->InventoryType != dbcitem->InventoryType)
            {
                sLog.outErrorDb("Item (Entry: %u) not correct %u inventory type, must be %u (still using DB value).",i,proto->InventoryType,dbcitem->InventoryType);
                // It safe let use InventoryType from DB
            }

            if(proto->DisplayInfoID != dbcitem->DisplayId)
            {
                sLog.outErrorDb("Item (Entry: %u) not correct %u display id, must be %u (using it).",i,proto->DisplayInfoID,dbcitem->DisplayId);
                const_cast<ItemPrototype*>(proto)->DisplayInfoID = dbcitem->DisplayId;
            }
            if(proto->Sheath != dbcitem->Sheath)
            {
                sLog.outErrorDb("Item (Entry: %u) not correct %u sheath, must be %u  (using it).",i,proto->Sheath,dbcitem->Sheath);
                const_cast<ItemPrototype*>(proto)->Sheath = dbcitem->Sheath;
            }
        }
        else
        {
            sLog.outErrorDb("Item (Entry: %u) not correct (not listed in list of existed items).",i);
        }

        if(proto->Class >= MAX_ITEM_CLASS)
        {
            sLog.outErrorDb("Item (Entry: %u) has wrong Class value (%u)",i,proto->Class);
            const_cast<ItemPrototype*>(proto)->Class = ITEM_CLASS_MISC;
        }

        if(proto->SubClass >= MaxItemSubclassValues[proto->Class])
        {
            sLog.outErrorDb("Item (Entry: %u) has wrong Subclass value (%u) for class %u",i,proto->SubClass,proto->Class);
            const_cast<ItemPrototype*>(proto)->SubClass = 0;// exist for all item classes
        }

        if(proto->Quality >= MAX_ITEM_QUALITY)
        {
            sLog.outErrorDb("Item (Entry: %u) has wrong Quality value (%u)",i,proto->Quality);
            const_cast<ItemPrototype*>(proto)->Quality = ITEM_QUALITY_NORMAL;
        }

        if(proto->BuyCount <= 0)
        {
            sLog.outErrorDb("Item (Entry: %u) has wrong BuyCount value (%u), set to default(1).",i,proto->BuyCount);
            const_cast<ItemPrototype*>(proto)->BuyCount = 1;
        }

        if(proto->InventoryType >= MAX_INVTYPE)
        {
            sLog.outErrorDb("Item (Entry: %u) has wrong InventoryType value (%u)",i,proto->InventoryType);
            const_cast<ItemPrototype*>(proto)->InventoryType = INVTYPE_NON_EQUIP;
        }

        if(proto->RequiredSkill >= MAX_SKILL_TYPE)
        {
            sLog.outErrorDb("Item (Entry: %u) has wrong RequiredSkill value (%u)",i,proto->RequiredSkill);
            const_cast<ItemPrototype*>(proto)->RequiredSkill = 0;
        }

        {
            // can be used in equip slot, as page read use in inventory, or spell casting at use
            bool req = proto->InventoryType!=INVTYPE_NON_EQUIP || proto->PageText;
            if(!req)
            {
                for (int j = 0; j < MAX_ITEM_PROTO_SPELLS; ++j)
                {
                    if(proto->Spells[j].SpellId)
                    {
                        req = true;
                        break;
                    }
                }
            }

            if(req)
            {
                if(!(proto->AllowableClass & CLASSMASK_ALL_PLAYABLE))
                    sLog.outErrorDb("Item (Entry: %u) not have in `AllowableClass` any playable classes (%u) and can't be equipped or use.",i,proto->AllowableClass);

                if(!(proto->AllowableRace & RACEMASK_ALL_PLAYABLE))
                    sLog.outErrorDb("Item (Entry: %u) not have in `AllowableRace` any playable races (%u) and can't be equipped or use.",i,proto->AllowableRace);
            }
        }

        if(proto->RequiredSpell && !sSpellStore.LookupEntry(proto->RequiredSpell))
        {
            sLog.outErrorDb("Item (Entry: %u) have wrong (non-existed) spell in RequiredSpell (%u)",i,proto->RequiredSpell);
            const_cast<ItemPrototype*>(proto)->RequiredSpell = 0;
        }

        if(proto->RequiredReputationRank >= MAX_REPUTATION_RANK)
            sLog.outErrorDb("Item (Entry: %u) has wrong reputation rank in RequiredReputationRank (%u), item can't be used.",i,proto->RequiredReputationRank);

        if(proto->RequiredReputationFaction)
        {
            if(!sFactionStore.LookupEntry(proto->RequiredReputationFaction))
            {
                sLog.outErrorDb("Item (Entry: %u) has wrong (not existing) faction in RequiredReputationFaction (%u)",i,proto->RequiredReputationFaction);
                const_cast<ItemPrototype*>(proto)->RequiredReputationFaction = 0;
            }

            if(proto->RequiredReputationRank == MIN_REPUTATION_RANK)
                sLog.outErrorDb("Item (Entry: %u) has min. reputation rank in RequiredReputationRank (0) but RequiredReputationFaction > 0, faction setting is useless.",i);
        }
        else if(proto->RequiredReputationRank > MIN_REPUTATION_RANK)
            sLog.outErrorDb("Item (Entry: %u) has RequiredReputationFaction ==0 but RequiredReputationRank > 0, rank setting is useless.",i);

        if(proto->MaxCount < -1)
        {
            sLog.outErrorDb("Item (Entry: %u) has too large negative in maxcount (%i), replace by value (-1) no storing limits.",i,proto->MaxCount);
            const_cast<ItemPrototype*>(proto)->MaxCount = -1;
        }

        if(proto->Stackable == 0)
        {
            sLog.outErrorDb("Item (Entry: %u) has wrong value in stackable (%i), replace by default 1.",i,proto->Stackable);
            const_cast<ItemPrototype*>(proto)->Stackable = 1;
        }
        else if(proto->Stackable < -1)
        {
            sLog.outErrorDb("Item (Entry: %u) has too large negative in stackable (%i), replace by value (-1) no stacking limits.",i,proto->Stackable);
            const_cast<ItemPrototype*>(proto)->Stackable = -1;
        }
        else if(proto->Stackable > 1000)
        {
            sLog.outErrorDb("Item (Entry: %u) has too large value in stackable (%u), replace by hardcoded upper limit (1000).",i,proto->Stackable);
            const_cast<ItemPrototype*>(proto)->Stackable = 1000;
        }

        if(proto->ContainerSlots > MAX_BAG_SIZE)
        {
            sLog.outErrorDb("Item (Entry: %u) has too large value in ContainerSlots (%u), replace by hardcoded limit (%u).",i,proto->ContainerSlots,MAX_BAG_SIZE);
            const_cast<ItemPrototype*>(proto)->ContainerSlots = MAX_BAG_SIZE;
        }

        if(proto->StatsCount > MAX_ITEM_PROTO_STATS)
        {
            sLog.outErrorDb("Item (Entry: %u) has too large value in statscount (%u), replace by hardcoded limit (%u).",i,proto->StatsCount,MAX_ITEM_PROTO_STATS);
            const_cast<ItemPrototype*>(proto)->StatsCount = MAX_ITEM_PROTO_STATS;
        }

        for (int j = 0; j < MAX_ITEM_PROTO_STATS; ++j)
        {
            // for ItemStatValue != 0
            if(proto->ItemStat[j].ItemStatValue && proto->ItemStat[j].ItemStatType >= MAX_ITEM_MOD)
            {
                sLog.outErrorDb("Item (Entry: %u) has wrong stat_type%d (%u)",i,j+1,proto->ItemStat[j].ItemStatType);
                const_cast<ItemPrototype*>(proto)->ItemStat[j].ItemStatType = 0;
            }

            switch(proto->ItemStat[j].ItemStatType)
            {
                case ITEM_MOD_SPELL_HEALING_DONE:
                case ITEM_MOD_SPELL_DAMAGE_DONE:
                    sLog.outErrorDb("Item (Entry: %u) has deprecated stat_type%d (%u)",i,j+1,proto->ItemStat[j].ItemStatType);
                    break;
                default:
                    break;
            }
        }

        for (int j = 0; j < MAX_ITEM_PROTO_DAMAGES; ++j)
        {
            if(proto->Damage[j].DamageType >= MAX_SPELL_SCHOOL)
            {
                sLog.outErrorDb("Item (Entry: %u) has wrong dmg_type%d (%u)",i,j+1,proto->Damage[j].DamageType);
                const_cast<ItemPrototype*>(proto)->Damage[j].DamageType = 0;
            }
        }

        // special format
        if((proto->Spells[0].SpellId == SPELL_ID_GENERIC_LEARN) || (proto->Spells[0].SpellId == SPELL_ID_GENERIC_LEARN_PET))
        {
            // spell_1
            if(proto->Spells[0].SpellTrigger != ITEM_SPELLTRIGGER_ON_USE)
            {
                sLog.outErrorDb("Item (Entry: %u) has wrong item spell trigger value in spelltrigger_%d (%u) for special learning format",i,0+1,proto->Spells[0].SpellTrigger);
                const_cast<ItemPrototype*>(proto)->Spells[0].SpellId = 0;
                const_cast<ItemPrototype*>(proto)->Spells[0].SpellTrigger = ITEM_SPELLTRIGGER_ON_USE;
                const_cast<ItemPrototype*>(proto)->Spells[1].SpellId = 0;
                const_cast<ItemPrototype*>(proto)->Spells[1].SpellTrigger = ITEM_SPELLTRIGGER_ON_USE;
            }

            // spell_2 have learning spell
            if(proto->Spells[1].SpellTrigger != ITEM_SPELLTRIGGER_LEARN_SPELL_ID)
            {
                sLog.outErrorDb("Item (Entry: %u) has wrong item spell trigger value in spelltrigger_%d (%u) for special learning format.",i,1+1,proto->Spells[1].SpellTrigger);
                const_cast<ItemPrototype*>(proto)->Spells[0].SpellId = 0;
                const_cast<ItemPrototype*>(proto)->Spells[1].SpellId = 0;
                const_cast<ItemPrototype*>(proto)->Spells[1].SpellTrigger = ITEM_SPELLTRIGGER_ON_USE;
            }
            else if(!proto->Spells[1].SpellId)
            {
                sLog.outErrorDb("Item (Entry: %u) not has expected spell in spellid_%d in special learning format.",i,1+1);
                const_cast<ItemPrototype*>(proto)->Spells[0].SpellId = 0;
                const_cast<ItemPrototype*>(proto)->Spells[1].SpellTrigger = ITEM_SPELLTRIGGER_ON_USE;
            }
            else
            {
                SpellEntry const* spellInfo = sSpellStore.LookupEntry(proto->Spells[1].SpellId);
                if(!spellInfo)
                {
                    sLog.outErrorDb("Item (Entry: %u) has wrong (not existing) spell in spellid_%d (%u)",i,1+1,proto->Spells[1].SpellId);
                    const_cast<ItemPrototype*>(proto)->Spells[0].SpellId = 0;
                    const_cast<ItemPrototype*>(proto)->Spells[1].SpellId = 0;
                    const_cast<ItemPrototype*>(proto)->Spells[1].SpellTrigger = ITEM_SPELLTRIGGER_ON_USE;
                }
                // allowed only in special format
                else if((proto->Spells[1].SpellId==SPELL_ID_GENERIC_LEARN) || (proto->Spells[1].SpellId==SPELL_ID_GENERIC_LEARN_PET))
                {
                    sLog.outErrorDb("Item (Entry: %u) has broken spell in spellid_%d (%u)",i,1+1,proto->Spells[1].SpellId);
                    const_cast<ItemPrototype*>(proto)->Spells[0].SpellId = 0;
                    const_cast<ItemPrototype*>(proto)->Spells[1].SpellId = 0;
                    const_cast<ItemPrototype*>(proto)->Spells[1].SpellTrigger = ITEM_SPELLTRIGGER_ON_USE;
                }
            }

            // spell_3*,spell_4*,spell_5* is empty
            for (int j = 2; j < MAX_ITEM_PROTO_SPELLS; ++j)
            {
                if(proto->Spells[j].SpellTrigger != ITEM_SPELLTRIGGER_ON_USE)
                {
                    sLog.outErrorDb("Item (Entry: %u) has wrong item spell trigger value in spelltrigger_%d (%u)",i,j+1,proto->Spells[j].SpellTrigger);
                    const_cast<ItemPrototype*>(proto)->Spells[j].SpellId = 0;
                    const_cast<ItemPrototype*>(proto)->Spells[j].SpellTrigger = ITEM_SPELLTRIGGER_ON_USE;
                }
                else if(proto->Spells[j].SpellId != 0)
                {
                    sLog.outErrorDb("Item (Entry: %u) has wrong spell in spellid_%d (%u) for learning special format",i,j+1,proto->Spells[j].SpellId);
                    const_cast<ItemPrototype*>(proto)->Spells[j].SpellId = 0;
                }
            }
        }
        // normal spell list
        else
        {
            for (int j = 0; j < MAX_ITEM_PROTO_SPELLS; ++j)
            {
                if (proto->Spells[j].SpellTrigger >= MAX_ITEM_SPELLTRIGGER || proto->Spells[j].SpellTrigger == ITEM_SPELLTRIGGER_LEARN_SPELL_ID)
                {
                    sLog.outErrorDb("Item (Entry: %u) has wrong item spell trigger value in spelltrigger_%d (%u)",i,j+1,proto->Spells[j].SpellTrigger);
                    const_cast<ItemPrototype*>(proto)->Spells[j].SpellId = 0;
                    const_cast<ItemPrototype*>(proto)->Spells[j].SpellTrigger = ITEM_SPELLTRIGGER_ON_USE;
                }
                // on hit can be sued only at weapon
                else if (proto->Spells[j].SpellTrigger == ITEM_SPELLTRIGGER_CHANCE_ON_HIT)
                {
                    if(proto->Class != ITEM_CLASS_WEAPON)
                        sLog.outErrorDb("Item (Entry: %u) isn't weapon (Class: %u) but has on hit spelltrigger_%d (%u), it will not triggered.",i,proto->Class,j+1,proto->Spells[j].SpellTrigger);
                }

                if(proto->Spells[j].SpellId)
                {
                    SpellEntry const* spellInfo = sSpellStore.LookupEntry(proto->Spells[j].SpellId);
                    if(!spellInfo)
                    {
                        sLog.outErrorDb("Item (Entry: %u) has wrong (not existing) spell in spellid_%d (%u)",i,j+1,proto->Spells[j].SpellId);
                        const_cast<ItemPrototype*>(proto)->Spells[j].SpellId = 0;
                    }
                    // allowed only in special format
                    else if((proto->Spells[j].SpellId==SPELL_ID_GENERIC_LEARN) || (proto->Spells[j].SpellId==SPELL_ID_GENERIC_LEARN_PET))
                    {
                        sLog.outErrorDb("Item (Entry: %u) has broken spell in spellid_%d (%u)",i,j+1,proto->Spells[j].SpellId);
                        const_cast<ItemPrototype*>(proto)->Spells[j].SpellId = 0;
                    }
                }
            }
        }

        if(proto->Bonding >= MAX_BIND_TYPE)
            sLog.outErrorDb("Item (Entry: %u) has wrong Bonding value (%u)",i,proto->Bonding);

        if(proto->PageText && !sPageTextStore.LookupEntry<PageText>(proto->PageText))
            sLog.outErrorDb("Item (Entry: %u) has non existing first page (Id:%u)", i,proto->PageText);

        if(proto->LockID && !sLockStore.LookupEntry(proto->LockID))
            sLog.outErrorDb("Item (Entry: %u) has wrong LockID (%u)",i,proto->LockID);

        if(proto->Sheath >= MAX_SHEATHETYPE)
        {
            sLog.outErrorDb("Item (Entry: %u) has wrong Sheath (%u)",i,proto->Sheath);
            const_cast<ItemPrototype*>(proto)->Sheath = SHEATHETYPE_NONE;
        }

        if(proto->RandomProperty && !sItemRandomPropertiesStore.LookupEntry(GetItemEnchantMod(proto->RandomProperty)))
        {
            sLog.outErrorDb("Item (Entry: %u) has unknown (wrong or not listed in `item_enchantment_template`) RandomProperty (%u)",i,proto->RandomProperty);
            const_cast<ItemPrototype*>(proto)->RandomProperty = 0;
        }

        if(proto->RandomSuffix && !sItemRandomSuffixStore.LookupEntry(GetItemEnchantMod(proto->RandomSuffix)))
        {
            sLog.outErrorDb("Item (Entry: %u) has wrong RandomSuffix (%u)",i,proto->RandomSuffix);
            const_cast<ItemPrototype*>(proto)->RandomSuffix = 0;
        }

        if(proto->ItemSet && !sItemSetStore.LookupEntry(proto->ItemSet))
        {
            sLog.outErrorDb("Item (Entry: %u) have wrong ItemSet (%u)",i,proto->ItemSet);
            const_cast<ItemPrototype*>(proto)->ItemSet = 0;
        }

        if(proto->Area && !GetAreaEntryByAreaID(proto->Area))
            sLog.outErrorDb("Item (Entry: %u) has wrong Area (%u)",i,proto->Area);

        if(proto->Map && !sMapStore.LookupEntry(proto->Map))
            sLog.outErrorDb("Item (Entry: %u) has wrong Map (%u)",i,proto->Map);

        if(proto->BagFamily)
        {
            // check bits
            for(uint32 j = 0; j < sizeof(proto->BagFamily)*8; ++j)
            {
                uint32 mask = 1 << j;
                if((proto->BagFamily & mask)==0)
                    continue;

                ItemBagFamilyEntry const* bf = sItemBagFamilyStore.LookupEntry(j+1);
                if(!bf)
                {
                    sLog.outErrorDb("Item (Entry: %u) has bag family bit set not listed in ItemBagFamily.dbc, remove bit",i);
                    const_cast<ItemPrototype*>(proto)->BagFamily &= ~mask;
                    continue;
                }

                if(BAG_FAMILY_MASK_CURRENCY_TOKENS & mask)
                {
                    CurrencyTypesEntry const* ctEntry = sCurrencyTypesStore.LookupEntry(proto->ItemId);
                    if(!ctEntry)
                    {
                        sLog.outErrorDb("Item (Entry: %u) has currency bag family bit set in BagFamily but not listed in CurrencyTypes.dbc, remove bit",i);
                        const_cast<ItemPrototype*>(proto)->BagFamily &= ~mask;
                    }
                }
            }
        }

        if(proto->TotemCategory && !sTotemCategoryStore.LookupEntry(proto->TotemCategory))
            sLog.outErrorDb("Item (Entry: %u) has wrong TotemCategory (%u)",i,proto->TotemCategory);

        for (int j = 0; j < MAX_ITEM_PROTO_SOCKETS; ++j)
        {
            if(proto->Socket[j].Color && (proto->Socket[j].Color & SOCKET_COLOR_ALL) != proto->Socket[j].Color)
            {
                sLog.outErrorDb("Item (Entry: %u) has wrong socketColor_%d (%u)",i,j+1,proto->Socket[j].Color);
                const_cast<ItemPrototype*>(proto)->Socket[j].Color = 0;
            }
        }

        if(proto->GemProperties && !sGemPropertiesStore.LookupEntry(proto->GemProperties))
            sLog.outErrorDb("Item (Entry: %u) has wrong GemProperties (%u)",i,proto->GemProperties);

        if(proto->FoodType >= MAX_PET_DIET)
        {
            sLog.outErrorDb("Item (Entry: %u) has wrong FoodType value (%u)",i,proto->FoodType);
            const_cast<ItemPrototype*>(proto)->FoodType = 0;
        }

        if(proto->ItemLimitCategory && !sItemLimitCategoryStore.LookupEntry(proto->ItemLimitCategory))
        {
            sLog.outErrorDb("Item (Entry: %u) has wrong LimitCategory value (%u)",i,proto->ItemLimitCategory);
            const_cast<ItemPrototype*>(proto)->ItemLimitCategory = 0;
        }

        if(proto->HolidayId && !sHolidaysStore.LookupEntry(proto->HolidayId))
        {
            sLog.outErrorDb("Item (Entry: %u) has wrong HolidayId value (%u)", i, proto->HolidayId);
            const_cast<ItemPrototype*>(proto)->HolidayId = 0;
        }
    }
}

void ObjectMgr::LoadItemRequiredTarget()
{
    m_ItemRequiredTarget.clear();                           // needed for reload case

    uint32 count = 0;

    QueryResult *result = WorldDatabase.Query("SELECT entry,type,targetEntry FROM item_required_target");

    if (!result)
    {
        barGoLink bar(1);

        bar.step();

        sLog.outString();
        sLog.outErrorDb(">> Loaded 0 ItemRequiredTarget. DB table `item_required_target` is empty.");
        return;
    }

    barGoLink bar(result->GetRowCount());

    do
    {
        Field *fields = result->Fetch();
        bar.step();

        uint32 uiItemId      = fields[0].GetUInt32();
        uint32 uiType        = fields[1].GetUInt32();
        uint32 uiTargetEntry = fields[2].GetUInt32();

        ItemPrototype const* pItemProto = sItemStorage.LookupEntry<ItemPrototype>(uiItemId);

        if (!pItemProto)
        {
            sLog.outErrorDb("Table `item_required_target`: Entry %u listed for TargetEntry %u does not exist in `item_template`.",uiItemId,uiTargetEntry);
            continue;
        }

        bool bIsItemSpellValid = false;

        for(int i = 0; i < MAX_ITEM_PROTO_SPELLS; ++i)
        {
            if (SpellEntry const* pSpellInfo = sSpellStore.LookupEntry(pItemProto->Spells[i].SpellId))
            {
                if (pItemProto->Spells[i].SpellTrigger == ITEM_SPELLTRIGGER_ON_USE ||
                    pItemProto->Spells[i].SpellTrigger == ITEM_SPELLTRIGGER_ON_NO_DELAY_USE)
                {
                    SpellScriptTargetBounds bounds = spellmgr.GetSpellScriptTargetBounds(pSpellInfo->Id);
                    if (bounds.first != bounds.second)
                        break;

                    for (int j = 0; j < 3; ++j)
                    {
                        if (pSpellInfo->EffectImplicitTargetA[j] == TARGET_CHAIN_DAMAGE ||
                            pSpellInfo->EffectImplicitTargetB[j] == TARGET_CHAIN_DAMAGE ||
                            pSpellInfo->EffectImplicitTargetA[j] == TARGET_DUELVSPLAYER ||
                            pSpellInfo->EffectImplicitTargetB[j] == TARGET_DUELVSPLAYER)
                        {
                            bIsItemSpellValid = true;
                            break;
                        }
                    }
                    if (bIsItemSpellValid)
                        break;
                }
            }
        }

        if (!bIsItemSpellValid)
        {
            sLog.outErrorDb("Table `item_required_target`: Spell used by item %u does not have implicit target TARGET_CHAIN_DAMAGE(6), TARGET_DUELVSPLAYER(25), already listed in `spell_script_target` or doesn't have item spelltrigger.",uiItemId);
            continue;
        }

        if (!uiType || uiType > MAX_ITEM_REQ_TARGET_TYPE)
        {
            sLog.outErrorDb("Table `item_required_target`: Type %u for TargetEntry %u is incorrect.",uiType,uiTargetEntry);
            continue;
        }

        if (!uiTargetEntry)
        {
            sLog.outErrorDb("Table `item_required_target`: TargetEntry == 0 for Type (%u).",uiType);
            continue;
        }

        if (!sCreatureStorage.LookupEntry<CreatureInfo>(uiTargetEntry))
        {
            sLog.outErrorDb("Table `item_required_target`: creature template entry %u does not exist.",uiTargetEntry);
            continue;
        }

        m_ItemRequiredTarget.insert(ItemRequiredTargetMap::value_type(uiItemId,ItemRequiredTarget(ItemRequiredTargetType(uiType),uiTargetEntry)));

        ++count;
    } while (result->NextRow());

    delete result;

    sLog.outString();
    sLog.outString(">> Loaded %u Item required targets", count);
}

void ObjectMgr::LoadPetLevelInfo()
{
    // Loading levels data
    {
        //                                                 0               1      2   3     4    5    6    7     8    9
        QueryResult *result  = WorldDatabase.Query("SELECT creature_entry, level, hp, mana, str, agi, sta, inte, spi, armor FROM pet_levelstats");

        uint32 count = 0;

        if (!result)
        {
            barGoLink bar( 1 );

            sLog.outString();
            sLog.outString( ">> Loaded %u level pet stats definitions", count );
            sLog.outErrorDb( "Error loading `pet_levelstats` table or empty table.");
            return;
        }

        barGoLink bar( result->GetRowCount() );

        do
        {
            Field* fields = result->Fetch();

            uint32 creature_id = fields[0].GetUInt32();
            if(!sCreatureStorage.LookupEntry<CreatureInfo>(creature_id))
            {
                sLog.outErrorDb("Wrong creature id %u in `pet_levelstats` table, ignoring.",creature_id);
                continue;
            }

            uint32 current_level = fields[1].GetUInt32();
            if(current_level > sWorld.getConfig(CONFIG_MAX_PLAYER_LEVEL))
            {
                if(current_level > STRONG_MAX_LEVEL)        // hardcoded level maximum
                    sLog.outErrorDb("Wrong (> %u) level %u in `pet_levelstats` table, ignoring.",STRONG_MAX_LEVEL,current_level);
                else
                {
                    sLog.outDetail("Unused (> MaxPlayerLevel in mangosd.conf) level %u in `pet_levelstats` table, ignoring.",current_level);
                    ++count;                                // make result loading percent "expected" correct in case disabled detail mode for example.
                }
                continue;
            }
            else if(current_level < 1)
            {
                sLog.outErrorDb("Wrong (<1) level %u in `pet_levelstats` table, ignoring.",current_level);
                continue;
            }

            PetLevelInfo*& pInfoMapEntry = petInfo[creature_id];

            if(pInfoMapEntry==NULL)
                pInfoMapEntry =  new PetLevelInfo[sWorld.getConfig(CONFIG_MAX_PLAYER_LEVEL)];

            // data for level 1 stored in [0] array element, ...
            PetLevelInfo* pLevelInfo = &pInfoMapEntry[current_level-1];

            pLevelInfo->health = fields[2].GetUInt16();
            pLevelInfo->mana   = fields[3].GetUInt16();
            pLevelInfo->armor  = fields[9].GetUInt16();

            for (int i = 0; i < MAX_STATS; i++)
            {
                pLevelInfo->stats[i] = fields[i+4].GetUInt16();
            }

            bar.step();
            ++count;
        }
        while (result->NextRow());

        delete result;

        sLog.outString();
        sLog.outString( ">> Loaded %u level pet stats definitions", count );
    }

    // Fill gaps and check integrity
    for (PetLevelInfoMap::iterator itr = petInfo.begin(); itr != petInfo.end(); ++itr)
    {
        PetLevelInfo* pInfo = itr->second;

        // fatal error if no level 1 data
        if(!pInfo || pInfo[0].health == 0 )
        {
            sLog.outErrorDb("Creature %u does not have pet stats data for Level 1!",itr->first);
            exit(1);
        }

        // fill level gaps
        for (uint32 level = 1; level < sWorld.getConfig(CONFIG_MAX_PLAYER_LEVEL); ++level)
        {
            if(pInfo[level].health == 0)
            {
                sLog.outErrorDb("Creature %u has no data for Level %i pet stats data, using data of Level %i.",itr->first,level+1, level);
                pInfo[level] = pInfo[level-1];
            }
        }
    }
}

PetLevelInfo const* ObjectMgr::GetPetLevelInfo(uint32 creature_id, uint32 level) const
{
    if(level > sWorld.getConfig(CONFIG_MAX_PLAYER_LEVEL))
        level = sWorld.getConfig(CONFIG_MAX_PLAYER_LEVEL);

    PetLevelInfoMap::const_iterator itr = petInfo.find(creature_id);
    if(itr == petInfo.end())
        return NULL;

    return &itr->second[level-1];                           // data for level 1 stored in [0] array element, ...
}

void ObjectMgr::LoadPlayerInfo()
{
    // Load playercreate
    {
        //                                                0     1      2    3     4           5           6
        QueryResult *result = WorldDatabase.Query("SELECT race, class, map, zone, position_x, position_y, position_z FROM playercreateinfo");

        uint32 count = 0;

        if (!result)
        {
            barGoLink bar( 1 );

            sLog.outString();
            sLog.outString( ">> Loaded %u player create definitions", count );
            sLog.outErrorDb( "Error loading `playercreateinfo` table or empty table.");
            exit(1);
        }

        barGoLink bar( result->GetRowCount() );

        do
        {
            Field* fields = result->Fetch();

            uint32 current_race = fields[0].GetUInt32();
            uint32 current_class = fields[1].GetUInt32();
            uint32 mapId     = fields[2].GetUInt32();
            uint32 zoneId    = fields[3].GetUInt32();
            float  positionX = fields[4].GetFloat();
            float  positionY = fields[5].GetFloat();
            float  positionZ = fields[6].GetFloat();

            if(current_race >= MAX_RACES)
            {
                sLog.outErrorDb("Wrong race %u in `playercreateinfo` table, ignoring.",current_race);
                continue;
            }

            ChrRacesEntry const* rEntry = sChrRacesStore.LookupEntry(current_race);
            if(!rEntry)
            {
                sLog.outErrorDb("Wrong race %u in `playercreateinfo` table, ignoring.",current_race);
                continue;
            }

            if(current_class >= MAX_CLASSES)
            {
                sLog.outErrorDb("Wrong class %u in `playercreateinfo` table, ignoring.",current_class);
                continue;
            }

            if(!sChrClassesStore.LookupEntry(current_class))
            {
                sLog.outErrorDb("Wrong class %u in `playercreateinfo` table, ignoring.",current_class);
                continue;
            }

            // accept DB data only for valid position (and non instanceable)
            if( !MapManager::IsValidMapCoord(mapId,positionX,positionY,positionZ) )
            {
                sLog.outErrorDb("Wrong home position for class %u race %u pair in `playercreateinfo` table, ignoring.",current_class,current_race);
                continue;
            }

            if( sMapStore.LookupEntry(mapId)->Instanceable() )
            {
                sLog.outErrorDb("Home position in instanceable map for class %u race %u pair in `playercreateinfo` table, ignoring.",current_class,current_race);
                continue;
            }

            PlayerInfo* pInfo = &playerInfo[current_race][current_class];

            pInfo->mapId     = mapId;
            pInfo->zoneId    = zoneId;
            pInfo->positionX = positionX;
            pInfo->positionY = positionY;
            pInfo->positionZ = positionZ;

            pInfo->displayId_m = rEntry->model_m;
            pInfo->displayId_f = rEntry->model_f;

            bar.step();
            ++count;
        }
        while (result->NextRow());

        delete result;

        sLog.outString();
        sLog.outString( ">> Loaded %u player create definitions", count );
    }

    // Load playercreate items
    {
        //                                                0     1      2       3
        QueryResult *result = WorldDatabase.Query("SELECT race, class, itemid, amount FROM playercreateinfo_item");

        uint32 count = 0;

        if (!result)
        {
            barGoLink bar( 1 );

            bar.step();

            sLog.outString();
            sLog.outString( ">> Loaded %u custom player create items", count );
        }
        else
        {
            barGoLink bar( result->GetRowCount() );

            do
            {
                Field* fields = result->Fetch();

                uint32 current_race = fields[0].GetUInt32();
                if(current_race >= MAX_RACES)
                {
                    sLog.outErrorDb("Wrong race %u in `playercreateinfo_item` table, ignoring.",current_race);
                    continue;
                }

                uint32 current_class = fields[1].GetUInt32();
                if(current_class >= MAX_CLASSES)
                {
                    sLog.outErrorDb("Wrong class %u in `playercreateinfo_item` table, ignoring.",current_class);
                    continue;
                }

                PlayerInfo* pInfo = &playerInfo[current_race][current_class];

                uint32 item_id = fields[2].GetUInt32();

                if(!GetItemPrototype(item_id))
                {
                    sLog.outErrorDb("Item id %u (race %u class %u) in `playercreateinfo_item` table but not listed in `item_template`, ignoring.",item_id,current_race,current_class);
                    continue;
                }

                uint32 amount  = fields[3].GetUInt32();

                if(!amount)
                {
                    sLog.outErrorDb("Item id %u (class %u race %u) have amount==0 in `playercreateinfo_item` table, ignoring.",item_id,current_race,current_class);
                    continue;
                }

                pInfo->item.push_back(PlayerCreateInfoItem( item_id, amount));

                bar.step();
                ++count;
            }
            while(result->NextRow());

            delete result;

            sLog.outString();
            sLog.outString( ">> Loaded %u custom player create items", count );
        }
    }

    // Load playercreate spells
    {
        //                                                0     1      2
        QueryResult *result = WorldDatabase.Query("SELECT race, class, Spell FROM playercreateinfo_spell");

        uint32 count = 0;

        if (!result)
        {
            barGoLink bar( 1 );

            sLog.outString();
            sLog.outString( ">> Loaded %u player create spells", count );
            sLog.outErrorDb( "Error loading `playercreateinfo_spell` table or empty table.");
        }
        else
        {
            barGoLink bar( result->GetRowCount() );

            do
            {
                Field* fields = result->Fetch();

                uint32 current_race = fields[0].GetUInt32();
                if(current_race >= MAX_RACES)
                {
                    sLog.outErrorDb("Wrong race %u in `playercreateinfo_spell` table, ignoring.",current_race);
                    continue;
                }

                uint32 current_class = fields[1].GetUInt32();
                if(current_class >= MAX_CLASSES)
                {
                    sLog.outErrorDb("Wrong class %u in `playercreateinfo_spell` table, ignoring.",current_class);
                    continue;
                }

                PlayerInfo* pInfo = &playerInfo[current_race][current_class];
                pInfo->spell.push_back(fields[2].GetUInt32());

                bar.step();
                ++count;
            }
            while( result->NextRow() );

            delete result;

            sLog.outString();
            sLog.outString( ">> Loaded %u player create spells", count );
        }
    }

    // Load playercreate actions
    {
        //                                                0     1      2       3       4
        QueryResult *result = WorldDatabase.Query("SELECT race, class, button, action, type FROM playercreateinfo_action");

        uint32 count = 0;

        if (!result)
        {
            barGoLink bar( 1 );

            sLog.outString();
            sLog.outString( ">> Loaded %u player create actions", count );
            sLog.outErrorDb( "Error loading `playercreateinfo_action` table or empty table.");
        }
        else
        {
            barGoLink bar( result->GetRowCount() );

            do
            {
                Field* fields = result->Fetch();

                uint32 current_race = fields[0].GetUInt32();
                if(current_race >= MAX_RACES)
                {
                    sLog.outErrorDb("Wrong race %u in `playercreateinfo_action` table, ignoring.",current_race);
                    continue;
                }

                uint32 current_class = fields[1].GetUInt32();
                if(current_class >= MAX_CLASSES)
                {
                    sLog.outErrorDb("Wrong class %u in `playercreateinfo_action` table, ignoring.",current_class);
                    continue;
                }

                PlayerInfo* pInfo = &playerInfo[current_race][current_class];
                pInfo->action.push_back(PlayerCreateInfoAction(fields[2].GetUInt8(),fields[3].GetUInt32(),fields[4].GetUInt8()));

                bar.step();
                ++count;
            }
            while( result->NextRow() );

            delete result;

            sLog.outString();
            sLog.outString( ">> Loaded %u player create actions", count );
        }
    }

    // Loading levels data (class only dependent)
    {
        //                                                 0      1      2       3
        QueryResult *result  = WorldDatabase.Query("SELECT class, level, basehp, basemana FROM player_classlevelstats");

        uint32 count = 0;

        if (!result)
        {
            barGoLink bar( 1 );

            sLog.outString();
            sLog.outString( ">> Loaded %u level health/mana definitions", count );
            sLog.outErrorDb( "Error loading `player_classlevelstats` table or empty table.");
            exit(1);
        }

        barGoLink bar( result->GetRowCount() );

        do
        {
            Field* fields = result->Fetch();

            uint32 current_class = fields[0].GetUInt32();
            if(current_class >= MAX_CLASSES)
            {
                sLog.outErrorDb("Wrong class %u in `player_classlevelstats` table, ignoring.",current_class);
                continue;
            }

            uint32 current_level = fields[1].GetUInt32();
            if(current_level > sWorld.getConfig(CONFIG_MAX_PLAYER_LEVEL))
            {
                if(current_level > STRONG_MAX_LEVEL)        // hardcoded level maximum
                    sLog.outErrorDb("Wrong (> %u) level %u in `player_classlevelstats` table, ignoring.",STRONG_MAX_LEVEL,current_level);
                else
                {
                    sLog.outDetail("Unused (> MaxPlayerLevel in mangosd.conf) level %u in `player_classlevelstats` table, ignoring.",current_level);
                    ++count;                                // make result loading percent "expected" correct in case disabled detail mode for example.
                }
                continue;
            }

            PlayerClassInfo* pClassInfo = &playerClassInfo[current_class];

            if(!pClassInfo->levelInfo)
                pClassInfo->levelInfo = new PlayerClassLevelInfo[sWorld.getConfig(CONFIG_MAX_PLAYER_LEVEL)];

            PlayerClassLevelInfo* pClassLevelInfo = &pClassInfo->levelInfo[current_level-1];

            pClassLevelInfo->basehealth = fields[2].GetUInt16();
            pClassLevelInfo->basemana   = fields[3].GetUInt16();

            bar.step();
            ++count;
        }
        while (result->NextRow());

        delete result;

        sLog.outString();
        sLog.outString( ">> Loaded %u level health/mana definitions", count );
    }

    // Fill gaps and check integrity
    for (int class_ = 0; class_ < MAX_CLASSES; ++class_)
    {
        // skip non existed classes
        if(!sChrClassesStore.LookupEntry(class_))
            continue;

        PlayerClassInfo* pClassInfo = &playerClassInfo[class_];

        // fatal error if no level 1 data
        if(!pClassInfo->levelInfo || pClassInfo->levelInfo[0].basehealth == 0 )
        {
            sLog.outErrorDb("Class %i Level 1 does not have health/mana data!",class_);
            exit(1);
        }

        // fill level gaps
        for (uint32 level = 1; level < sWorld.getConfig(CONFIG_MAX_PLAYER_LEVEL); ++level)
        {
            if(pClassInfo->levelInfo[level].basehealth == 0)
            {
                sLog.outErrorDb("Class %i Level %i does not have health/mana data. Using stats data of level %i.",class_,level+1, level);
                pClassInfo->levelInfo[level] = pClassInfo->levelInfo[level-1];
            }
        }
    }

    // Loading levels data (class/race dependent)
    {
        //                                                 0     1      2      3    4    5    6    7
        QueryResult *result  = WorldDatabase.Query("SELECT race, class, level, str, agi, sta, inte, spi FROM player_levelstats");

        uint32 count = 0;

        if (!result)
        {
            barGoLink bar( 1 );

            sLog.outString();
            sLog.outString( ">> Loaded %u level stats definitions", count );
            sLog.outErrorDb( "Error loading `player_levelstats` table or empty table.");
            exit(1);
        }

        barGoLink bar( result->GetRowCount() );

        do
        {
            Field* fields = result->Fetch();

            uint32 current_race = fields[0].GetUInt32();
            if(current_race >= MAX_RACES)
            {
                sLog.outErrorDb("Wrong race %u in `player_levelstats` table, ignoring.",current_race);
                continue;
            }

            uint32 current_class = fields[1].GetUInt32();
            if(current_class >= MAX_CLASSES)
            {
                sLog.outErrorDb("Wrong class %u in `player_levelstats` table, ignoring.",current_class);
                continue;
            }

            uint32 current_level = fields[2].GetUInt32();
            if(current_level > sWorld.getConfig(CONFIG_MAX_PLAYER_LEVEL))
            {
                if(current_level > STRONG_MAX_LEVEL)        // hardcoded level maximum
                    sLog.outErrorDb("Wrong (> %u) level %u in `player_levelstats` table, ignoring.",STRONG_MAX_LEVEL,current_level);
                else
                {
                    sLog.outDetail("Unused (> MaxPlayerLevel in mangosd.conf) level %u in `player_levelstats` table, ignoring.",current_level);
                    ++count;                                // make result loading percent "expected" correct in case disabled detail mode for example.
                }
                continue;
            }

            PlayerInfo* pInfo = &playerInfo[current_race][current_class];

            if(!pInfo->levelInfo)
                pInfo->levelInfo = new PlayerLevelInfo[sWorld.getConfig(CONFIG_MAX_PLAYER_LEVEL)];

            PlayerLevelInfo* pLevelInfo = &pInfo->levelInfo[current_level-1];

            for (int i = 0; i < MAX_STATS; i++)
            {
                pLevelInfo->stats[i] = fields[i+3].GetUInt8();
            }

            bar.step();
            ++count;
        }
        while (result->NextRow());

        delete result;

        sLog.outString();
        sLog.outString( ">> Loaded %u level stats definitions", count );
    }

    // Fill gaps and check integrity
    for (int race = 0; race < MAX_RACES; ++race)
    {
        // skip non existed races
        if(!sChrRacesStore.LookupEntry(race))
            continue;

        for (int class_ = 0; class_ < MAX_CLASSES; ++class_)
        {
            // skip non existed classes
            if(!sChrClassesStore.LookupEntry(class_))
                continue;

            PlayerInfo* pInfo = &playerInfo[race][class_];

            // skip non loaded combinations
            if(!pInfo->displayId_m || !pInfo->displayId_f)
                continue;

            // skip expansion races if not playing with expansion
            if (sWorld.getConfig(CONFIG_EXPANSION) < 1 && (race == RACE_BLOODELF || race == RACE_DRAENEI))
                continue;

            // skip expansion classes if not playing with expansion
            if (sWorld.getConfig(CONFIG_EXPANSION) < 2 && class_ == CLASS_DEATH_KNIGHT)
                continue;

            // fatal error if no level 1 data
            if(!pInfo->levelInfo || pInfo->levelInfo[0].stats[0] == 0 )
            {
                sLog.outErrorDb("Race %i Class %i Level 1 does not have stats data!",race,class_);
                exit(1);
            }

            // fill level gaps
            for (uint32 level = 1; level < sWorld.getConfig(CONFIG_MAX_PLAYER_LEVEL); ++level)
            {
                if(pInfo->levelInfo[level].stats[0] == 0)
                {
                    sLog.outErrorDb("Race %i Class %i Level %i does not have stats data. Using stats data of level %i.",race,class_,level+1, level);
                    pInfo->levelInfo[level] = pInfo->levelInfo[level-1];
                }
            }
        }
    }

    // Loading xp per level data
    {
        mPlayerXPperLevel.resize(sWorld.getConfig(CONFIG_MAX_PLAYER_LEVEL));
        for (uint32 level = 0; level < sWorld.getConfig(CONFIG_MAX_PLAYER_LEVEL); ++level)
            mPlayerXPperLevel[level] = 0;

        //                                                 0    1
        QueryResult *result  = WorldDatabase.Query("SELECT lvl, xp_for_next_level FROM player_xp_for_level");

        uint32 count = 0;

        if (!result)
        {
            barGoLink bar( 1 );

            sLog.outString();
            sLog.outString( ">> Loaded %u xp for level definitions", count );
            sLog.outErrorDb( "Error loading `player_xp_for_level` table or empty table.");
            exit(1);
        }

        barGoLink bar( result->GetRowCount() );

        do
        {
            Field* fields = result->Fetch();

            uint32 current_level = fields[0].GetUInt32();
            uint32 current_xp    = fields[1].GetUInt32();

            if(current_level >= sWorld.getConfig(CONFIG_MAX_PLAYER_LEVEL))
            {
                if(current_level > STRONG_MAX_LEVEL)        // hardcoded level maximum
                    sLog.outErrorDb("Wrong (> %u) level %u in `player_xp_for_level` table, ignoring.", STRONG_MAX_LEVEL,current_level);
                else
                {
                    sLog.outDetail("Unused (> MaxPlayerLevel in mangosd.conf) level %u in `player_xp_for_levels` table, ignoring.",current_level);
                    ++count;                                // make result loading percent "expected" correct in case disabled detail mode for example.
                }
                continue;
            }
            //PlayerXPperLevel
            mPlayerXPperLevel[current_level] = current_xp;
            bar.step();
            ++count;
        }
        while (result->NextRow());

        delete result;

        sLog.outString();
        sLog.outString( ">> Loaded %u xp for level definitions", count );
    }

    // fill level gaps
    for (uint32 level = 1; level < sWorld.getConfig(CONFIG_MAX_PLAYER_LEVEL); ++level)
    {
        if( mPlayerXPperLevel[level] == 0)
        {
            sLog.outErrorDb("Level %i does not have XP for level data. Using data of level [%i] + 100.",level+1, level);
            mPlayerXPperLevel[level] = mPlayerXPperLevel[level-1]+100;
        }
    }
}

void ObjectMgr::GetPlayerClassLevelInfo(uint32 class_, uint32 level, PlayerClassLevelInfo* info) const
{
    if(level < 1 || class_ >= MAX_CLASSES)
        return;

    PlayerClassInfo const* pInfo = &playerClassInfo[class_];

    if(level > sWorld.getConfig(CONFIG_MAX_PLAYER_LEVEL))
        level = sWorld.getConfig(CONFIG_MAX_PLAYER_LEVEL);

    *info = pInfo->levelInfo[level-1];
}

void ObjectMgr::GetPlayerLevelInfo(uint32 race, uint32 class_, uint32 level, PlayerLevelInfo* info) const
{
    if(level < 1 || race   >= MAX_RACES || class_ >= MAX_CLASSES)
        return;

    PlayerInfo const* pInfo = &playerInfo[race][class_];
    if(pInfo->displayId_m==0 || pInfo->displayId_f==0)
        return;

    if(level <= sWorld.getConfig(CONFIG_MAX_PLAYER_LEVEL))
        *info = pInfo->levelInfo[level-1];
    else
        BuildPlayerLevelInfo(race,class_,level,info);
}

void ObjectMgr::BuildPlayerLevelInfo(uint8 race, uint8 _class, uint8 level, PlayerLevelInfo* info) const
{
    // base data (last known level)
    *info = playerInfo[race][_class].levelInfo[sWorld.getConfig(CONFIG_MAX_PLAYER_LEVEL)-1];

    for(int lvl = sWorld.getConfig(CONFIG_MAX_PLAYER_LEVEL)-1; lvl < level; ++lvl)
    {
        switch(_class)
        {
            case CLASS_WARRIOR:
                info->stats[STAT_STRENGTH]  += (lvl > 23 ? 2: (lvl > 1  ? 1: 0));
                info->stats[STAT_STAMINA]   += (lvl > 23 ? 2: (lvl > 1  ? 1: 0));
                info->stats[STAT_AGILITY]   += (lvl > 36 ? 1: (lvl > 6 && (lvl%2) ? 1: 0));
                info->stats[STAT_INTELLECT] += (lvl > 9 && !(lvl%2) ? 1: 0);
                info->stats[STAT_SPIRIT]    += (lvl > 9 && !(lvl%2) ? 1: 0);
                break;
            case CLASS_PALADIN:
                info->stats[STAT_STRENGTH]  += (lvl > 3  ? 1: 0);
                info->stats[STAT_STAMINA]   += (lvl > 33 ? 2: (lvl > 1 ? 1: 0));
                info->stats[STAT_AGILITY]   += (lvl > 38 ? 1: (lvl > 7 && !(lvl%2) ? 1: 0));
                info->stats[STAT_INTELLECT] += (lvl > 6 && (lvl%2) ? 1: 0);
                info->stats[STAT_SPIRIT]    += (lvl > 7 ? 1: 0);
                break;
            case CLASS_HUNTER:
                info->stats[STAT_STRENGTH]  += (lvl > 4  ? 1: 0);
                info->stats[STAT_STAMINA]   += (lvl > 4  ? 1: 0);
                info->stats[STAT_AGILITY]   += (lvl > 33 ? 2: (lvl > 1 ? 1: 0));
                info->stats[STAT_INTELLECT] += (lvl > 8 && (lvl%2) ? 1: 0);
                info->stats[STAT_SPIRIT]    += (lvl > 38 ? 1: (lvl > 9 && !(lvl%2) ? 1: 0));
                break;
            case CLASS_ROGUE:
                info->stats[STAT_STRENGTH]  += (lvl > 5  ? 1: 0);
                info->stats[STAT_STAMINA]   += (lvl > 4  ? 1: 0);
                info->stats[STAT_AGILITY]   += (lvl > 16 ? 2: (lvl > 1 ? 1: 0));
                info->stats[STAT_INTELLECT] += (lvl > 8 && !(lvl%2) ? 1: 0);
                info->stats[STAT_SPIRIT]    += (lvl > 38 ? 1: (lvl > 9 && !(lvl%2) ? 1: 0));
                break;
            case CLASS_PRIEST:
                info->stats[STAT_STRENGTH]  += (lvl > 9 && !(lvl%2) ? 1: 0);
                info->stats[STAT_STAMINA]   += (lvl > 5  ? 1: 0);
                info->stats[STAT_AGILITY]   += (lvl > 38 ? 1: (lvl > 8 && (lvl%2) ? 1: 0));
                info->stats[STAT_INTELLECT] += (lvl > 22 ? 2: (lvl > 1 ? 1: 0));
                info->stats[STAT_SPIRIT]    += (lvl > 3  ? 1: 0);
                break;
            case CLASS_SHAMAN:
                info->stats[STAT_STRENGTH]  += (lvl > 34 ? 1: (lvl > 6 && (lvl%2) ? 1: 0));
                info->stats[STAT_STAMINA]   += (lvl > 4 ? 1: 0);
                info->stats[STAT_AGILITY]   += (lvl > 7 && !(lvl%2) ? 1: 0);
                info->stats[STAT_INTELLECT] += (lvl > 5 ? 1: 0);
                info->stats[STAT_SPIRIT]    += (lvl > 4 ? 1: 0);
                break;
            case CLASS_MAGE:
                info->stats[STAT_STRENGTH]  += (lvl > 9 && !(lvl%2) ? 1: 0);
                info->stats[STAT_STAMINA]   += (lvl > 5  ? 1: 0);
                info->stats[STAT_AGILITY]   += (lvl > 9 && !(lvl%2) ? 1: 0);
                info->stats[STAT_INTELLECT] += (lvl > 24 ? 2: (lvl > 1 ? 1: 0));
                info->stats[STAT_SPIRIT]    += (lvl > 33 ? 2: (lvl > 2 ? 1: 0));
                break;
            case CLASS_WARLOCK:
                info->stats[STAT_STRENGTH]  += (lvl > 9 && !(lvl%2) ? 1: 0);
                info->stats[STAT_STAMINA]   += (lvl > 38 ? 2: (lvl > 3 ? 1: 0));
                info->stats[STAT_AGILITY]   += (lvl > 9 && !(lvl%2) ? 1: 0);
                info->stats[STAT_INTELLECT] += (lvl > 33 ? 2: (lvl > 2 ? 1: 0));
                info->stats[STAT_SPIRIT]    += (lvl > 38 ? 2: (lvl > 3 ? 1: 0));
                break;
            case CLASS_DRUID:
                info->stats[STAT_STRENGTH]  += (lvl > 38 ? 2: (lvl > 6 && (lvl%2) ? 1: 0));
                info->stats[STAT_STAMINA]   += (lvl > 32 ? 2: (lvl > 4 ? 1: 0));
                info->stats[STAT_AGILITY]   += (lvl > 38 ? 2: (lvl > 8 && (lvl%2) ? 1: 0));
                info->stats[STAT_INTELLECT] += (lvl > 38 ? 3: (lvl > 4 ? 1: 0));
                info->stats[STAT_SPIRIT]    += (lvl > 38 ? 3: (lvl > 5 ? 1: 0));
        }
    }
}

void ObjectMgr::LoadGuilds()
{
    Guild *newguild;
    uint32 count = 0;

    QueryResult *result = CharacterDatabase.Query( "SELECT guildid FROM guild" );

    if( !result )
    {

        barGoLink bar( 1 );

        bar.step();

        sLog.outString();
        sLog.outString( ">> Loaded %u guild definitions", count );
        return;
    }

    barGoLink bar( result->GetRowCount() );

    do
    {
        Field *fields = result->Fetch();

        bar.step();
        ++count;

        newguild = new Guild;
        if(!newguild->LoadGuildFromDB(fields[0].GetUInt32()))
        {
            newguild->Disband();
            delete newguild;
            continue;
        }
        AddGuild(newguild);

    }while( result->NextRow() );

    delete result;

    //delete unused LogGuid records in guild_eventlog and guild_bank_eventlog table
    //you can comment these lines if you don't plan to change CONFIG_GUILD_EVENT_LOG_COUNT and CONFIG_GUILD_BANK_EVENT_LOG_COUNT
    CharacterDatabase.PQuery("DELETE FROM guild_eventlog WHERE LogGuid > '%u'", sWorld.getConfig(CONFIG_GUILD_EVENT_LOG_COUNT));
    CharacterDatabase.PQuery("DELETE FROM guild_bank_eventlog WHERE LogGuid > '%u'", sWorld.getConfig(CONFIG_GUILD_BANK_EVENT_LOG_COUNT));

    sLog.outString();
    sLog.outString( ">> Loaded %u guild definitions", count );
}

void ObjectMgr::LoadArenaTeams()
{
    uint32 count = 0;

    QueryResult *result = CharacterDatabase.Query( "SELECT arenateamid FROM arena_team" );

    if( !result )
    {

        barGoLink bar( 1 );

        bar.step();

        sLog.outString();
        sLog.outString( ">> Loaded %u arenateam definitions", count );
        return;
    }

    barGoLink bar( result->GetRowCount() );

    do
    {
        Field *fields = result->Fetch();

        bar.step();
        ++count;

        ArenaTeam *newarenateam = new ArenaTeam;
        if(!newarenateam->LoadArenaTeamFromDB(fields[0].GetUInt32()))
        {
            delete newarenateam;
            continue;
        }
        AddArenaTeam(newarenateam);
    }while( result->NextRow() );

    delete result;

    sLog.outString();
    sLog.outString( ">> Loaded %u arenateam definitions", count );
}

void ObjectMgr::LoadGroups()
{
    // -- loading groups --
    Group *group = NULL;
    uint64 leaderGuid = 0;
    uint32 count = 0;
    //                                                     0         1              2           3           4              5      6      7      8      9      10     11     12     13      14         15              16
    QueryResult *result = CharacterDatabase.Query("SELECT mainTank, mainAssistant, lootMethod, looterGuid, lootThreshold, icon1, icon2, icon3, icon4, icon5, icon6, icon7, icon8, isRaid, difficulty, raiddifficulty, leaderGuid FROM groups");

    if( !result )
    {
        barGoLink bar( 1 );

        bar.step();

        sLog.outString();
        sLog.outString( ">> Loaded %u group definitions", count );
        return;
    }

    barGoLink bar( result->GetRowCount() );

    do
    {
        bar.step();
        Field *fields = result->Fetch();
        ++count;
        leaderGuid = MAKE_NEW_GUID(fields[16].GetUInt32(),0,HIGHGUID_PLAYER);

        group = new Group;
        if(!group->LoadGroupFromDB(leaderGuid, result, false))
        {
            group->Disband();
            delete group;
            continue;
        }
        AddGroup(group);
    }while( result->NextRow() );

    delete result;

    sLog.outString();
    sLog.outString( ">> Loaded %u group definitions", count );

    // -- loading members --
    count = 0;
    group = NULL;
    leaderGuid = 0;
    //                                        0           1          2         3
    result = CharacterDatabase.Query("SELECT memberGuid, assistant, subgroup, leaderGuid FROM group_member ORDER BY leaderGuid");
    if(!result)
    {
        barGoLink bar2( 1 );
        bar2.step();
    }
    else
    {
        barGoLink bar2( result->GetRowCount() );
        do
        {
            bar2.step();
            Field *fields = result->Fetch();
            count++;
            leaderGuid = MAKE_NEW_GUID(fields[3].GetUInt32(), 0, HIGHGUID_PLAYER);
            if(!group || group->GetLeaderGUID() != leaderGuid)
            {
                group = GetGroupByLeader(leaderGuid);
                if(!group)
                {
                    sLog.outErrorDb("Incorrect entry in group_member table : no group with leader %d for member %d!", fields[3].GetUInt32(), fields[0].GetUInt32());
                    CharacterDatabase.PExecute("DELETE FROM group_member WHERE memberGuid = '%d'", fields[0].GetUInt32());
                    continue;
                }
            }

            if(!group->LoadMemberFromDB(fields[0].GetUInt32(), fields[2].GetUInt8(), fields[1].GetBool()))
            {
                sLog.outErrorDb("Incorrect entry in group_member table : member %d cannot be added to player %d's group!", fields[0].GetUInt32(), fields[3].GetUInt32());
                CharacterDatabase.PExecute("DELETE FROM group_member WHERE memberGuid = '%d'", fields[0].GetUInt32());
            }
        }while( result->NextRow() );
        delete result;
    }

    // clean groups
    // TODO: maybe delete from the DB before loading in this case
    for(GroupSet::iterator itr = mGroupSet.begin(); itr != mGroupSet.end();)
    {
        if((*itr)->GetMembersCount() < 2)
        {
            (*itr)->Disband();
            delete *itr;
            mGroupSet.erase(itr++);
        }
        else
            ++itr;
    }

    // -- loading instances --
    count = 0;
    group = NULL;
    leaderGuid = 0;
    result = CharacterDatabase.Query(
        //      0           1    2         3          4           5
        "SELECT leaderGuid, map, instance, permanent, difficulty, resettime, "
        // 6
        "(SELECT COUNT(*) FROM character_instance WHERE guid = leaderGuid AND instance = group_instance.instance AND permanent = 1 LIMIT 1) "
        "FROM group_instance LEFT JOIN instance ON instance = id ORDER BY leaderGuid"
    );

    if(!result)
    {
        barGoLink bar2( 1 );
        bar2.step();
    }
    else
    {
        barGoLink bar2( result->GetRowCount() );
        do
        {
            bar2.step();
            Field *fields = result->Fetch();
            count++;
            leaderGuid = MAKE_NEW_GUID(fields[0].GetUInt32(), 0, HIGHGUID_PLAYER);
            if(!group || group->GetLeaderGUID() != leaderGuid)
            {
                group = GetGroupByLeader(leaderGuid);
                if(!group)
                {
                    sLog.outErrorDb("Incorrect entry in group_instance table : no group with leader %d", fields[0].GetUInt32());
                    continue;
                }
            }

            MapEntry const* mapEntry = sMapStore.LookupEntry(fields[1].GetUInt32());
            if(!mapEntry || !mapEntry->IsDungeon())
            {
                sLog.outErrorDb("Incorrect entry in group_instance table : no dungeon map %d", fields[1].GetUInt32());
                continue;
            }

            InstanceSave *save = sInstanceSaveManager.AddInstanceSave(mapEntry->MapID, fields[2].GetUInt32(), fields[4].GetUInt8(), (time_t)fields[5].GetUInt64(), (fields[6].GetUInt32() == 0), true);
            group->BindToInstance(save, fields[3].GetBool(), true);
        }while( result->NextRow() );
        delete result;
    }

    sLog.outString();
    sLog.outString( ">> Loaded %u group-instance binds total", count );

    sLog.outString();
    sLog.outString( ">> Loaded %u group members total", count );
}

void ObjectMgr::LoadQuests()
{
    // For reload case
    for(QuestMap::const_iterator itr=mQuestTemplates.begin(); itr != mQuestTemplates.end(); ++itr)
        delete itr->second;
    mQuestTemplates.clear();

    mExclusiveQuestGroups.clear();

    //                                                0      1       2           3             4         5           6     7              8
    QueryResult *result = WorldDatabase.Query("SELECT entry, Method, ZoneOrSort, SkillOrClass, MinLevel, QuestLevel, Type, RequiredRaces, RequiredSkillValue,"
    //   9                    10                 11                     12                   13                     14                   15                16
        "RepObjectiveFaction, RepObjectiveValue, RequiredMinRepFaction, RequiredMinRepValue, RequiredMaxRepFaction, RequiredMaxRepValue, SuggestedPlayers, LimitTime,"
    //   17          18            19           20            21            22           23           24              25                26         27            28
        "QuestFlags, SpecialFlags, CharTitleId, PlayersSlain, BonusTalents, PrevQuestId, NextQuestId, ExclusiveGroup, NextQuestInChain, SrcItemId, SrcItemCount, SrcSpell,"
    //   29     30       31          32               33                34       35              36              37              38
        "Title, Details, Objectives, OfferRewardText, RequestItemsText, EndText, ObjectiveText1, ObjectiveText2, ObjectiveText3, ObjectiveText4,"
    //   39          40          41          42          43             44             45             46
        "ReqItemId1, ReqItemId2, ReqItemId3, ReqItemId4, ReqItemCount1, ReqItemCount2, ReqItemCount3, ReqItemCount4,"
    //   47            48            49            50            51               52               53               54
        "ReqSourceId1, ReqSourceId2, ReqSourceId3, ReqSourceId4, ReqSourceCount1, ReqSourceCount2, ReqSourceCount3, ReqSourceCount4,"
    //   55                  56                  57                  58                  59                     60                     61                     62
        "ReqCreatureOrGOId1, ReqCreatureOrGOId2, ReqCreatureOrGOId3, ReqCreatureOrGOId4, ReqCreatureOrGOCount1, ReqCreatureOrGOCount2, ReqCreatureOrGOCount3, ReqCreatureOrGOCount4,"
    //   63             64             65             66
        "ReqSpellCast1, ReqSpellCast2, ReqSpellCast3, ReqSpellCast4,"
    //   67                68                69                70                71                72
        "RewChoiceItemId1, RewChoiceItemId2, RewChoiceItemId3, RewChoiceItemId4, RewChoiceItemId5, RewChoiceItemId6,"
    //   73                   74                   75                   76                   77                   78
        "RewChoiceItemCount1, RewChoiceItemCount2, RewChoiceItemCount3, RewChoiceItemCount4, RewChoiceItemCount5, RewChoiceItemCount6,"
    //   79          80          81          82          83             84             85             86
        "RewItemId1, RewItemId2, RewItemId3, RewItemId4, RewItemCount1, RewItemCount2, RewItemCount3, RewItemCount4,"
    //   87              88              89              90              91              92            93            94            95            96
        "RewRepFaction1, RewRepFaction2, RewRepFaction3, RewRepFaction4, RewRepFaction5, RewRepValue1, RewRepValue2, RewRepValue3, RewRepValue4, RewRepValue5,"
    //   97                 98             99                100       101           102                103               104         105     106     107
        "RewHonorableKills, RewOrReqMoney, RewMoneyMaxLevel, RewSpell, RewSpellCast, RewMailTemplateId, RewMailDelaySecs, PointMapId, PointX, PointY, PointOpt,"
    //   108            109            110            111            112                 113                 114                 115
        "DetailsEmote1, DetailsEmote2, DetailsEmote3, DetailsEmote4, DetailsEmoteDelay1, DetailsEmoteDelay2, DetailsEmoteDelay3, DetailsEmoteDelay4,"
    //   116              117            118                119                120                121
        "IncompleteEmote, CompleteEmote, OfferRewardEmote1, OfferRewardEmote2, OfferRewardEmote3, OfferRewardEmote4,"
    //   122                     123                     124                     125
        "OfferRewardEmoteDelay1, OfferRewardEmoteDelay2, OfferRewardEmoteDelay3, OfferRewardEmoteDelay4,"
    //   126          127
        "StartScript, CompleteScript"
        " FROM quest_template");
    if(result == NULL)
    {
        barGoLink bar( 1 );
        bar.step();

        sLog.outString();
        sLog.outString( ">> Loaded 0 quests definitions" );
        sLog.outErrorDb("`quest_template` table is empty!");
        return;
    }

    // create multimap previous quest for each existed quest
    // some quests can have many previous maps set by NextQuestId in previous quest
    // for example set of race quests can lead to single not race specific quest
    barGoLink bar( result->GetRowCount() );
    do
    {
        bar.step();
        Field *fields = result->Fetch();

        Quest * newQuest = new Quest(fields);
        mQuestTemplates[newQuest->GetQuestId()] = newQuest;
    } while( result->NextRow() );

    delete result;

    // Post processing
    for (QuestMap::iterator iter = mQuestTemplates.begin(); iter != mQuestTemplates.end(); ++iter)
    {
        Quest * qinfo = iter->second;

        // additional quest integrity checks (GO, creature_template and item_template must be loaded already)

        if( qinfo->GetQuestMethod() >= 3 )
        {
            sLog.outErrorDb("Quest %u has `Method` = %u, expected values are 0, 1 or 2.",qinfo->GetQuestId(),qinfo->GetQuestMethod());
        }

        if (qinfo->QuestFlags & ~QUEST_MANGOS_FLAGS_DB_ALLOWED)
        {
            sLog.outErrorDb("Quest %u has `SpecialFlags` = %u > max allowed value. Correct `SpecialFlags` to value <= %u",
                qinfo->GetQuestId(),qinfo->QuestFlags,QUEST_MANGOS_FLAGS_DB_ALLOWED >> 16);
            qinfo->QuestFlags &= QUEST_MANGOS_FLAGS_DB_ALLOWED;
        }

        if(qinfo->QuestFlags & QUEST_FLAGS_DAILY)
        {
            if(!(qinfo->QuestFlags & QUEST_MANGOS_FLAGS_REPEATABLE))
            {
                sLog.outErrorDb("Daily Quest %u not marked as repeatable in `SpecialFlags`, added.",qinfo->GetQuestId());
                qinfo->QuestFlags |= QUEST_MANGOS_FLAGS_REPEATABLE;
            }
        }

        if(qinfo->QuestFlags & QUEST_FLAGS_AUTO_REWARDED)
        {
            // at auto-reward can be rewarded only RewChoiceItemId[0]
            for(int j = 1; j < QUEST_REWARD_CHOICES_COUNT; ++j )
            {
                if(uint32 id = qinfo->RewChoiceItemId[j])
                {
                    sLog.outErrorDb("Quest %u has `RewChoiceItemId%d` = %u but item from `RewChoiceItemId%d` can't be rewarded with quest flag QUEST_FLAGS_AUTO_REWARDED.",
                        qinfo->GetQuestId(),j+1,id,j+1);
                    // no changes, quest ignore this data
                }
            }
        }

        // client quest log visual (area case)
        if( qinfo->ZoneOrSort > 0 )
        {
            if(!GetAreaEntryByAreaID(qinfo->ZoneOrSort))
            {
                sLog.outErrorDb("Quest %u has `ZoneOrSort` = %u (zone case) but zone with this id does not exist.",
                    qinfo->GetQuestId(),qinfo->ZoneOrSort);
                // no changes, quest not dependent from this value but can have problems at client
            }
        }
        // client quest log visual (sort case)
        if( qinfo->ZoneOrSort < 0 )
        {
            QuestSortEntry const* qSort = sQuestSortStore.LookupEntry(-int32(qinfo->ZoneOrSort));
            if( !qSort )
            {
                sLog.outErrorDb("Quest %u has `ZoneOrSort` = %i (sort case) but quest sort with this id does not exist.",
                    qinfo->GetQuestId(),qinfo->ZoneOrSort);
                // no changes, quest not dependent from this value but can have problems at client (note some may be 0, we must allow this so no check)
            }
            //check SkillOrClass value (class case).
            if( ClassByQuestSort(-int32(qinfo->ZoneOrSort)) )
            {
                // SkillOrClass should not have class case when class case already set in ZoneOrSort.
                if(qinfo->SkillOrClass < 0)
                {
                    sLog.outErrorDb("Quest %u has `ZoneOrSort` = %i (class sort case) and `SkillOrClass` = %i (class case), redundant.",
                        qinfo->GetQuestId(),qinfo->ZoneOrSort,qinfo->SkillOrClass);
                }
            }
            //check for proper SkillOrClass value (skill case)
            if(int32 skill_id =  SkillByQuestSort(-int32(qinfo->ZoneOrSort)))
            {
                // skill is positive value in SkillOrClass
                if(qinfo->SkillOrClass != skill_id )
                {
                    sLog.outErrorDb("Quest %u has `ZoneOrSort` = %i (skill sort case) but `SkillOrClass` does not have a corresponding value (%i).",
                        qinfo->GetQuestId(),qinfo->ZoneOrSort,skill_id);
                    //override, and force proper value here?
                }
            }
        }

        // SkillOrClass (class case)
        if( qinfo->SkillOrClass < 0 )
        {
            if( !sChrClassesStore.LookupEntry(-int32(qinfo->SkillOrClass)) )
            {
                sLog.outErrorDb("Quest %u has `SkillOrClass` = %i (class case) but class (%i) does not exist",
                    qinfo->GetQuestId(),qinfo->SkillOrClass,-qinfo->SkillOrClass);
            }
        }
        // SkillOrClass (skill case)
        if( qinfo->SkillOrClass > 0 )
        {
            if( !sSkillLineStore.LookupEntry(qinfo->SkillOrClass) )
            {
                sLog.outErrorDb("Quest %u has `SkillOrClass` = %u (skill case) but skill (%i) does not exist",
                    qinfo->GetQuestId(),qinfo->SkillOrClass,qinfo->SkillOrClass);
            }
        }

        if( qinfo->RequiredSkillValue )
        {
            if( qinfo->RequiredSkillValue > sWorld.GetConfigMaxSkillValue() )
            {
                sLog.outErrorDb("Quest %u has `RequiredSkillValue` = %u but max possible skill is %u, quest can't be done.",
                    qinfo->GetQuestId(),qinfo->RequiredSkillValue,sWorld.GetConfigMaxSkillValue());
                // no changes, quest can't be done for this requirement
            }

            if( qinfo->SkillOrClass <= 0 )
            {
                sLog.outErrorDb("Quest %u has `RequiredSkillValue` = %u but `SkillOrClass` = %i (class case), value ignored.",
                    qinfo->GetQuestId(),qinfo->RequiredSkillValue,qinfo->SkillOrClass);
                // no changes, quest can't be done for this requirement (fail at wrong skill id)
            }
        }
        // else Skill quests can have 0 skill level, this is ok

        if(qinfo->RepObjectiveFaction && !sFactionStore.LookupEntry(qinfo->RepObjectiveFaction))
        {
            sLog.outErrorDb("Quest %u has `RepObjectiveFaction` = %u but faction template %u does not exist, quest can't be done.",
                qinfo->GetQuestId(),qinfo->RepObjectiveFaction,qinfo->RepObjectiveFaction);
            // no changes, quest can't be done for this requirement
        }

        if(qinfo->RequiredMinRepFaction && !sFactionStore.LookupEntry(qinfo->RequiredMinRepFaction))
        {
            sLog.outErrorDb("Quest %u has `RequiredMinRepFaction` = %u but faction template %u does not exist, quest can't be done.",
                qinfo->GetQuestId(),qinfo->RequiredMinRepFaction,qinfo->RequiredMinRepFaction);
            // no changes, quest can't be done for this requirement
        }

        if(qinfo->RequiredMaxRepFaction && !sFactionStore.LookupEntry(qinfo->RequiredMaxRepFaction))
        {
            sLog.outErrorDb("Quest %u has `RequiredMaxRepFaction` = %u but faction template %u does not exist, quest can't be done.",
                qinfo->GetQuestId(),qinfo->RequiredMaxRepFaction,qinfo->RequiredMaxRepFaction);
            // no changes, quest can't be done for this requirement
        }

        if(qinfo->RequiredMinRepValue && qinfo->RequiredMinRepValue > ReputationMgr::Reputation_Cap)
        {
            sLog.outErrorDb("Quest %u has `RequiredMinRepValue` = %d but max reputation is %u, quest can't be done.",
                qinfo->GetQuestId(),qinfo->RequiredMinRepValue,ReputationMgr::Reputation_Cap);
            // no changes, quest can't be done for this requirement
        }

        if(qinfo->RequiredMinRepValue && qinfo->RequiredMaxRepValue && qinfo->RequiredMaxRepValue <= qinfo->RequiredMinRepValue)
        {
            sLog.outErrorDb("Quest %u has `RequiredMaxRepValue` = %d and `RequiredMinRepValue` = %d, quest can't be done.",
                qinfo->GetQuestId(),qinfo->RequiredMaxRepValue,qinfo->RequiredMinRepValue);
            // no changes, quest can't be done for this requirement
        }

        if(!qinfo->RepObjectiveFaction && qinfo->RepObjectiveValue > 0 )
        {
            sLog.outErrorDb("Quest %u has `RepObjectiveValue` = %d but `RepObjectiveFaction` is 0, value has no effect",
                qinfo->GetQuestId(),qinfo->RepObjectiveValue);
            // warning
        }

        if(!qinfo->RequiredMinRepFaction && qinfo->RequiredMinRepValue > 0 )
        {
            sLog.outErrorDb("Quest %u has `RequiredMinRepValue` = %d but `RequiredMinRepFaction` is 0, value has no effect",
                qinfo->GetQuestId(),qinfo->RequiredMinRepValue);
            // warning
        }

        if(!qinfo->RequiredMaxRepFaction && qinfo->RequiredMaxRepValue > 0 )
        {
            sLog.outErrorDb("Quest %u has `RequiredMaxRepValue` = %d but `RequiredMaxRepFaction` is 0, value has no effect",
                qinfo->GetQuestId(),qinfo->RequiredMaxRepValue);
            // warning
        }

        if(qinfo->CharTitleId && !sCharTitlesStore.LookupEntry(qinfo->CharTitleId))
        {
            sLog.outErrorDb("Quest %u has `CharTitleId` = %u but CharTitle Id %u does not exist, quest can't be rewarded with title.",
                qinfo->GetQuestId(),qinfo->GetCharTitleId(),qinfo->GetCharTitleId());
            qinfo->CharTitleId = 0;
            // quest can't reward this title
        }

        if(qinfo->SrcItemId)
        {
            if(!sItemStorage.LookupEntry<ItemPrototype>(qinfo->SrcItemId))
            {
                sLog.outErrorDb("Quest %u has `SrcItemId` = %u but item with entry %u does not exist, quest can't be done.",
                    qinfo->GetQuestId(),qinfo->SrcItemId,qinfo->SrcItemId);
                qinfo->SrcItemId = 0;                       // quest can't be done for this requirement
            }
            else if(qinfo->SrcItemCount==0)
            {
                sLog.outErrorDb("Quest %u has `SrcItemId` = %u but `SrcItemCount` = 0, set to 1 but need fix in DB.",
                    qinfo->GetQuestId(),qinfo->SrcItemId);
                qinfo->SrcItemCount = 1;                    // update to 1 for allow quest work for backward compatibility with DB
            }
        }
        else if(qinfo->SrcItemCount>0)
        {
            sLog.outErrorDb("Quest %u has `SrcItemId` = 0 but `SrcItemCount` = %u, useless value.",
                qinfo->GetQuestId(),qinfo->SrcItemCount);
            qinfo->SrcItemCount=0;                          // no quest work changes in fact
        }

        if(qinfo->SrcSpell)
        {
            SpellEntry const* spellInfo = sSpellStore.LookupEntry(qinfo->SrcSpell);
            if(!spellInfo)
            {
                sLog.outErrorDb("Quest %u has `SrcSpell` = %u but spell %u doesn't exist, quest can't be done.",
                    qinfo->GetQuestId(),qinfo->SrcSpell,qinfo->SrcSpell);
                qinfo->SrcSpell = 0;                        // quest can't be done for this requirement
            }
            else if(!SpellMgr::IsSpellValid(spellInfo))
            {
                sLog.outErrorDb("Quest %u has `SrcSpell` = %u but spell %u is broken, quest can't be done.",
                    qinfo->GetQuestId(),qinfo->SrcSpell,qinfo->SrcSpell);
                qinfo->SrcSpell = 0;                        // quest can't be done for this requirement
            }
        }

        for(int j = 0; j < QUEST_OBJECTIVES_COUNT; ++j )
        {
            uint32 id = qinfo->ReqItemId[j];
            if(id)
            {
                if(qinfo->ReqItemCount[j]==0)
                {
                    sLog.outErrorDb("Quest %u has `ReqItemId%d` = %u but `ReqItemCount%d` = 0, quest can't be done.",
                        qinfo->GetQuestId(),j+1,id,j+1);
                    // no changes, quest can't be done for this requirement
                }

                qinfo->SetFlag(QUEST_MANGOS_FLAGS_DELIVER);

                if(!sItemStorage.LookupEntry<ItemPrototype>(id))
                {
                    sLog.outErrorDb("Quest %u has `ReqItemId%d` = %u but item with entry %u does not exist, quest can't be done.",
                        qinfo->GetQuestId(),j+1,id,id);
                    qinfo->ReqItemCount[j] = 0;             // prevent incorrect work of quest
                }
            }
            else if(qinfo->ReqItemCount[j]>0)
            {
                sLog.outErrorDb("Quest %u has `ReqItemId%d` = 0 but `ReqItemCount%d` = %u, quest can't be done.",
                    qinfo->GetQuestId(),j+1,j+1,qinfo->ReqItemCount[j]);
                qinfo->ReqItemCount[j] = 0;                 // prevent incorrect work of quest
            }
        }

        for(int j = 0; j < QUEST_SOURCE_ITEM_IDS_COUNT; ++j )
        {
            uint32 id = qinfo->ReqSourceId[j];
            if(id)
            {
                if(!sItemStorage.LookupEntry<ItemPrototype>(id))
                {
                    sLog.outErrorDb("Quest %u has `ReqSourceId%d` = %u but item with entry %u does not exist, quest can't be done.",
                        qinfo->GetQuestId(),j+1,id,id);
                    // no changes, quest can't be done for this requirement
                }
            }
            else
            {
                if(qinfo->ReqSourceCount[j]>0)
                {
                    sLog.outErrorDb("Quest %u has `ReqSourceId%d` = 0 but `ReqSourceCount%d` = %u.",
                        qinfo->GetQuestId(),j+1,j+1,qinfo->ReqSourceCount[j]);
                    // no changes, quest ignore this data
                }
            }
        }

        for(int j = 0; j < QUEST_OBJECTIVES_COUNT; ++j )
        {
            uint32 id = qinfo->ReqSpell[j];
            if(id)
            {
                SpellEntry const* spellInfo = sSpellStore.LookupEntry(id);
                if(!spellInfo)
                {
                    sLog.outErrorDb("Quest %u has `ReqSpellCast%d` = %u but spell %u does not exist, quest can't be done.",
                        qinfo->GetQuestId(),j+1,id,id);
                    continue;
                }

                if(!qinfo->ReqCreatureOrGOId[j])
                {
                    bool found = false;
                    for(int k = 0; k < 3; ++k)
                    {
                        if( spellInfo->Effect[k]==SPELL_EFFECT_QUEST_COMPLETE && uint32(spellInfo->EffectMiscValue[k])==qinfo->QuestId ||
                            spellInfo->Effect[k]==SPELL_EFFECT_SEND_EVENT)
                        {
                            found = true;
                            break;
                        }
                    }

                    if(found)
                    {
                        if(!qinfo->HasFlag(QUEST_MANGOS_FLAGS_EXPLORATION_OR_EVENT))
                        {
                            sLog.outErrorDb("Spell (id: %u) have SPELL_EFFECT_QUEST_COMPLETE or SPELL_EFFECT_SEND_EVENT for quest %u and ReqCreatureOrGOId%d = 0, but quest not have flag QUEST_MANGOS_FLAGS_EXPLORATION_OR_EVENT. Quest flags or ReqCreatureOrGOId%d must be fixed, quest modified to enable objective.",spellInfo->Id,qinfo->QuestId,j+1,j+1);

                            // this will prevent quest completing without objective
                            const_cast<Quest*>(qinfo)->SetFlag(QUEST_MANGOS_FLAGS_EXPLORATION_OR_EVENT);
                        }
                    }
                    else
                    {
                        sLog.outErrorDb("Quest %u has `ReqSpellCast%d` = %u and ReqCreatureOrGOId%d = 0 but spell %u does not have SPELL_EFFECT_QUEST_COMPLETE or SPELL_EFFECT_SEND_EVENT effect for this quest, quest can't be done.",
                            qinfo->GetQuestId(),j+1,id,j+1,id);
                        // no changes, quest can't be done for this requirement
                    }
                }
            }
        }

        for(int j = 0; j < QUEST_OBJECTIVES_COUNT; ++j )
        {
            int32 id = qinfo->ReqCreatureOrGOId[j];
            if(id < 0 && !sGOStorage.LookupEntry<GameObjectInfo>(-id))
            {
                sLog.outErrorDb("Quest %u has `ReqCreatureOrGOId%d` = %i but gameobject %u does not exist, quest can't be done.",
                    qinfo->GetQuestId(),j+1,id,uint32(-id));
                qinfo->ReqCreatureOrGOId[j] = 0;            // quest can't be done for this requirement
            }

            if(id > 0 && !sCreatureStorage.LookupEntry<CreatureInfo>(id))
            {
                sLog.outErrorDb("Quest %u has `ReqCreatureOrGOId%d` = %i but creature with entry %u does not exist, quest can't be done.",
                    qinfo->GetQuestId(),j+1,id,uint32(id));
                qinfo->ReqCreatureOrGOId[j] = 0;            // quest can't be done for this requirement
            }

            if(id)
            {
                // In fact SpeakTo and Kill are quite same: either you can speak to mob:SpeakTo or you can't:Kill/Cast

                qinfo->SetFlag(QUEST_MANGOS_FLAGS_KILL_OR_CAST | QUEST_MANGOS_FLAGS_SPEAKTO);

                if(!qinfo->ReqCreatureOrGOCount[j])
                {
                    sLog.outErrorDb("Quest %u has `ReqCreatureOrGOId%d` = %u but `ReqCreatureOrGOCount%d` = 0, quest can't be done.",
                        qinfo->GetQuestId(),j+1,id,j+1);
                    // no changes, quest can be incorrectly done, but we already report this
                }
            }
            else if(qinfo->ReqCreatureOrGOCount[j]>0)
            {
                sLog.outErrorDb("Quest %u has `ReqCreatureOrGOId%d` = 0 but `ReqCreatureOrGOCount%d` = %u.",
                    qinfo->GetQuestId(),j+1,j+1,qinfo->ReqCreatureOrGOCount[j]);
                // no changes, quest ignore this data
            }
        }

        for(int j = 0; j < QUEST_REWARD_CHOICES_COUNT; ++j )
        {
            uint32 id = qinfo->RewChoiceItemId[j];
            if(id)
            {
                if(!sItemStorage.LookupEntry<ItemPrototype>(id))
                {
                    sLog.outErrorDb("Quest %u has `RewChoiceItemId%d` = %u but item with entry %u does not exist, quest will not reward this item.",
                        qinfo->GetQuestId(),j+1,id,id);
                    qinfo->RewChoiceItemId[j] = 0;          // no changes, quest will not reward this
                }

                if(!qinfo->RewChoiceItemCount[j])
                {
                    sLog.outErrorDb("Quest %u has `RewChoiceItemId%d` = %u but `RewChoiceItemCount%d` = 0, quest can't be done.",
                        qinfo->GetQuestId(),j+1,id,j+1);
                    // no changes, quest can't be done
                }
            }
            else if(qinfo->RewChoiceItemCount[j]>0)
            {
                sLog.outErrorDb("Quest %u has `RewChoiceItemId%d` = 0 but `RewChoiceItemCount%d` = %u.",
                    qinfo->GetQuestId(),j+1,j+1,qinfo->RewChoiceItemCount[j]);
                // no changes, quest ignore this data
            }
        }

        for(int j = 0; j < QUEST_REWARDS_COUNT; ++j )
        {
            uint32 id = qinfo->RewItemId[j];
            if(id)
            {
                if(!sItemStorage.LookupEntry<ItemPrototype>(id))
                {
                    sLog.outErrorDb("Quest %u has `RewItemId%d` = %u but item with entry %u does not exist, quest will not reward this item.",
                        qinfo->GetQuestId(),j+1,id,id);
                    qinfo->RewItemId[j] = 0;                // no changes, quest will not reward this item
                }

                if(!qinfo->RewItemCount[j])
                {
                    sLog.outErrorDb("Quest %u has `RewItemId%d` = %u but `RewItemCount%d` = 0, quest will not reward this item.",
                        qinfo->GetQuestId(),j+1,id,j+1);
                    // no changes
                }
            }
            else if(qinfo->RewItemCount[j]>0)
            {
                sLog.outErrorDb("Quest %u has `RewItemId%d` = 0 but `RewItemCount%d` = %u.",
                    qinfo->GetQuestId(),j+1,j+1,qinfo->RewItemCount[j]);
                // no changes, quest ignore this data
            }
        }

        for(int j = 0; j < QUEST_REPUTATIONS_COUNT; ++j)
        {
            if(qinfo->RewRepFaction[j])
            {
                if(!qinfo->RewRepValue[j])
                {
                    sLog.outErrorDb("Quest %u has `RewRepFaction%d` = %u but `RewRepValue%d` = 0, quest will not reward this reputation.",
                        qinfo->GetQuestId(),j+1,qinfo->RewRepValue[j],j+1);
                    // no changes
                }

                if(!sFactionStore.LookupEntry(qinfo->RewRepFaction[j]))
                {
                    sLog.outErrorDb("Quest %u has `RewRepFaction%d` = %u but raw faction (faction.dbc) %u does not exist, quest will not reward reputation for this faction.",
                        qinfo->GetQuestId(),j+1,qinfo->RewRepFaction[j] ,qinfo->RewRepFaction[j] );
                    qinfo->RewRepFaction[j] = 0;            // quest will not reward this
                }
            }
            else if(qinfo->RewRepValue[j]!=0)
            {
                sLog.outErrorDb("Quest %u has `RewRepFaction%d` = 0 but `RewRepValue%d` = %u.",
                    qinfo->GetQuestId(),j+1,j+1,qinfo->RewRepValue[j]);
                // no changes, quest ignore this data
            }
        }

        if(qinfo->RewSpell)
        {
            SpellEntry const* spellInfo = sSpellStore.LookupEntry(qinfo->RewSpell);

            if(!spellInfo)
            {
                sLog.outErrorDb("Quest %u has `RewSpell` = %u but spell %u does not exist, spell removed as display reward.",
                    qinfo->GetQuestId(),qinfo->RewSpell,qinfo->RewSpell);
                qinfo->RewSpell = 0;                        // no spell reward will display for this quest
            }

            if(!SpellMgr::IsSpellValid(spellInfo))
            {
                sLog.outErrorDb("Quest %u has `RewSpell` = %u but spell %u is broken, quest will not have a spell reward.",
                    qinfo->GetQuestId(),qinfo->RewSpell,qinfo->RewSpell);
                qinfo->RewSpell = 0;                        // no spell reward will display for this quest
            }

            if(GetTalentSpellCost(qinfo->RewSpell))
            {
                sLog.outErrorDb("Quest %u has `RewSpell` = %u but spell %u is talent, quest will not have a spell reward.",
                    qinfo->GetQuestId(),qinfo->RewSpell,qinfo->RewSpell);
                qinfo->RewSpell = 0;                        // no spell reward will display for this quest
                continue;
            }
        }

        if(qinfo->RewSpellCast)
        {
            SpellEntry const* spellInfo = sSpellStore.LookupEntry(qinfo->RewSpellCast);

            if(!spellInfo)
            {
                sLog.outErrorDb("Quest %u has `RewSpellCast` = %u but spell %u does not exist, quest will not have a spell reward.",
                    qinfo->GetQuestId(),qinfo->RewSpellCast,qinfo->RewSpellCast);
                qinfo->RewSpellCast = 0;                    // no spell will be casted on player
            }

            if(!SpellMgr::IsSpellValid(spellInfo))
            {
                sLog.outErrorDb("Quest %u has `RewSpellCast` = %u but spell %u is broken, quest will not have a spell reward.",
                    qinfo->GetQuestId(),qinfo->RewSpellCast,qinfo->RewSpellCast);
                qinfo->RewSpellCast = 0;                    // no spell will be casted on player
            }

            if(GetTalentSpellCost(qinfo->RewSpellCast))
            {
                sLog.outErrorDb("Quest %u has `RewSpell` = %u but spell %u is talent, quest will not have a spell reward.",
                    qinfo->GetQuestId(),qinfo->RewSpellCast,qinfo->RewSpellCast);
                qinfo->RewSpellCast = 0;                    // no spell will be casted on player
                continue;
            }
        }

        if(qinfo->RewMailTemplateId)
        {
            if(!sMailTemplateStore.LookupEntry(qinfo->RewMailTemplateId))
            {
                sLog.outErrorDb("Quest %u has `RewMailTemplateId` = %u but mail template  %u does not exist, quest will not have a mail reward.",
                    qinfo->GetQuestId(),qinfo->RewMailTemplateId,qinfo->RewMailTemplateId);
                qinfo->RewMailTemplateId = 0;               // no mail will send to player
                qinfo->RewMailDelaySecs = 0;                // no mail will send to player
            }
        }

        if(qinfo->NextQuestInChain)
        {
            QuestMap::iterator qNextItr = mQuestTemplates.find(qinfo->NextQuestInChain);
            if(qNextItr == mQuestTemplates.end())
            {
                sLog.outErrorDb("Quest %u has `NextQuestInChain` = %u but quest %u does not exist, quest chain will not work.",
                    qinfo->GetQuestId(),qinfo->NextQuestInChain ,qinfo->NextQuestInChain );
                qinfo->NextQuestInChain = 0;
            }
            else
                qNextItr->second->prevChainQuests.push_back(qinfo->GetQuestId());
        }

        // fill additional data stores
        if(qinfo->PrevQuestId)
        {
            if (mQuestTemplates.find(abs(qinfo->GetPrevQuestId())) == mQuestTemplates.end())
            {
                sLog.outErrorDb("Quest %d has PrevQuestId %i, but no such quest", qinfo->GetQuestId(), qinfo->GetPrevQuestId());
            }
            else
            {
                qinfo->prevQuests.push_back(qinfo->PrevQuestId);
            }
        }

        if(qinfo->NextQuestId)
        {
            QuestMap::iterator qNextItr = mQuestTemplates.find(abs(qinfo->GetNextQuestId()));
            if (qNextItr == mQuestTemplates.end())
            {
                sLog.outErrorDb("Quest %d has NextQuestId %i, but no such quest", qinfo->GetQuestId(), qinfo->GetNextQuestId());
            }
            else
            {
                int32 signedQuestId = qinfo->NextQuestId < 0 ? -int32(qinfo->GetQuestId()) : int32(qinfo->GetQuestId());
                qNextItr->second->prevQuests.push_back(signedQuestId);
            }
        }

        if(qinfo->ExclusiveGroup)
            mExclusiveQuestGroups.insert(std::pair<int32, uint32>(qinfo->ExclusiveGroup, qinfo->GetQuestId()));
        if(qinfo->LimitTime)
            qinfo->SetFlag(QUEST_MANGOS_FLAGS_TIMED);
    }

    // check QUEST_MANGOS_FLAGS_EXPLORATION_OR_EVENT for spell with SPELL_EFFECT_QUEST_COMPLETE
    for (uint32 i = 0; i < sSpellStore.GetNumRows(); ++i)
    {
        SpellEntry const *spellInfo = sSpellStore.LookupEntry(i);
        if(!spellInfo)
            continue;

        for(int j = 0; j < 3; ++j)
        {
            if(spellInfo->Effect[j] != SPELL_EFFECT_QUEST_COMPLETE)
                continue;

            uint32 quest_id = spellInfo->EffectMiscValue[j];

            Quest const* quest = GetQuestTemplate(quest_id);

            // some quest referenced in spells not exist (outdated spells)
            if(!quest)
                continue;

            if(!quest->HasFlag(QUEST_MANGOS_FLAGS_EXPLORATION_OR_EVENT))
            {
                sLog.outErrorDb("Spell (id: %u) have SPELL_EFFECT_QUEST_COMPLETE for quest %u , but quest not have flag QUEST_MANGOS_FLAGS_EXPLORATION_OR_EVENT. Quest flags must be fixed, quest modified to enable objective.",spellInfo->Id,quest_id);

                // this will prevent quest completing without objective
                const_cast<Quest*>(quest)->SetFlag(QUEST_MANGOS_FLAGS_EXPLORATION_OR_EVENT);
            }
        }
    }

    sLog.outString();
    sLog.outString( ">> Loaded %lu quests definitions", (unsigned long)mQuestTemplates.size() );
}

void ObjectMgr::LoadQuestLocales()
{
    mQuestLocaleMap.clear();                                // need for reload case

    QueryResult *result = WorldDatabase.Query("SELECT entry,"
        "Title_loc1,Details_loc1,Objectives_loc1,OfferRewardText_loc1,RequestItemsText_loc1,EndText_loc1,ObjectiveText1_loc1,ObjectiveText2_loc1,ObjectiveText3_loc1,ObjectiveText4_loc1,"
        "Title_loc2,Details_loc2,Objectives_loc2,OfferRewardText_loc2,RequestItemsText_loc2,EndText_loc2,ObjectiveText1_loc2,ObjectiveText2_loc2,ObjectiveText3_loc2,ObjectiveText4_loc2,"
        "Title_loc3,Details_loc3,Objectives_loc3,OfferRewardText_loc3,RequestItemsText_loc3,EndText_loc3,ObjectiveText1_loc3,ObjectiveText2_loc3,ObjectiveText3_loc3,ObjectiveText4_loc3,"
        "Title_loc4,Details_loc4,Objectives_loc4,OfferRewardText_loc4,RequestItemsText_loc4,EndText_loc4,ObjectiveText1_loc4,ObjectiveText2_loc4,ObjectiveText3_loc4,ObjectiveText4_loc4,"
        "Title_loc5,Details_loc5,Objectives_loc5,OfferRewardText_loc5,RequestItemsText_loc5,EndText_loc5,ObjectiveText1_loc5,ObjectiveText2_loc5,ObjectiveText3_loc5,ObjectiveText4_loc5,"
        "Title_loc6,Details_loc6,Objectives_loc6,OfferRewardText_loc6,RequestItemsText_loc6,EndText_loc6,ObjectiveText1_loc6,ObjectiveText2_loc6,ObjectiveText3_loc6,ObjectiveText4_loc6,"
        "Title_loc7,Details_loc7,Objectives_loc7,OfferRewardText_loc7,RequestItemsText_loc7,EndText_loc7,ObjectiveText1_loc7,ObjectiveText2_loc7,ObjectiveText3_loc7,ObjectiveText4_loc7,"
        "Title_loc8,Details_loc8,Objectives_loc8,OfferRewardText_loc8,RequestItemsText_loc8,EndText_loc8,ObjectiveText1_loc8,ObjectiveText2_loc8,ObjectiveText3_loc8,ObjectiveText4_loc8"
        " FROM locales_quest"
        );

    if(!result)
    {
        barGoLink bar(1);

        bar.step();

        sLog.outString();
        sLog.outString(">> Loaded 0 Quest locale strings. DB table `locales_quest` is empty.");
        return;
    }

    barGoLink bar(result->GetRowCount());

    do
    {
        Field *fields = result->Fetch();
        bar.step();

        uint32 entry = fields[0].GetUInt32();

        QuestLocale& data = mQuestLocaleMap[entry];

        for(int i = 1; i < MAX_LOCALE; ++i)
        {
            std::string str = fields[1+10*(i-1)].GetCppString();
            if(!str.empty())
            {
                int idx = GetOrNewIndexForLocale(LocaleConstant(i));
                if(idx >= 0)
                {
                    if(data.Title.size() <= idx)
                        data.Title.resize(idx+1);

                    data.Title[idx] = str;
                }
            }
            str = fields[1+10*(i-1)+1].GetCppString();
            if(!str.empty())
            {
                int idx = GetOrNewIndexForLocale(LocaleConstant(i));
                if(idx >= 0)
                {
                    if(data.Details.size() <= idx)
                        data.Details.resize(idx+1);

                    data.Details[idx] = str;
                }
            }
            str = fields[1+10*(i-1)+2].GetCppString();
            if(!str.empty())
            {
                int idx = GetOrNewIndexForLocale(LocaleConstant(i));
                if(idx >= 0)
                {
                    if(data.Objectives.size() <= idx)
                        data.Objectives.resize(idx+1);

                    data.Objectives[idx] = str;
                }
            }
            str = fields[1+10*(i-1)+3].GetCppString();
            if(!str.empty())
            {
                int idx = GetOrNewIndexForLocale(LocaleConstant(i));
                if(idx >= 0)
                {
                    if(data.OfferRewardText.size() <= idx)
                        data.OfferRewardText.resize(idx+1);

                    data.OfferRewardText[idx] = str;
                }
            }
            str = fields[1+10*(i-1)+4].GetCppString();
            if(!str.empty())
            {
                int idx = GetOrNewIndexForLocale(LocaleConstant(i));
                if(idx >= 0)
                {
                    if(data.RequestItemsText.size() <= idx)
                        data.RequestItemsText.resize(idx+1);

                    data.RequestItemsText[idx] = str;
                }
            }
            str = fields[1+10*(i-1)+5].GetCppString();
            if(!str.empty())
            {
                int idx = GetOrNewIndexForLocale(LocaleConstant(i));
                if(idx >= 0)
                {
                    if(data.EndText.size() <= idx)
                        data.EndText.resize(idx+1);

                    data.EndText[idx] = str;
                }
            }
            for(int k = 0; k < 4; ++k)
            {
                str = fields[1+10*(i-1)+6+k].GetCppString();
                if(!str.empty())
                {
                    int idx = GetOrNewIndexForLocale(LocaleConstant(i));
                    if(idx >= 0)
                    {
                        if(data.ObjectiveText[k].size() <= idx)
                            data.ObjectiveText[k].resize(idx+1);

                        data.ObjectiveText[k][idx] = str;
                    }
                }
            }
        }
    } while (result->NextRow());

    delete result;

    sLog.outString();
    sLog.outString( ">> Loaded %lu Quest locale strings", (unsigned long)mQuestLocaleMap.size() );
}

void ObjectMgr::LoadScripts(ScriptMapMap& scripts, char const* tablename)
{
    if(sWorld.IsScriptScheduled())                          // function don't must be called in time scripts use.
        return;

    sLog.outString( "%s :", tablename);

    scripts.clear();                                        // need for reload support

    QueryResult *result = WorldDatabase.PQuery( "SELECT id,delay,command,datalong,datalong2,dataint, x, y, z, o FROM %s", tablename );

    uint32 count = 0;

    if( !result )
    {
        barGoLink bar( 1 );
        bar.step();

        sLog.outString();
        sLog.outString( ">> Loaded %u script definitions", count );
        return;
    }

    barGoLink bar( result->GetRowCount() );

    do
    {
        bar.step();

        Field *fields = result->Fetch();
        ScriptInfo tmp;
        tmp.id        = fields[0].GetUInt32();
        tmp.delay     = fields[1].GetUInt32();
        tmp.command   = fields[2].GetUInt32();
        tmp.datalong  = fields[3].GetUInt32();
        tmp.datalong2 = fields[4].GetUInt32();
        tmp.dataint   = fields[5].GetInt32();
        tmp.x         = fields[6].GetFloat();
        tmp.y         = fields[7].GetFloat();
        tmp.z         = fields[8].GetFloat();
        tmp.o         = fields[9].GetFloat();

        // generic command args check
        switch(tmp.command)
        {
            case SCRIPT_COMMAND_TALK:
            {
                if(tmp.datalong > 3)
                {
                    sLog.outErrorDb("Table `%s` has invalid talk type (datalong = %u) in SCRIPT_COMMAND_TALK for script id %u",tablename,tmp.datalong,tmp.id);
                    continue;
                }
                if(tmp.dataint==0)
                {
                    sLog.outErrorDb("Table `%s` has invalid talk text id (dataint = %i) in SCRIPT_COMMAND_TALK for script id %u",tablename,tmp.dataint,tmp.id);
                    continue;
                }
                if(tmp.dataint < MIN_DB_SCRIPT_STRING_ID || tmp.dataint >= MAX_DB_SCRIPT_STRING_ID)
                {
                    sLog.outErrorDb("Table `%s` has out of range text id (dataint = %i expected %u-%u) in SCRIPT_COMMAND_TALK for script id %u",tablename,tmp.dataint,MIN_DB_SCRIPT_STRING_ID,MAX_DB_SCRIPT_STRING_ID,tmp.id);
                    continue;
                }

                // if(!objmgr.GetMangosStringLocale(tmp.dataint)) will checked after db_script_string loading
                break;
            }

            case SCRIPT_COMMAND_EMOTE:
            {
                if(!sEmotesStore.LookupEntry(tmp.datalong))
                {
                    sLog.outErrorDb("Table `%s` has invalid emote id (datalong = %u) in SCRIPT_COMMAND_EMOTE for script id %u",tablename,tmp.datalong,tmp.id);
                    continue;
                }
                break;
            }

            case SCRIPT_COMMAND_TELEPORT_TO:
            {
                if(!sMapStore.LookupEntry(tmp.datalong))
                {
                    sLog.outErrorDb("Table `%s` has invalid map (Id: %u) in SCRIPT_COMMAND_TELEPORT_TO for script id %u",tablename,tmp.datalong,tmp.id);
                    continue;
                }

                if(!MaNGOS::IsValidMapCoord(tmp.x,tmp.y,tmp.z,tmp.o))
                {
                    sLog.outErrorDb("Table `%s` has invalid coordinates (X: %f Y: %f) in SCRIPT_COMMAND_TELEPORT_TO for script id %u",tablename,tmp.x,tmp.y,tmp.id);
                    continue;
                }
                break;
            }

            case SCRIPT_COMMAND_TEMP_SUMMON_CREATURE:
            {
                if(!MaNGOS::IsValidMapCoord(tmp.x,tmp.y,tmp.z,tmp.o))
                {
                    sLog.outErrorDb("Table `%s` has invalid coordinates (X: %f Y: %f) in SCRIPT_COMMAND_TEMP_SUMMON_CREATURE for script id %u",tablename,tmp.x,tmp.y,tmp.id);
                    continue;
                }

                if(!GetCreatureTemplate(tmp.datalong))
                {
                    sLog.outErrorDb("Table `%s` has invalid creature (Entry: %u) in SCRIPT_COMMAND_TEMP_SUMMON_CREATURE for script id %u",tablename,tmp.datalong,tmp.id);
                    continue;
                }
                break;
            }

            case SCRIPT_COMMAND_RESPAWN_GAMEOBJECT:
            {
                GameObjectData const* data = GetGOData(tmp.datalong);
                if(!data)
                {
                    sLog.outErrorDb("Table `%s` has invalid gameobject (GUID: %u) in SCRIPT_COMMAND_RESPAWN_GAMEOBJECT for script id %u",tablename,tmp.datalong,tmp.id);
                    continue;
                }

                GameObjectInfo const* info = GetGameObjectInfo(data->id);
                if(!info)
                {
                    sLog.outErrorDb("Table `%s` has gameobject with invalid entry (GUID: %u Entry: %u) in SCRIPT_COMMAND_RESPAWN_GAMEOBJECT for script id %u",tablename,tmp.datalong,data->id,tmp.id);
                    continue;
                }

                if( info->type==GAMEOBJECT_TYPE_FISHINGNODE ||
                    info->type==GAMEOBJECT_TYPE_FISHINGHOLE ||
                    info->type==GAMEOBJECT_TYPE_DOOR        ||
                    info->type==GAMEOBJECT_TYPE_BUTTON      ||
                    info->type==GAMEOBJECT_TYPE_TRAP )
                {
                    sLog.outErrorDb("Table `%s` have gameobject type (%u) unsupported by command SCRIPT_COMMAND_RESPAWN_GAMEOBJECT for script id %u",tablename,info->id,tmp.id);
                    continue;
                }
                break;
            }
            case SCRIPT_COMMAND_OPEN_DOOR:
            case SCRIPT_COMMAND_CLOSE_DOOR:
            {
                GameObjectData const* data = GetGOData(tmp.datalong);
                if(!data)
                {
                    sLog.outErrorDb("Table `%s` has invalid gameobject (GUID: %u) in %s for script id %u",tablename,tmp.datalong,(tmp.command==SCRIPT_COMMAND_OPEN_DOOR ? "SCRIPT_COMMAND_OPEN_DOOR" : "SCRIPT_COMMAND_CLOSE_DOOR"),tmp.id);
                    continue;
                }

                GameObjectInfo const* info = GetGameObjectInfo(data->id);
                if(!info)
                {
                    sLog.outErrorDb("Table `%s` has gameobject with invalid entry (GUID: %u Entry: %u) in %s for script id %u",tablename,tmp.datalong,data->id,(tmp.command==SCRIPT_COMMAND_OPEN_DOOR ? "SCRIPT_COMMAND_OPEN_DOOR" : "SCRIPT_COMMAND_CLOSE_DOOR"),tmp.id);
                    continue;
                }

                if( info->type!=GAMEOBJECT_TYPE_DOOR)
                {
                    sLog.outErrorDb("Table `%s` has gameobject type (%u) non supported by command %s for script id %u",tablename,info->id,(tmp.command==SCRIPT_COMMAND_OPEN_DOOR ? "SCRIPT_COMMAND_OPEN_DOOR" : "SCRIPT_COMMAND_CLOSE_DOOR"),tmp.id);
                    continue;
                }

                break;
            }
            case SCRIPT_COMMAND_QUEST_EXPLORED:
            {
                Quest const* quest = GetQuestTemplate(tmp.datalong);
                if(!quest)
                {
                    sLog.outErrorDb("Table `%s` has invalid quest (ID: %u) in SCRIPT_COMMAND_QUEST_EXPLORED in `datalong` for script id %u",tablename,tmp.datalong,tmp.id);
                    continue;
                }

                if(!quest->HasFlag(QUEST_MANGOS_FLAGS_EXPLORATION_OR_EVENT))
                {
                    sLog.outErrorDb("Table `%s` has quest (ID: %u) in SCRIPT_COMMAND_QUEST_EXPLORED in `datalong` for script id %u, but quest not have flag QUEST_MANGOS_FLAGS_EXPLORATION_OR_EVENT in quest flags. Script command or quest flags wrong. Quest modified to require objective.",tablename,tmp.datalong,tmp.id);

                    // this will prevent quest completing without objective
                    const_cast<Quest*>(quest)->SetFlag(QUEST_MANGOS_FLAGS_EXPLORATION_OR_EVENT);

                    // continue; - quest objective requirement set and command can be allowed
                }

                if(float(tmp.datalong2) > DEFAULT_VISIBILITY_DISTANCE)
                {
                    sLog.outErrorDb("Table `%s` has too large distance (%u) for exploring objective complete in `datalong2` in SCRIPT_COMMAND_QUEST_EXPLORED in `datalong` for script id %u",
                        tablename,tmp.datalong2,tmp.id);
                    continue;
                }

                if(tmp.datalong2 && float(tmp.datalong2) > DEFAULT_VISIBILITY_DISTANCE)
                {
                    sLog.outErrorDb("Table `%s` has too large distance (%u) for exploring objective complete in `datalong2` in SCRIPT_COMMAND_QUEST_EXPLORED in `datalong` for script id %u, max distance is %f or 0 for disable distance check",
                        tablename,tmp.datalong2,tmp.id,DEFAULT_VISIBILITY_DISTANCE);
                    continue;
                }

                if(tmp.datalong2 && float(tmp.datalong2) < INTERACTION_DISTANCE)
                {
                    sLog.outErrorDb("Table `%s` has too small distance (%u) for exploring objective complete in `datalong2` in SCRIPT_COMMAND_QUEST_EXPLORED in `datalong` for script id %u, min distance is %f or 0 for disable distance check",
                        tablename,tmp.datalong2,tmp.id,INTERACTION_DISTANCE);
                    continue;
                }

                break;
            }

            case SCRIPT_COMMAND_REMOVE_AURA:
            {
                if(!sSpellStore.LookupEntry(tmp.datalong))
                {
                    sLog.outErrorDb("Table `%s` using non-existent spell (id: %u) in SCRIPT_COMMAND_REMOVE_AURA or SCRIPT_COMMAND_CAST_SPELL for script id %u",
                        tablename,tmp.datalong,tmp.id);
                    continue;
                }
                if(tmp.datalong2 & ~0x1)                    // 1 bits (0,1)
                {
                    sLog.outErrorDb("Table `%s` using unknown flags in datalong2 (%u)i n SCRIPT_COMMAND_CAST_SPELL for script id %u",
                        tablename,tmp.datalong2,tmp.id);
                    continue;
                }
                break;
            }
            case SCRIPT_COMMAND_CAST_SPELL:
            {
                if(!sSpellStore.LookupEntry(tmp.datalong))
                {
                    sLog.outErrorDb("Table `%s` using non-existent spell (id: %u) in SCRIPT_COMMAND_REMOVE_AURA or SCRIPT_COMMAND_CAST_SPELL for script id %u",
                        tablename,tmp.datalong,tmp.id);
                    continue;
                }
                if(tmp.datalong2 & ~0x3)                    // 2 bits
                {
                    sLog.outErrorDb("Table `%s` using unknown flags in datalong2 (%u)i n SCRIPT_COMMAND_CAST_SPELL for script id %u",
                        tablename,tmp.datalong2,tmp.id);
                    continue;
                }
                break;
            }
        }

        if (scripts.find(tmp.id) == scripts.end())
        {
            ScriptMap emptyMap;
            scripts[tmp.id] = emptyMap;
        }
        scripts[tmp.id].insert(std::pair<uint32, ScriptInfo>(tmp.delay, tmp));

        ++count;
    } while( result->NextRow() );

    delete result;

    sLog.outString();
    sLog.outString( ">> Loaded %u script definitions", count );
}

void ObjectMgr::LoadGameObjectScripts()
{
    LoadScripts(sGameObjectScripts,    "gameobject_scripts");

    // check ids
    for(ScriptMapMap::const_iterator itr = sGameObjectScripts.begin(); itr != sGameObjectScripts.end(); ++itr)
    {
        if(!GetGOData(itr->first))
            sLog.outErrorDb("Table `gameobject_scripts` has not existing gameobject (GUID: %u) as script id",itr->first);
    }
}

void ObjectMgr::LoadQuestEndScripts()
{
    LoadScripts(sQuestEndScripts,  "quest_end_scripts");

    // check ids
    for(ScriptMapMap::const_iterator itr = sQuestEndScripts.begin(); itr != sQuestEndScripts.end(); ++itr)
    {
        if(!GetQuestTemplate(itr->first))
            sLog.outErrorDb("Table `quest_end_scripts` has not existing quest (Id: %u) as script id",itr->first);
    }
}

void ObjectMgr::LoadQuestStartScripts()
{
    LoadScripts(sQuestStartScripts,"quest_start_scripts");

    // check ids
    for(ScriptMapMap::const_iterator itr = sQuestStartScripts.begin(); itr != sQuestStartScripts.end(); ++itr)
    {
        if(!GetQuestTemplate(itr->first))
            sLog.outErrorDb("Table `quest_start_scripts` has not existing quest (Id: %u) as script id",itr->first);
    }
}

void ObjectMgr::LoadSpellScripts()
{
    LoadScripts(sSpellScripts, "spell_scripts");

    // check ids
    for(ScriptMapMap::const_iterator itr = sSpellScripts.begin(); itr != sSpellScripts.end(); ++itr)
    {
        SpellEntry const* spellInfo = sSpellStore.LookupEntry(itr->first);

        if(!spellInfo)
        {
            sLog.outErrorDb("Table `spell_scripts` has not existing spell (Id: %u) as script id",itr->first);
            continue;
        }

        //check for correct spellEffect
        bool found = false;
        for(int i=0; i<3; ++i)
        {
            // skip empty effects
            if( !spellInfo->Effect[i] )
                continue;

            if( spellInfo->Effect[i] == SPELL_EFFECT_SCRIPT_EFFECT )
            {
                found =  true;
                break;
            }
        }

        if(!found)
            sLog.outErrorDb("Table `spell_scripts` has unsupported spell (Id: %u) without SPELL_EFFECT_SCRIPT_EFFECT (%u) spell effect",itr->first,SPELL_EFFECT_SCRIPT_EFFECT);
    }
}

void ObjectMgr::LoadEventScripts()
{
    LoadScripts(sEventScripts, "event_scripts");

    std::set<uint32> evt_scripts;
    // Load all possible script entries from gameobjects
    for(uint32 i = 1; i < sGOStorage.MaxEntry; ++i)
    {
        GameObjectInfo const * goInfo = sGOStorage.LookupEntry<GameObjectInfo>(i);
        if (goInfo)
        {
            switch(goInfo->type)
            {
                case GAMEOBJECT_TYPE_GOOBER:
                    if (goInfo->goober.eventId)
                        evt_scripts.insert(goInfo->goober.eventId);
                    break;
                case GAMEOBJECT_TYPE_CHEST:
                    if (goInfo->chest.eventId)
                        evt_scripts.insert(goInfo->chest.eventId);
                    break;
                case GAMEOBJECT_TYPE_CAMERA:
                    if (goInfo->camera.eventID)
                        evt_scripts.insert(goInfo->camera.eventID);
                default:
                    break;
            }
        }
    }
    // Load all possible script entries from spells
    for(uint32 i = 1; i < sSpellStore.GetNumRows(); ++i)
    {
        SpellEntry const * spell = sSpellStore.LookupEntry(i);
        if (spell)
        {
            for(int j=0; j<3; ++j)
            {
                if( spell->Effect[j] == SPELL_EFFECT_SEND_EVENT )
                {
                    if (spell->EffectMiscValue[j])
                        evt_scripts.insert(spell->EffectMiscValue[j]);
                }
            }
        }
    }
    // Then check if all scripts are in above list of possible script entries
    for(ScriptMapMap::const_iterator itr = sEventScripts.begin(); itr != sEventScripts.end(); ++itr)
    {
        std::set<uint32>::const_iterator itr2 = evt_scripts.find(itr->first);
        if (itr2 == evt_scripts.end())
            sLog.outErrorDb("Table `event_scripts` has script (Id: %u) not referring to any gameobject_template type 10 data2 field, type 3 data6 field, type 13 data 2 field or any spell effect %u",
                itr->first, SPELL_EFFECT_SEND_EVENT);
    }
}

void ObjectMgr::LoadItemTexts()
{
    QueryResult *result = CharacterDatabase.Query("SELECT id, text FROM item_text");

    uint32 count = 0;

    if( !result )
    {
        barGoLink bar( 1 );
        bar.step();

        sLog.outString();
        sLog.outString( ">> Loaded %u item pages", count );
        return;
    }

    barGoLink bar( result->GetRowCount() );

    Field* fields;
    do
    {
        bar.step();

        fields = result->Fetch();

        mItemTexts[ fields[0].GetUInt32() ] = fields[1].GetCppString();

        ++count;

    } while ( result->NextRow() );

    delete result;

    sLog.outString();
    sLog.outString( ">> Loaded %u item texts", count );
}

void ObjectMgr::LoadPageTexts()
{
    sPageTextStore.Free();                                  // for reload case

    sPageTextStore.Load();
    sLog.outString( ">> Loaded %u page texts", sPageTextStore.RecordCount );
    sLog.outString();

    for(uint32 i = 1; i < sPageTextStore.MaxEntry; ++i)
    {
        // check data correctness
        PageText const* page = sPageTextStore.LookupEntry<PageText>(i);
        if(!page)
            continue;

        if(page->Next_Page && !sPageTextStore.LookupEntry<PageText>(page->Next_Page))
        {
            sLog.outErrorDb("Page text (Id: %u) has not existing next page (Id:%u)", i,page->Next_Page);
            continue;
        }

        // detect circular reference
        std::set<uint32> checkedPages;
        for(PageText const* pageItr = page; pageItr; pageItr = sPageTextStore.LookupEntry<PageText>(pageItr->Next_Page))
        {
            if(!pageItr->Next_Page)
                break;
            checkedPages.insert(pageItr->Page_ID);
            if(checkedPages.find(pageItr->Next_Page)!=checkedPages.end())
            {
                std::ostringstream ss;
                ss<< "The text page(s) ";
                for (std::set<uint32>::iterator itr= checkedPages.begin();itr!=checkedPages.end(); ++itr)
                    ss << *itr << " ";
                ss << "create(s) a circular reference, which can cause the server to freeze. Changing Next_Page of page "
                    << pageItr->Page_ID <<" to 0";
                sLog.outErrorDb(ss.str().c_str());
                const_cast<PageText*>(pageItr)->Next_Page = 0;
                break;
            }
        }
    }
}

void ObjectMgr::LoadPageTextLocales()
{
    mPageTextLocaleMap.clear();                             // need for reload case

    QueryResult *result = WorldDatabase.Query("SELECT entry,text_loc1,text_loc2,text_loc3,text_loc4,text_loc5,text_loc6,text_loc7,text_loc8 FROM locales_page_text");

    if(!result)
    {
        barGoLink bar(1);

        bar.step();

        sLog.outString();
        sLog.outString(">> Loaded 0 PageText locale strings. DB table `locales_page_text` is empty.");
        return;
    }

    barGoLink bar(result->GetRowCount());

    do
    {
        Field *fields = result->Fetch();
        bar.step();

        uint32 entry = fields[0].GetUInt32();

        PageTextLocale& data = mPageTextLocaleMap[entry];

        for(int i = 1; i < MAX_LOCALE; ++i)
        {
            std::string str = fields[i].GetCppString();
            if(str.empty())
                continue;

            int idx = GetOrNewIndexForLocale(LocaleConstant(i));
            if(idx >= 0)
            {
                if(data.Text.size() <= idx)
                    data.Text.resize(idx+1);

                data.Text[idx] = str;
            }
        }

    } while (result->NextRow());

    delete result;

    sLog.outString();
    sLog.outString( ">> Loaded %lu PageText locale strings", (unsigned long)mPageTextLocaleMap.size() );
}

struct SQLInstanceLoader : public SQLStorageLoaderBase<SQLInstanceLoader>
{
    template<class D>
    void convert_from_str(uint32 /*field_pos*/, char *src, D &dst)
    {
        dst = D(objmgr.GetScriptId(src));
    }
};

void ObjectMgr::LoadInstanceTemplate()
{
    SQLInstanceLoader loader;
    loader.Load(sInstanceTemplate);

    for(uint32 i = 0; i < sInstanceTemplate.MaxEntry; i++)
    {
        InstanceTemplate* temp = (InstanceTemplate*)GetInstanceTemplate(i);
        if(!temp) continue;
        const MapEntry* entry = sMapStore.LookupEntry(temp->map);
        if(!entry)
        {
            sLog.outErrorDb("ObjectMgr::LoadInstanceTemplate: bad mapid %d for template!", temp->map);
            continue;
        }
        else if(!entry->HasResetTime())
            continue;

        //FIXME: now exist heroic instance, normal/heroic raid instances
        // entry->resetTimeHeroic store reset time for both heroic mode instance (raid and non-raid)
        // entry->resetTimeRaid   store reset time for normal raid only
        // for current state  entry->resetTimeRaid == entry->resetTimeHeroic in case raid instances with heroic mode.
        // but at some point wee need implement reset time dependent from raid instance mode
        if(temp->reset_delay == 0)
        {
            // use defaults from the DBC
            /*if(entry->resetTimeHeroic)                      // for both raid and non raids, read above
            {
                temp->reset_delay = entry->resetTimeHeroic / DAY;
            }
            else if (entry->resetTimeRaid && entry->map_type == MAP_RAID)
                                                            // for normal raid only
            {
                temp->reset_delay = entry->resetTimeRaid / DAY;
            }*/
        }

        // the reset_delay must be at least one day
        temp->reset_delay = std::max((uint32)1, (uint32)(temp->reset_delay * sWorld.getRate(RATE_INSTANCE_RESET_TIME)));
    }

    sLog.outString( ">> Loaded %u Instance Template definitions", sInstanceTemplate.RecordCount );
    sLog.outString();
}

GossipText const *ObjectMgr::GetGossipText(uint32 Text_ID) const
{
    GossipTextMap::const_iterator itr = mGossipText.find(Text_ID);
    if(itr != mGossipText.end())
        return &itr->second;
    return NULL;
}

void ObjectMgr::LoadGossipText()
{
    QueryResult *result = WorldDatabase.Query( "SELECT * FROM npc_text" );

    int count = 0;
    if( !result )
    {
        barGoLink bar( 1 );
        bar.step();

        sLog.outString();
        sLog.outString( ">> Loaded %u npc texts", count );
        return;
    }

    int cic;

    barGoLink bar( result->GetRowCount() );

    do
    {
        ++count;
        cic = 0;

        Field *fields = result->Fetch();

        bar.step();

        uint32 Text_ID    = fields[cic++].GetUInt32();
        if(!Text_ID)
        {
            sLog.outErrorDb("Table `npc_text` has record wit reserved id 0, ignore.");
            continue;
        }

        GossipText& gText = mGossipText[Text_ID];

        for (int i=0; i< 8; i++)
        {
            gText.Options[i].Text_0           = fields[cic++].GetCppString();
            gText.Options[i].Text_1           = fields[cic++].GetCppString();

            gText.Options[i].Language         = fields[cic++].GetUInt32();
            gText.Options[i].Probability      = fields[cic++].GetFloat();

            for(int j=0; j < 3; ++j)
            {
                gText.Options[i].Emotes[j]._Delay  = fields[cic++].GetUInt32();
                gText.Options[i].Emotes[j]._Emote  = fields[cic++].GetUInt32();
            }
        }
    } while( result->NextRow() );

    sLog.outString();
    sLog.outString( ">> Loaded %u npc texts", count );
    delete result;
}

void ObjectMgr::LoadNpcTextLocales()
{
    mNpcTextLocaleMap.clear();                              // need for reload case

    QueryResult *result = WorldDatabase.Query("SELECT entry,"
        "Text0_0_loc1,Text0_1_loc1,Text1_0_loc1,Text1_1_loc1,Text2_0_loc1,Text2_1_loc1,Text3_0_loc1,Text3_1_loc1,Text4_0_loc1,Text4_1_loc1,Text5_0_loc1,Text5_1_loc1,Text6_0_loc1,Text6_1_loc1,Text7_0_loc1,Text7_1_loc1,"
        "Text0_0_loc2,Text0_1_loc2,Text1_0_loc2,Text1_1_loc2,Text2_0_loc2,Text2_1_loc2,Text3_0_loc2,Text3_1_loc1,Text4_0_loc2,Text4_1_loc2,Text5_0_loc2,Text5_1_loc2,Text6_0_loc2,Text6_1_loc2,Text7_0_loc2,Text7_1_loc2,"
        "Text0_0_loc3,Text0_1_loc3,Text1_0_loc3,Text1_1_loc3,Text2_0_loc3,Text2_1_loc3,Text3_0_loc3,Text3_1_loc1,Text4_0_loc3,Text4_1_loc3,Text5_0_loc3,Text5_1_loc3,Text6_0_loc3,Text6_1_loc3,Text7_0_loc3,Text7_1_loc3,"
        "Text0_0_loc4,Text0_1_loc4,Text1_0_loc4,Text1_1_loc4,Text2_0_loc4,Text2_1_loc4,Text3_0_loc4,Text3_1_loc1,Text4_0_loc4,Text4_1_loc4,Text5_0_loc4,Text5_1_loc4,Text6_0_loc4,Text6_1_loc4,Text7_0_loc4,Text7_1_loc4,"
        "Text0_0_loc5,Text0_1_loc5,Text1_0_loc5,Text1_1_loc5,Text2_0_loc5,Text2_1_loc5,Text3_0_loc5,Text3_1_loc1,Text4_0_loc5,Text4_1_loc5,Text5_0_loc5,Text5_1_loc5,Text6_0_loc5,Text6_1_loc5,Text7_0_loc5,Text7_1_loc5,"
        "Text0_0_loc6,Text0_1_loc6,Text1_0_loc6,Text1_1_loc6,Text2_0_loc6,Text2_1_loc6,Text3_0_loc6,Text3_1_loc1,Text4_0_loc6,Text4_1_loc6,Text5_0_loc6,Text5_1_loc6,Text6_0_loc6,Text6_1_loc6,Text7_0_loc6,Text7_1_loc6,"
        "Text0_0_loc7,Text0_1_loc7,Text1_0_loc7,Text1_1_loc7,Text2_0_loc7,Text2_1_loc7,Text3_0_loc7,Text3_1_loc1,Text4_0_loc7,Text4_1_loc7,Text5_0_loc7,Text5_1_loc7,Text6_0_loc7,Text6_1_loc7,Text7_0_loc7,Text7_1_loc7, "
        "Text0_0_loc8,Text0_1_loc8,Text1_0_loc8,Text1_1_loc8,Text2_0_loc8,Text2_1_loc8,Text3_0_loc8,Text3_1_loc1,Text4_0_loc8,Text4_1_loc8,Text5_0_loc8,Text5_1_loc8,Text6_0_loc8,Text6_1_loc8,Text7_0_loc8,Text7_1_loc8 "
        " FROM locales_npc_text");

    if(!result)
    {
        barGoLink bar(1);

        bar.step();

        sLog.outString();
        sLog.outString(">> Loaded 0 Quest locale strings. DB table `locales_npc_text` is empty.");
        return;
    }

    barGoLink bar(result->GetRowCount());

    do
    {
        Field *fields = result->Fetch();
        bar.step();

        uint32 entry = fields[0].GetUInt32();

        NpcTextLocale& data = mNpcTextLocaleMap[entry];

        for(int i=1; i<MAX_LOCALE; ++i)
        {
            for(int j=0; j<8; ++j)
            {
                std::string str0 = fields[1+8*2*(i-1)+2*j].GetCppString();
                if(!str0.empty())
                {
                    int idx = GetOrNewIndexForLocale(LocaleConstant(i));
                    if(idx >= 0)
                    {
                        if(data.Text_0[j].size() <= idx)
                            data.Text_0[j].resize(idx+1);

                        data.Text_0[j][idx] = str0;
                    }
                }
                std::string str1 = fields[1+8*2*(i-1)+2*j+1].GetCppString();
                if(!str1.empty())
                {
                    int idx = GetOrNewIndexForLocale(LocaleConstant(i));
                    if(idx >= 0)
                    {
                        if(data.Text_1[j].size() <= idx)
                            data.Text_1[j].resize(idx+1);

                        data.Text_1[j][idx] = str1;
                    }
                }
            }
        }
    } while (result->NextRow());

    delete result;

    sLog.outString();
    sLog.outString( ">> Loaded %lu NpcText locale strings", (unsigned long)mNpcTextLocaleMap.size() );
}

//not very fast function but it is called only once a day, or on starting-up
void ObjectMgr::ReturnOrDeleteOldMails(bool serverUp)
{
    time_t basetime = time(NULL);
    sLog.outDebug("Returning mails current time: hour: %d, minute: %d, second: %d ", localtime(&basetime)->tm_hour, localtime(&basetime)->tm_min, localtime(&basetime)->tm_sec);
    //delete all old mails without item and without body immediately, if starting server
    if (!serverUp)
        CharacterDatabase.PExecute("DELETE FROM mail WHERE expire_time < '" UI64FMTD "' AND has_items = '0' AND itemTextId = 0", (uint64)basetime);
    //                                                     0  1           2      3        4          5         6           7   8       9
    QueryResult* result = CharacterDatabase.PQuery("SELECT id,messageType,sender,receiver,itemTextId,has_items,expire_time,cod,checked,mailTemplateId FROM mail WHERE expire_time < '" UI64FMTD "'", (uint64)basetime);
    if ( !result )
    {
        barGoLink bar(1);
        bar.step();
        sLog.outString();
        sLog.outString(">> Only expired mails (need to be return or delete) or DB table `mail` is empty.");
        return;                                             // any mails need to be returned or deleted
    }

    //std::ostringstream delitems, delmails; //will be here for optimization
    //bool deletemail = false, deleteitem = false;
    //delitems << "DELETE FROM item_instance WHERE guid IN ( ";
    //delmails << "DELETE FROM mail WHERE id IN ( "

    barGoLink bar( result->GetRowCount() );
    uint32 count = 0;
    Field *fields;

    do
    {
        bar.step();

        fields = result->Fetch();
        Mail *m = new Mail;
        m->messageID = fields[0].GetUInt32();
        m->messageType = fields[1].GetUInt8();
        m->sender = fields[2].GetUInt32();
        m->receiver = fields[3].GetUInt32();
        m->itemTextId = fields[4].GetUInt32();
        bool has_items = fields[5].GetBool();
        m->expire_time = (time_t)fields[6].GetUInt64();
        m->deliver_time = 0;
        m->COD = fields[7].GetUInt32();
        m->checked = fields[8].GetUInt32();
        m->mailTemplateId = fields[9].GetInt16();

        Player *pl = 0;
        if (serverUp)
            pl = GetPlayer((uint64)m->receiver);
        if (pl && pl->m_mailsLoaded)
        {                                                   //this code will run very improbably (the time is between 4 and 5 am, in game is online a player, who has old mail
            //his in mailbox and he has already listed his mails )
            delete m;
            continue;
        }
        //delete or return mail:
        if (has_items)
        {
            QueryResult *resultItems = CharacterDatabase.PQuery("SELECT item_guid,item_template FROM mail_items WHERE mail_id='%u'", m->messageID);
            if(resultItems)
            {
                do
                {
                    Field *fields2 = resultItems->Fetch();

                    uint32 item_guid_low = fields2[0].GetUInt32();
                    uint32 item_template = fields2[1].GetUInt32();

                    m->AddItem(item_guid_low, item_template);
                }
                while (resultItems->NextRow());

                delete resultItems;
            }
            //if it is mail from AH, it shouldn't be returned, but deleted
            if (m->messageType != MAIL_NORMAL || (m->checked & (MAIL_CHECK_MASK_AUCTION | MAIL_CHECK_MASK_COD_PAYMENT | MAIL_CHECK_MASK_RETURNED)))
            {
                // mail open and then not returned
                for(std::vector<MailItemInfo>::iterator itr2 = m->items.begin(); itr2 != m->items.end(); ++itr2)
                    CharacterDatabase.PExecute("DELETE FROM item_instance WHERE guid = '%u'", itr2->item_guid);
            }
            else
            {
                //mail will be returned:
                CharacterDatabase.PExecute("UPDATE mail SET sender = '%u', receiver = '%u', expire_time = '" UI64FMTD "', deliver_time = '" UI64FMTD "',cod = '0', checked = '%u' WHERE id = '%u'", m->receiver, m->sender, (uint64)(basetime + 30*DAY), (uint64)basetime, MAIL_CHECK_MASK_RETURNED, m->messageID);
                delete m;
                continue;
            }
        }

        if (m->itemTextId)
            CharacterDatabase.PExecute("DELETE FROM item_text WHERE id = '%u'", m->itemTextId);

        //deletemail = true;
        //delmails << m->messageID << ", ";
        CharacterDatabase.PExecute("DELETE FROM mail WHERE id = '%u'", m->messageID);
        delete m;
        ++count;
    } while (result->NextRow());
    delete result;

    sLog.outString();
    sLog.outString( ">> Loaded %u mails", count );
}

void ObjectMgr::LoadQuestAreaTriggers()
{
    mQuestAreaTriggerMap.clear();                           // need for reload case

    QueryResult *result = WorldDatabase.Query( "SELECT id,quest FROM areatrigger_involvedrelation" );

    uint32 count = 0;

    if( !result )
    {
        barGoLink bar( 1 );
        bar.step();

        sLog.outString();
        sLog.outString( ">> Loaded %u quest trigger points", count );
        return;
    }

    barGoLink bar( result->GetRowCount() );

    do
    {
        ++count;
        bar.step();

        Field *fields = result->Fetch();

        uint32 trigger_ID = fields[0].GetUInt32();
        uint32 quest_ID   = fields[1].GetUInt32();

        AreaTriggerEntry const* atEntry = sAreaTriggerStore.LookupEntry(trigger_ID);
        if(!atEntry)
        {
            sLog.outErrorDb("Area trigger (ID:%u) does not exist in `AreaTrigger.dbc`.",trigger_ID);
            continue;
        }

        Quest const* quest = GetQuestTemplate(quest_ID);

        if(!quest)
        {
            sLog.outErrorDb("Table `areatrigger_involvedrelation` has record (id: %u) for not existing quest %u",trigger_ID,quest_ID);
            continue;
        }

        if(!quest->HasFlag(QUEST_MANGOS_FLAGS_EXPLORATION_OR_EVENT))
        {
            sLog.outErrorDb("Table `areatrigger_involvedrelation` has record (id: %u) for not quest %u, but quest not have flag QUEST_MANGOS_FLAGS_EXPLORATION_OR_EVENT. Trigger or quest flags must be fixed, quest modified to require objective.",trigger_ID,quest_ID);

            // this will prevent quest completing without objective
            const_cast<Quest*>(quest)->SetFlag(QUEST_MANGOS_FLAGS_EXPLORATION_OR_EVENT);

            // continue; - quest modified to required objective and trigger can be allowed.
        }

        mQuestAreaTriggerMap[trigger_ID] = quest_ID;

    } while( result->NextRow() );

    delete result;

    sLog.outString();
    sLog.outString( ">> Loaded %u quest trigger points", count );
}

void ObjectMgr::LoadTavernAreaTriggers()
{
    mTavernAreaTriggerSet.clear();                          // need for reload case

    QueryResult *result = WorldDatabase.Query("SELECT id FROM areatrigger_tavern");

    uint32 count = 0;

    if( !result )
    {
        barGoLink bar( 1 );
        bar.step();

        sLog.outString();
        sLog.outString( ">> Loaded %u tavern triggers", count );
        return;
    }

    barGoLink bar( result->GetRowCount() );

    do
    {
        ++count;
        bar.step();

        Field *fields = result->Fetch();

        uint32 Trigger_ID      = fields[0].GetUInt32();

        AreaTriggerEntry const* atEntry = sAreaTriggerStore.LookupEntry(Trigger_ID);
        if(!atEntry)
        {
            sLog.outErrorDb("Area trigger (ID:%u) does not exist in `AreaTrigger.dbc`.",Trigger_ID);
            continue;
        }

        mTavernAreaTriggerSet.insert(Trigger_ID);
    } while( result->NextRow() );

    delete result;

    sLog.outString();
    sLog.outString( ">> Loaded %u tavern triggers", count );
}

void ObjectMgr::LoadAreaTriggerScripts()
{
    mAreaTriggerScripts.clear();                            // need for reload case
    QueryResult *result = WorldDatabase.Query("SELECT entry, ScriptName FROM areatrigger_scripts");

    uint32 count = 0;

    if( !result )
    {
        barGoLink bar( 1 );
        bar.step();

        sLog.outString();
        sLog.outString( ">> Loaded %u areatrigger scripts", count );
        return;
    }

    barGoLink bar( result->GetRowCount() );

    do
    {
        ++count;
        bar.step();

        Field *fields = result->Fetch();

        uint32 Trigger_ID      = fields[0].GetUInt32();
        const char *scriptName = fields[1].GetString();

        AreaTriggerEntry const* atEntry = sAreaTriggerStore.LookupEntry(Trigger_ID);
        if(!atEntry)
        {
            sLog.outErrorDb("Area trigger (ID:%u) does not exist in `AreaTrigger.dbc`.",Trigger_ID);
            continue;
        }
        mAreaTriggerScripts[Trigger_ID] = GetScriptId(scriptName);
    } while( result->NextRow() );

    delete result;

    sLog.outString();
    sLog.outString( ">> Loaded %u areatrigger scripts", count );
}

uint32 ObjectMgr::GetNearestTaxiNode( float x, float y, float z, uint32 mapid, uint32 team )
{
    bool found = false;
    float dist;
    uint32 id = 0;

    for(uint32 i = 1; i < sTaxiNodesStore.GetNumRows(); ++i)
    {
        TaxiNodesEntry const* node = sTaxiNodesStore.LookupEntry(i);
        if(!node || node->map_id != mapid || !node->MountCreatureID[team == ALLIANCE ? 1 : 0])
            continue;

        uint8  field   = (uint8)((i - 1) / 32);
        uint32 submask = 1<<((i-1)%32);

        // skip not taxi network nodes
        if((sTaxiNodesMask[field] & submask)==0)
            continue;

        float dist2 = (node->x - x)*(node->x - x)+(node->y - y)*(node->y - y)+(node->z - z)*(node->z - z);
        if(found)
        {
            if(dist2 < dist)
            {
                dist = dist2;
                id = i;
            }
        }
        else
        {
            found = true;
            dist = dist2;
            id = i;
        }
    }

    return id;
}

void ObjectMgr::GetTaxiPath( uint32 source, uint32 destination, uint32 &path, uint32 &cost)
{
    TaxiPathSetBySource::iterator src_i = sTaxiPathSetBySource.find(source);
    if(src_i==sTaxiPathSetBySource.end())
    {
        path = 0;
        cost = 0;
        return;
    }

    TaxiPathSetForSource& pathSet = src_i->second;

    TaxiPathSetForSource::iterator dest_i = pathSet.find(destination);
    if(dest_i==pathSet.end())
    {
        path = 0;
        cost = 0;
        return;
    }

    cost = dest_i->second.price;
    path = dest_i->second.ID;
}

uint32 ObjectMgr::GetTaxiMountDisplayId( uint32 id, uint32 team, bool allowed_alt_team /* = false */)
{
    uint16 mount_entry = 0;

    // select mount creature id
    TaxiNodesEntry const* node = sTaxiNodesStore.LookupEntry(id);
    if(node)
    {
        if (team == ALLIANCE)
        {
            mount_entry = node->MountCreatureID[1];
            if(!mount_entry && allowed_alt_team)
                mount_entry = node->MountCreatureID[0];
        }
        else if (team == HORDE)
        {
            mount_entry = node->MountCreatureID[0];

            if(!mount_entry && allowed_alt_team)
                mount_entry = node->MountCreatureID[1];
        }
    }

    CreatureInfo const *mount_info = GetCreatureTemplate(mount_entry);
    if (!mount_info)
        return 0;

    uint16 mount_id = objmgr.ChooseDisplayId(team,mount_info);
    if (!mount_id)
        return 0;

    CreatureModelInfo const *minfo = objmgr.GetCreatureModelRandomGender(mount_id);
    if (minfo)
        mount_id = minfo->modelid;

    return mount_id;
}

void ObjectMgr::GetTaxiPathNodes( uint32 path, Path &pathnodes, std::vector<uint32>& mapIds)
{
    if(path >= sTaxiPathNodesByPath.size())
        return;

    TaxiPathNodeList& nodeList = sTaxiPathNodesByPath[path];

    pathnodes.Resize(nodeList.size());
    mapIds.resize(nodeList.size());

    for(size_t i = 0; i < nodeList.size(); ++i)
    {
        pathnodes[ i ].x = nodeList[i].x;
        pathnodes[ i ].y = nodeList[i].y;
        pathnodes[ i ].z = nodeList[i].z;

        mapIds[i] = nodeList[i].mapid;
    }
}

void ObjectMgr::GetTransportPathNodes( uint32 path, TransportPath &pathnodes )
{
    if(path >= sTaxiPathNodesByPath.size())
        return;

    TaxiPathNodeList& nodeList = sTaxiPathNodesByPath[path];

    pathnodes.Resize(nodeList.size());

    for(size_t i = 0; i < nodeList.size(); ++i)
    {
        pathnodes[ i ].mapid = nodeList[i].mapid;
        pathnodes[ i ].x = nodeList[i].x;
        pathnodes[ i ].y = nodeList[i].y;
        pathnodes[ i ].z = nodeList[i].z;
        pathnodes[ i ].actionFlag = nodeList[i].actionFlag;
        pathnodes[ i ].delay = nodeList[i].delay;
    }
}

void ObjectMgr::LoadGraveyardZones()
{
    mGraveYardMap.clear();                                  // need for reload case

    QueryResult *result = WorldDatabase.Query("SELECT id,ghost_zone,faction FROM game_graveyard_zone");

    uint32 count = 0;

    if( !result )
    {
        barGoLink bar( 1 );
        bar.step();

        sLog.outString();
        sLog.outString( ">> Loaded %u graveyard-zone links", count );
        return;
    }

    barGoLink bar( result->GetRowCount() );

    do
    {
        ++count;
        bar.step();

        Field *fields = result->Fetch();

        uint32 safeLocId = fields[0].GetUInt32();
        uint32 zoneId = fields[1].GetUInt32();
        uint32 team   = fields[2].GetUInt32();

        WorldSafeLocsEntry const* entry = sWorldSafeLocsStore.LookupEntry(safeLocId);
        if(!entry)
        {
            sLog.outErrorDb("Table `game_graveyard_zone` has record for not existing graveyard (WorldSafeLocs.dbc id) %u, skipped.",safeLocId);
            continue;
        }

        AreaTableEntry const *areaEntry = GetAreaEntryByAreaID(zoneId);
        if(!areaEntry)
        {
            sLog.outErrorDb("Table `game_graveyard_zone` has record for not existing zone id (%u), skipped.",zoneId);
            continue;
        }

        if(areaEntry->zone != 0)
        {
            sLog.outErrorDb("Table `game_graveyard_zone` has record subzone id (%u) instead of zone, skipped.",zoneId);
            continue;
        }

        if(team!=0 && team!=HORDE && team!=ALLIANCE)
        {
            sLog.outErrorDb("Table `game_graveyard_zone` has record for non player faction (%u), skipped.",team);
            continue;
        }

        if(!AddGraveYardLink(safeLocId,zoneId,team,false))
            sLog.outErrorDb("Table `game_graveyard_zone` has a duplicate record for Graveyard (ID: %u) and Zone (ID: %u), skipped.",safeLocId,zoneId);
    } while( result->NextRow() );

    delete result;

    sLog.outString();
    sLog.outString( ">> Loaded %u graveyard-zone links", count );
}

WorldSafeLocsEntry const *ObjectMgr::GetClosestGraveYard(float x, float y, float z, uint32 MapId, uint32 team)
{
    // search for zone associated closest graveyard
    uint32 zoneId = MapManager::Instance().GetZoneId(MapId,x,y,z);

    // Simulate std. algorithm:
    //   found some graveyard associated to (ghost_zone,ghost_map)
    //
    //   if mapId == graveyard.mapId (ghost in plain zone or city or battleground) and search graveyard at same map
    //     then check faction
    //   if mapId != graveyard.mapId (ghost in instance) and search any graveyard associated
    //     then check faction
    GraveYardMap::const_iterator graveLow  = mGraveYardMap.lower_bound(zoneId);
    GraveYardMap::const_iterator graveUp   = mGraveYardMap.upper_bound(zoneId);
    if(graveLow==graveUp)
    {
        sLog.outErrorDb("Table `game_graveyard_zone` incomplete: Zone %u Team %u does not have a linked graveyard.",zoneId,team);
        return NULL;
    }

    // at corpse map
    bool foundNear = false;
    float distNear;
    WorldSafeLocsEntry const* entryNear = NULL;

    // at entrance map for corpse map
    bool foundEntr = false;
    float distEntr;
    WorldSafeLocsEntry const* entryEntr = NULL;

    // some where other
    WorldSafeLocsEntry const* entryFar = NULL;

    MapEntry const* mapEntry = sMapStore.LookupEntry(MapId);

    for(GraveYardMap::const_iterator itr = graveLow; itr != graveUp; ++itr)
    {
        GraveYardData const& data = itr->second;

        WorldSafeLocsEntry const* entry = sWorldSafeLocsStore.LookupEntry(data.safeLocId);
        if(!entry)
        {
            sLog.outErrorDb("Table `game_graveyard_zone` has record for not existing graveyard (WorldSafeLocs.dbc id) %u, skipped.",data.safeLocId);
            continue;
        }

        // skip enemy faction graveyard
        // team == 0 case can be at call from .neargrave
        if(data.team != 0 && team != 0 && data.team != team)
            continue;

        // find now nearest graveyard at other map
        if(MapId != entry->map_id)
        {
            // if find graveyard at different map from where entrance placed (or no entrance data), use any first
            if (!mapEntry ||
                 mapEntry->entrance_map < 0 ||
                 mapEntry->entrance_map != entry->map_id ||
                (mapEntry->entrance_x == 0 && mapEntry->entrance_y == 0))
            {
                // not have any corrdinates for check distance anyway
                entryFar = entry;
                continue;
            }

            // at entrance map calculate distance (2D);
            float dist2 = (entry->x - mapEntry->entrance_x)*(entry->x - mapEntry->entrance_x)
                +(entry->y - mapEntry->entrance_y)*(entry->y - mapEntry->entrance_y);
            if(foundEntr)
            {
                if(dist2 < distEntr)
                {
                    distEntr = dist2;
                    entryEntr = entry;
                }
            }
            else
            {
                foundEntr = true;
                distEntr = dist2;
                entryEntr = entry;
            }
        }
        // find now nearest graveyard at same map
        else
        {
            float dist2 = (entry->x - x)*(entry->x - x)+(entry->y - y)*(entry->y - y)+(entry->z - z)*(entry->z - z);
            if(foundNear)
            {
                if(dist2 < distNear)
                {
                    distNear = dist2;
                    entryNear = entry;
                }
            }
            else
            {
                foundNear = true;
                distNear = dist2;
                entryNear = entry;
            }
        }
    }

    if(entryNear)
        return entryNear;

    if(entryEntr)
        return entryEntr;

    return entryFar;
}

GraveYardData const* ObjectMgr::FindGraveYardData(uint32 id, uint32 zoneId)
{
    GraveYardMap::const_iterator graveLow  = mGraveYardMap.lower_bound(zoneId);
    GraveYardMap::const_iterator graveUp   = mGraveYardMap.upper_bound(zoneId);

    for(GraveYardMap::const_iterator itr = graveLow; itr != graveUp; ++itr)
    {
        if(itr->second.safeLocId==id)
            return &itr->second;
    }

    return NULL;
}

bool ObjectMgr::AddGraveYardLink(uint32 id, uint32 zoneId, uint32 team, bool inDB)
{
    if(FindGraveYardData(id,zoneId))
        return false;

    // add link to loaded data
    GraveYardData data;
    data.safeLocId = id;
    data.team = team;

    mGraveYardMap.insert(GraveYardMap::value_type(zoneId,data));

    // add link to DB
    if(inDB)
    {
        WorldDatabase.PExecuteLog("INSERT INTO game_graveyard_zone ( id,ghost_zone,faction) "
            "VALUES ('%u', '%u','%u')",id,zoneId,team);
    }

    return true;
}

void ObjectMgr::LoadAreaTriggerTeleports()
{
    mAreaTriggers.clear();                                  // need for reload case

    uint32 count = 0;

    //                                                0   1               2              3               4           5            6                    7                           8                     9           10                 11                 12                 13
    QueryResult *result = WorldDatabase.Query("SELECT id, required_level, required_item, required_item2, heroic_key, heroic_key2, required_quest_done, required_quest_done_heroic, required_failed_text, target_map, target_position_x, target_position_y, target_position_z, target_orientation FROM areatrigger_teleport");
    if( !result )
    {

        barGoLink bar( 1 );

        bar.step();

        sLog.outString();
        sLog.outString( ">> Loaded %u area trigger teleport definitions", count );
        return;
    }

    barGoLink bar( result->GetRowCount() );

    do
    {
        Field *fields = result->Fetch();

        bar.step();

        ++count;

        uint32 Trigger_ID = fields[0].GetUInt32();

        AreaTrigger at;

        at.requiredLevel        = fields[1].GetUInt8();
        at.requiredItem         = fields[2].GetUInt32();
        at.requiredItem2        = fields[3].GetUInt32();
        at.heroicKey            = fields[4].GetUInt32();
        at.heroicKey2           = fields[5].GetUInt32();
        at.requiredQuest        = fields[6].GetUInt32();
        at.requiredQuestHeroic  = fields[7].GetUInt32();
        at.requiredFailedText   = fields[8].GetCppString();
        at.target_mapId         = fields[9].GetUInt32();
        at.target_X             = fields[10].GetFloat();
        at.target_Y             = fields[11].GetFloat();
        at.target_Z             = fields[12].GetFloat();
        at.target_Orientation   = fields[13].GetFloat();

        AreaTriggerEntry const* atEntry = sAreaTriggerStore.LookupEntry(Trigger_ID);
        if(!atEntry)
        {
            sLog.outErrorDb("Area trigger (ID:%u) does not exist in `AreaTrigger.dbc`.",Trigger_ID);
            continue;
        }

        if(at.requiredItem)
        {
            ItemPrototype const *pProto = GetItemPrototype(at.requiredItem);
            if(!pProto)
            {
                sLog.outError("Key item %u does not exist for trigger %u, removing key requirement.", at.requiredItem, Trigger_ID);
                at.requiredItem = 0;
            }
        }
        if(at.requiredItem2)
        {
            ItemPrototype const *pProto = GetItemPrototype(at.requiredItem2);
            if(!pProto)
            {
                sLog.outError("Second item %u not exist for trigger %u, remove key requirement.", at.requiredItem2, Trigger_ID);
                at.requiredItem2 = 0;
            }
        }

        if(at.heroicKey)
        {
            ItemPrototype const *pProto = GetItemPrototype(at.heroicKey);
            if(!pProto)
            {
                sLog.outError("Heroic key item %u not exist for trigger %u, remove key requirement.", at.heroicKey, Trigger_ID);
                at.heroicKey = 0;
            }
        }

        if(at.heroicKey2)
        {
            ItemPrototype const *pProto = GetItemPrototype(at.heroicKey2);
            if(!pProto)
            {
                sLog.outError("Heroic second key item %u not exist for trigger %u, remove key requirement.", at.heroicKey2, Trigger_ID);
                at.heroicKey2 = 0;
            }
        }

        if(at.requiredQuest)
        {
            QuestMap::iterator qReqItr = mQuestTemplates.find(at.requiredQuest);
            if(qReqItr == mQuestTemplates.end())
            {
                sLog.outErrorDb("Required Quest %u not exist for trigger %u, remove quest done requirement.",at.requiredQuest,Trigger_ID);
                at.requiredQuest = 0;
            }
        }

        if(at.requiredQuestHeroic)
        {
            QuestMap::iterator qReqItr = mQuestTemplates.find(at.requiredQuestHeroic);
            if(qReqItr == mQuestTemplates.end())
            {
                sLog.outErrorDb("Required Quest %u not exist for trigger %u, remove quest done requirement.",at.requiredQuestHeroic,Trigger_ID);
                at.requiredQuestHeroic = 0;
            }
        }

        MapEntry const* mapEntry = sMapStore.LookupEntry(at.target_mapId);
        if(!mapEntry)
        {
            sLog.outErrorDb("Area trigger (ID:%u) target map (ID: %u) does not exist in `Map.dbc`.",Trigger_ID,at.target_mapId);
            continue;
        }

        if(at.target_X==0 && at.target_Y==0 && at.target_Z==0)
        {
            sLog.outErrorDb("Area trigger (ID:%u) target coordinates not provided.",Trigger_ID);
            continue;
        }

        mAreaTriggers[Trigger_ID] = at;

    } while( result->NextRow() );

    delete result;

    sLog.outString();
    sLog.outString( ">> Loaded %u area trigger teleport definitions", count );
}

/*
 * Searches for the areatrigger which teleports players out of the given map
 */
AreaTrigger const* ObjectMgr::GetGoBackTrigger(uint32 Map) const
{
    const MapEntry *mapEntry = sMapStore.LookupEntry(Map);
    if(!mapEntry) return NULL;
    for (AreaTriggerMap::const_iterator itr = mAreaTriggers.begin(); itr != mAreaTriggers.end(); ++itr)
    {
        if(itr->second.target_mapId == mapEntry->entrance_map)
        {
            AreaTriggerEntry const* atEntry = sAreaTriggerStore.LookupEntry(itr->first);
            if(atEntry && atEntry->mapid == Map)
                return &itr->second;
        }
    }
    return NULL;
}

/**
 * Searches for the areatrigger which teleports players to the given map
 */
AreaTrigger const* ObjectMgr::GetMapEntranceTrigger(uint32 Map) const
{
    for (AreaTriggerMap::const_iterator itr = mAreaTriggers.begin(); itr != mAreaTriggers.end(); ++itr)
    {
        if(itr->second.target_mapId == Map)
        {
            AreaTriggerEntry const* atEntry = sAreaTriggerStore.LookupEntry(itr->first);
            if(atEntry)
                return &itr->second;
        }
    }
    return NULL;
}

void ObjectMgr::SetHighestGuids()
{
    QueryResult *result = CharacterDatabase.Query( "SELECT MAX(guid) FROM characters" );
    if( result )
    {
        m_hiCharGuid = (*result)[0].GetUInt32()+1;
        delete result;
    }

    result = WorldDatabase.Query( "SELECT MAX(guid) FROM creature" );
    if( result )
    {
        m_hiCreatureGuid = (*result)[0].GetUInt32()+1;
        delete result;
    }

    result = CharacterDatabase.Query( "SELECT MAX(guid) FROM item_instance" );
    if( result )
    {
        m_hiItemGuid = (*result)[0].GetUInt32()+1;
        delete result;
    }

    // Cleanup other tables from not existed guids (>=m_hiItemGuid)
    CharacterDatabase.PExecute("DELETE FROM character_inventory WHERE item >= '%u'", m_hiItemGuid);
    CharacterDatabase.PExecute("DELETE FROM mail_items WHERE item_guid >= '%u'", m_hiItemGuid);
    CharacterDatabase.PExecute("DELETE FROM auctionhouse WHERE itemguid >= '%u'", m_hiItemGuid);
    CharacterDatabase.PExecute("DELETE FROM guild_bank_item WHERE item_guid >= '%u'", m_hiItemGuid);

    result = WorldDatabase.Query("SELECT MAX(guid) FROM gameobject" );
    if( result )
    {
        m_hiGoGuid = (*result)[0].GetUInt32()+1;
        delete result;
    }

    result = CharacterDatabase.Query("SELECT MAX(id) FROM auctionhouse" );
    if( result )
    {
        m_auctionid = (*result)[0].GetUInt32()+1;
        delete result;
    }

    result = CharacterDatabase.Query( "SELECT MAX(id) FROM mail" );
    if( result )
    {
        m_mailid = (*result)[0].GetUInt32()+1;
        delete result;
    }

    result = CharacterDatabase.Query( "SELECT MAX(id) FROM item_text" );
    if( result )
    {
        m_ItemTextId = (*result)[0].GetUInt32()+1;
        delete result;
    }

    result = CharacterDatabase.Query( "SELECT MAX(guid) FROM corpse" );
    if( result )
    {
        m_hiCorpseGuid = (*result)[0].GetUInt32()+1;
        delete result;
    }

    result = CharacterDatabase.Query("SELECT MAX(arenateamid) FROM arena_team");
    if (result)
    {
        m_arenaTeamId = (*result)[0].GetUInt32()+1;
        delete result;
    }

    result = CharacterDatabase.Query("SELECT MAX(setguid) FROM character_equipmentsets");
    if (result)
    {
        m_equipmentSetGuid = (*result)[0].GetUInt64()+1;
        delete result;
    }

    result = CharacterDatabase.Query( "SELECT MAX(guildid) FROM guild" );
    if (result)
    {
        m_guildId = (*result)[0].GetUInt32()+1;
        delete result;
    }
}

uint32 ObjectMgr::GenerateArenaTeamId()
{
    if(m_arenaTeamId>=0xFFFFFFFE)
    {
        sLog.outError("Arena team ids overflow!! Can't continue, shutting down server. ");
        World::StopNow(ERROR_EXIT_CODE);
    }
    return m_arenaTeamId++;
}

uint32 ObjectMgr::GenerateAuctionID()
{
    if(m_auctionid>=0xFFFFFFFE)
    {
        sLog.outError("Auctions ids overflow!! Can't continue, shutting down server. ");
        World::StopNow(ERROR_EXIT_CODE);
    }
    return m_auctionid++;
}

uint64 ObjectMgr::GenerateEquipmentSetGuid()
{
    if(m_equipmentSetGuid>=0xFFFFFFFFFFFFFFFEll)
    {
        sLog.outError("EquipmentSet guid overflow!! Can't continue, shutting down server. ");
        World::StopNow(ERROR_EXIT_CODE);
    }
    return m_equipmentSetGuid++;
}

uint32 ObjectMgr::GenerateGuildId()
{
    if(m_guildId>=0xFFFFFFFE)
    {
        sLog.outError("Guild ids overflow!! Can't continue, shutting down server. ");
        World::StopNow(ERROR_EXIT_CODE);
    }
    return m_guildId++;
}

uint32 ObjectMgr::GenerateMailID()
{
    if(m_mailid>=0xFFFFFFFE)
    {
        sLog.outError("Mail ids overflow!! Can't continue, shutting down server. ");
        World::StopNow(ERROR_EXIT_CODE);
    }
    return m_mailid++;
}

uint32 ObjectMgr::GenerateItemTextID()
{
    if(m_ItemTextId>=0xFFFFFFFE)
    {
        sLog.outError("Item text ids overflow!! Can't continue, shutting down server. ");
        World::StopNow(ERROR_EXIT_CODE);
    }
    return m_ItemTextId++;
}

uint32 ObjectMgr::CreateItemText(std::string text)
{
    uint32 newItemTextId = GenerateItemTextID();
    //insert new itempage to container
    mItemTexts[ newItemTextId ] = text;
    //save new itempage
    CharacterDatabase.escape_string(text);
    //any Delete query needed, itemTextId is maximum of all ids
    std::ostringstream query;
    query << "INSERT INTO item_text (id,text) VALUES ( '" << newItemTextId << "', '" << text << "')";
    CharacterDatabase.Execute(query.str().c_str());         //needs to be run this way, because mail body may be more than 1024 characters
    return newItemTextId;
}

uint32 ObjectMgr::GenerateLowGuid(HighGuid guidhigh)
{
    switch(guidhigh)
    {
        case HIGHGUID_ITEM:
            if(m_hiItemGuid>=0xFFFFFFFE)
            {
                sLog.outError("Item guid overflow!! Can't continue, shutting down server. ");
                World::StopNow(ERROR_EXIT_CODE);
            }
            return m_hiItemGuid++;
        case HIGHGUID_UNIT:
            if(m_hiCreatureGuid>=0x00FFFFFE)
            {
                sLog.outError("Creature guid overflow!! Can't continue, shutting down server. ");
                World::StopNow(ERROR_EXIT_CODE);
            }
            return m_hiCreatureGuid++;
        case HIGHGUID_PET:
            if(m_hiPetGuid>=0x00FFFFFE)
            {
                sLog.outError("Pet guid overflow!! Can't continue, shutting down server. ");
                World::StopNow(ERROR_EXIT_CODE);
            }
            return m_hiPetGuid++;
        case HIGHGUID_VEHICLE:
            if(m_hiVehicleGuid>=0x00FFFFFF)
            {
                sLog.outError("Vehicle guid overflow!! Can't continue, shutting down server. ");
                World::StopNow(ERROR_EXIT_CODE);
            }
            return m_hiVehicleGuid++;
        case HIGHGUID_PLAYER:
            if(m_hiCharGuid>=0xFFFFFFFE)
            {
                sLog.outError("Players guid overflow!! Can't continue, shutting down server. ");
                World::StopNow(ERROR_EXIT_CODE);
            }
            return m_hiCharGuid++;
        case HIGHGUID_GAMEOBJECT:
            if(m_hiGoGuid>=0x00FFFFFE)
            {
                sLog.outError("Gameobject guid overflow!! Can't continue, shutting down server. ");
                World::StopNow(ERROR_EXIT_CODE);
            }
            return m_hiGoGuid++;
        case HIGHGUID_CORPSE:
            if(m_hiCorpseGuid>=0xFFFFFFFE)
            {
                sLog.outError("Corpse guid overflow!! Can't continue, shutting down server. ");
                World::StopNow(ERROR_EXIT_CODE);
            }
            return m_hiCorpseGuid++;
        case HIGHGUID_DYNAMICOBJECT:
            if(m_hiDoGuid>=0xFFFFFFFE)
            {
                sLog.outError("DynamicObject guid overflow!! Can't continue, shutting down server. ");
                World::StopNow(ERROR_EXIT_CODE);
            }
            return m_hiDoGuid++;
        default:
            ASSERT(0);
    }

    ASSERT(0);
    return 0;
}

void ObjectMgr::LoadGameObjectLocales()
{
    mGameObjectLocaleMap.clear();                           // need for reload case

    QueryResult *result = WorldDatabase.Query("SELECT entry,"
        "name_loc1,name_loc2,name_loc3,name_loc4,name_loc5,name_loc6,name_loc7,name_loc8,"
        "castbarcaption_loc1,castbarcaption_loc2,castbarcaption_loc3,castbarcaption_loc4,"
        "castbarcaption_loc5,castbarcaption_loc6,castbarcaption_loc7,castbarcaption_loc8 FROM locales_gameobject");

    if(!result)
    {
        barGoLink bar(1);

        bar.step();

        sLog.outString();
        sLog.outString(">> Loaded 0 gameobject locale strings. DB table `locales_gameobject` is empty.");
        return;
    }

    barGoLink bar(result->GetRowCount());

    do
    {
        Field *fields = result->Fetch();
        bar.step();

        uint32 entry = fields[0].GetUInt32();

        GameObjectLocale& data = mGameObjectLocaleMap[entry];

        for(int i = 1; i < MAX_LOCALE; ++i)
        {
            std::string str = fields[i].GetCppString();
            if(!str.empty())
            {
                int idx = GetOrNewIndexForLocale(LocaleConstant(i));
                if(idx >= 0)
                {
                    if(data.Name.size() <= idx)
                        data.Name.resize(idx+1);

                    data.Name[idx] = str;
                }
            }
        }

        for(int i = 1; i < MAX_LOCALE; ++i)
        {
            std::string str = fields[i+(MAX_LOCALE-1)].GetCppString();
            if(!str.empty())
            {
                int idx = GetOrNewIndexForLocale(LocaleConstant(i));
                if(idx >= 0)
                {
                    if(data.CastBarCaption.size() <= idx)
                        data.CastBarCaption.resize(idx+1);

                    data.CastBarCaption[idx] = str;
                }
            }
        }

    } while (result->NextRow());

    delete result;

    sLog.outString();
    sLog.outString( ">> Loaded %lu gameobject locale strings", (unsigned long)mGameObjectLocaleMap.size() );
}

struct SQLGameObjectLoader : public SQLStorageLoaderBase<SQLGameObjectLoader>
{
    template<class D>
    void convert_from_str(uint32 /*field_pos*/, char *src, D &dst)
    {
        dst = D(objmgr.GetScriptId(src));
    }
};

inline void CheckGOLockId(GameObjectInfo const* goInfo,uint32 dataN,uint32 N)
{
    if (sLockStore.LookupEntry(dataN))
        return;

    sLog.outErrorDb("Gameobject (Entry: %u GoType: %u) have data%d=%u but lock (Id: %u) not found.",
        goInfo->id,goInfo->type,N,goInfo->door.lockId,goInfo->door.lockId);
}

inline void CheckGOLinkedTrapId(GameObjectInfo const* goInfo,uint32 dataN,uint32 N)
{
    if (GameObjectInfo const* trapInfo = sGOStorage.LookupEntry<GameObjectInfo>(dataN))
    {
        if (trapInfo->type!=GAMEOBJECT_TYPE_TRAP)
            sLog.outErrorDb("Gameobject (Entry: %u GoType: %u) have data%d=%u but GO (Entry %u) have not GAMEOBJECT_TYPE_TRAP (%u) type.",
            goInfo->id,goInfo->type,N,dataN,dataN,GAMEOBJECT_TYPE_TRAP);
    }
    /* disable check for while (too many error reports baout not existed in trap templates
    else
        sLog.outErrorDb("Gameobject (Entry: %u GoType: %u) have data%d=%u but trap GO (Entry %u) not exist in `gameobject_template`.",
            goInfo->id,goInfo->type,N,dataN,dataN);
    */
}

inline void CheckGOSpellId(GameObjectInfo const* goInfo,uint32 dataN,uint32 N)
{
    if (sSpellStore.LookupEntry(dataN))
        return;

    sLog.outErrorDb("Gameobject (Entry: %u GoType: %u) have data%d=%u but Spell (Entry %u) not exist.",
        goInfo->id,goInfo->type,N,dataN,dataN);
}

inline void CheckAndFixGOChairHeightId(GameObjectInfo const* goInfo,uint32 const& dataN,uint32 N)
{
    if (dataN <= (UNIT_STAND_STATE_SIT_HIGH_CHAIR-UNIT_STAND_STATE_SIT_LOW_CHAIR) )
        return;

    sLog.outErrorDb("Gameobject (Entry: %u GoType: %u) have data%d=%u but correct chair height in range 0..%i.",
        goInfo->id,goInfo->type,N,dataN,UNIT_STAND_STATE_SIT_HIGH_CHAIR-UNIT_STAND_STATE_SIT_LOW_CHAIR);

    // prevent client and server unexpected work
    const_cast<uint32&>(dataN) = 0;
}

inline void CheckGONoDamageImmuneId(GameObjectInfo const* goInfo,uint32 dataN,uint32 N)
{
    // 0/1 correct values
    if (dataN <= 1)
        return;

    sLog.outErrorDb("Gameobject (Entry: %u GoType: %u) have data%d=%u but expected boolean (0/1) noDamageImmune field value.",
        goInfo->id,goInfo->type,N,dataN);
}

inline void CheckGOConsumable(GameObjectInfo const* goInfo,uint32 dataN,uint32 N)
{
    // 0/1 correct values
    if (dataN <= 1)
        return;

    sLog.outErrorDb("Gameobject (Entry: %u GoType: %u) have data%d=%u but expected boolean (0/1) consumable field value.",
        goInfo->id,goInfo->type,N,dataN);
}

void ObjectMgr::LoadGameobjectInfo()
{
    SQLGameObjectLoader loader;
    loader.Load(sGOStorage);

    // some checks
    for(uint32 id = 1; id < sGOStorage.MaxEntry; id++)
    {
        GameObjectInfo const* goInfo = sGOStorage.LookupEntry<GameObjectInfo>(id);
        if (!goInfo)
            continue;

        // some GO types have unused go template, check goInfo->displayId at GO spawn data loading or ignore

        switch(goInfo->type)
        {
            case GAMEOBJECT_TYPE_DOOR:                      //0
            {
                if (goInfo->door.lockId)
                    CheckGOLockId(goInfo,goInfo->door.lockId,1);
                CheckGONoDamageImmuneId(goInfo,goInfo->door.noDamageImmune,3);
                break;
            }
            case GAMEOBJECT_TYPE_BUTTON:                    //1
            {
                if (goInfo->button.lockId)
                    CheckGOLockId(goInfo,goInfo->button.lockId,1);
                CheckGONoDamageImmuneId(goInfo,goInfo->button.noDamageImmune,4);
                break;
            }
            case GAMEOBJECT_TYPE_QUESTGIVER:                //2
            {
                if (goInfo->questgiver.lockId)
                    CheckGOLockId(goInfo,goInfo->questgiver.lockId,0);
                CheckGONoDamageImmuneId(goInfo,goInfo->questgiver.noDamageImmune,5);
                break;
            }
            case GAMEOBJECT_TYPE_CHEST:                     //3
            {
                if (goInfo->chest.lockId)
                    CheckGOLockId(goInfo,goInfo->chest.lockId,0);

                CheckGOConsumable(goInfo,goInfo->chest.consumable,3);

                if (goInfo->chest.linkedTrapId)              // linked trap
                    CheckGOLinkedTrapId(goInfo,goInfo->chest.linkedTrapId,7);
                break;
            }
            case GAMEOBJECT_TYPE_TRAP:                      //6
            {
                if (goInfo->trap.lockId)
                    CheckGOLockId(goInfo,goInfo->trap.lockId,0);
                /* disable check for while, too many not existed spells
                if (goInfo->trap.spellId)                   // spell
                    CheckGOSpellId(goInfo,goInfo->trap.spellId,3);
                */
                break;
            }
            case GAMEOBJECT_TYPE_CHAIR:                     //7
                CheckAndFixGOChairHeightId(goInfo,goInfo->chair.height,1);
                break;
            case GAMEOBJECT_TYPE_SPELL_FOCUS:               //8
            {
                if (goInfo->spellFocus.focusId)
                {
                    if (!sSpellFocusObjectStore.LookupEntry(goInfo->spellFocus.focusId))
                        sLog.outErrorDb("Gameobject (Entry: %u GoType: %u) have data0=%u but SpellFocus (Id: %u) not exist.",
                            id,goInfo->type,goInfo->spellFocus.focusId,goInfo->spellFocus.focusId);
                }

                if (goInfo->spellFocus.linkedTrapId)        // linked trap
                    CheckGOLinkedTrapId(goInfo,goInfo->spellFocus.linkedTrapId,2);
                break;
            }
            case GAMEOBJECT_TYPE_GOOBER:                    //10
            {
                if (goInfo->goober.lockId)
                    CheckGOLockId(goInfo,goInfo->goober.lockId,0);

                CheckGOConsumable(goInfo,goInfo->goober.consumable,3);

                if (goInfo->goober.pageId)                  // pageId
                {
                    if (!sPageTextStore.LookupEntry<PageText>(goInfo->goober.pageId))
                        sLog.outErrorDb("Gameobject (Entry: %u GoType: %u) have data7=%u but PageText (Entry %u) not exist.",
                            id,goInfo->type,goInfo->goober.pageId,goInfo->goober.pageId);
                }
                /* disable check for while, too many not existed spells
                if (goInfo->goober.spellId)                 // spell
                    CheckGOSpellId(goInfo,goInfo->goober.spellId,10);
                */
                CheckGONoDamageImmuneId(goInfo,goInfo->goober.noDamageImmune,11);
                if (goInfo->goober.linkedTrapId)            // linked trap
                    CheckGOLinkedTrapId(goInfo,goInfo->goober.linkedTrapId,12);
                break;
            }
            case GAMEOBJECT_TYPE_AREADAMAGE:                //12
            {
                if (goInfo->areadamage.lockId)
                    CheckGOLockId(goInfo,goInfo->areadamage.lockId,0);
                break;
            }
            case GAMEOBJECT_TYPE_CAMERA:                    //13
            {
                if (goInfo->camera.lockId)
                    CheckGOLockId(goInfo,goInfo->camera.lockId,0);
                break;
            }
            case GAMEOBJECT_TYPE_MO_TRANSPORT:              //15
            {
                if (goInfo->moTransport.taxiPathId)
                {
                    if (goInfo->moTransport.taxiPathId >= sTaxiPathNodesByPath.size() || sTaxiPathNodesByPath[goInfo->moTransport.taxiPathId].empty())
                        sLog.outErrorDb("Gameobject (Entry: %u GoType: %u) have data0=%u but TaxiPath (Id: %u) not exist.",
                            id,goInfo->type,goInfo->moTransport.taxiPathId,goInfo->moTransport.taxiPathId);
                }
                break;
            }
            case GAMEOBJECT_TYPE_SUMMONING_RITUAL:          //18
            {
                /* disable check for while, too many not existed spells
                // always must have spell
                CheckGOSpellId(goInfo,goInfo->summoningRitual.spellId,1);
                */
                break;
            }
            case GAMEOBJECT_TYPE_SPELLCASTER:               //22
            {
                // always must have spell
                CheckGOSpellId(goInfo,goInfo->spellcaster.spellId,0);
                break;
            }
            case GAMEOBJECT_TYPE_FLAGSTAND:                 //24
            {
                if (goInfo->flagstand.lockId)
                    CheckGOLockId(goInfo,goInfo->flagstand.lockId,0);
                CheckGONoDamageImmuneId(goInfo,goInfo->flagstand.noDamageImmune,5);
                break;
            }
            case GAMEOBJECT_TYPE_FISHINGHOLE:               //25
            {
                if (goInfo->fishinghole.lockId)
                    CheckGOLockId(goInfo,goInfo->fishinghole.lockId,4);
                break;
            }
            case GAMEOBJECT_TYPE_FLAGDROP:                  //26
            {
                if (goInfo->flagdrop.lockId)
                    CheckGOLockId(goInfo,goInfo->flagdrop.lockId,0);
                CheckGONoDamageImmuneId(goInfo,goInfo->flagdrop.noDamageImmune,3);
                break;
            }
            case GAMEOBJECT_TYPE_BARBER_CHAIR:              //32
                CheckAndFixGOChairHeightId(goInfo,goInfo->barberChair.chairheight,0);
                break;
        }
    }

    sLog.outString( ">> Loaded %u game object templates", sGOStorage.RecordCount );
    sLog.outString();
}

void ObjectMgr::LoadExplorationBaseXP()
{
    uint32 count = 0;
    QueryResult *result = WorldDatabase.Query("SELECT level,basexp FROM exploration_basexp");

    if( !result )
    {
        barGoLink bar( 1 );

        bar.step();

        sLog.outString();
        sLog.outString( ">> Loaded %u BaseXP definitions", count );
        return;
    }

    barGoLink bar( result->GetRowCount() );

    do
    {
        bar.step();

        Field *fields = result->Fetch();
        uint32 level  = fields[0].GetUInt32();
        uint32 basexp = fields[1].GetUInt32();
        mBaseXPTable[level] = basexp;
        ++count;
    }
    while (result->NextRow());

    delete result;

    sLog.outString();
    sLog.outString( ">> Loaded %u BaseXP definitions", count );
}

uint32 ObjectMgr::GetBaseXP(uint32 level)
{
    return mBaseXPTable[level] ? mBaseXPTable[level] : 0;
}

uint32 ObjectMgr::GetXPForLevel(uint32 level)
{
    if (level < mPlayerXPperLevel.size())
        return mPlayerXPperLevel[level];
    return 0;
}

void ObjectMgr::LoadPetNames()
{
    uint32 count = 0;
    QueryResult *result = WorldDatabase.Query("SELECT word,entry,half FROM pet_name_generation");

    if( !result )
    {
        barGoLink bar( 1 );

        bar.step();

        sLog.outString();
        sLog.outString( ">> Loaded %u pet name parts", count );
        return;
    }

    barGoLink bar( result->GetRowCount() );

    do
    {
        bar.step();

        Field *fields = result->Fetch();
        std::string word = fields[0].GetString();
        uint32 entry     = fields[1].GetUInt32();
        bool   half      = fields[2].GetBool();
        if(half)
            PetHalfName1[entry].push_back(word);
        else
            PetHalfName0[entry].push_back(word);
        ++count;
    }
    while (result->NextRow());
    delete result;

    sLog.outString();
    sLog.outString( ">> Loaded %u pet name parts", count );
}

void ObjectMgr::LoadPetNumber()
{
    QueryResult* result = CharacterDatabase.Query("SELECT MAX(id) FROM character_pet");
    if(result)
    {
        Field *fields = result->Fetch();
        m_hiPetNumber = fields[0].GetUInt32()+1;
        delete result;
    }

    barGoLink bar( 1 );
    bar.step();

    sLog.outString();
    sLog.outString( ">> Loaded the max pet number: %d", m_hiPetNumber-1);
}

std::string ObjectMgr::GeneratePetName(uint32 entry)
{
    std::vector<std::string> & list0 = PetHalfName0[entry];
    std::vector<std::string> & list1 = PetHalfName1[entry];

    if(list0.empty() || list1.empty())
    {
        CreatureInfo const *cinfo = GetCreatureTemplate(entry);
        char* petname = GetPetName(cinfo->family, sWorld.GetDefaultDbcLocale());
        if(!petname)
            petname = cinfo->Name;
        return std::string(petname);
    }

    return *(list0.begin()+urand(0, list0.size()-1)) + *(list1.begin()+urand(0, list1.size()-1));
}

uint32 ObjectMgr::GeneratePetNumber()
{
    return ++m_hiPetNumber;
}

void ObjectMgr::LoadCorpses()
{
    uint32 count = 0;
    //                                                     0           1           2           3            4    5     6     7            8         10
    QueryResult *result = CharacterDatabase.Query("SELECT position_x, position_y, position_z, orientation, map, data, time, corpse_type, instance, guid FROM corpse WHERE corpse_type <> 0");

    if( !result )
    {
        barGoLink bar( 1 );

        bar.step();

        sLog.outString();
        sLog.outString( ">> Loaded %u corpses", count );
        return;
    }

    barGoLink bar( result->GetRowCount() );

    do
    {
        bar.step();

        Field *fields = result->Fetch();

        uint32 guid = fields[result->GetFieldCount()-1].GetUInt32();

        Corpse *corpse = new Corpse;
        if(!corpse->LoadFromDB(guid,fields))
        {
            delete corpse;
            continue;
        }

        ObjectAccessor::Instance().AddCorpse(corpse);

        ++count;
    }
    while (result->NextRow());
    delete result;

    sLog.outString();
    sLog.outString( ">> Loaded %u corpses", count );
}

void ObjectMgr::LoadReputationOnKill()
{
    uint32 count = 0;

    //                                                0            1                     2
    QueryResult *result = WorldDatabase.Query("SELECT creature_id, RewOnKillRepFaction1, RewOnKillRepFaction2,"
    //   3             4             5                   6             7             8                   9
        "IsTeamAward1, MaxStanding1, RewOnKillRepValue1, IsTeamAward2, MaxStanding2, RewOnKillRepValue2, TeamDependent "
        "FROM creature_onkill_reputation");

    if(!result)
    {
        barGoLink bar(1);

        bar.step();

        sLog.outString();
        sLog.outErrorDb(">> Loaded 0 creature award reputation definitions. DB table `creature_onkill_reputation` is empty.");
        return;
    }

    barGoLink bar(result->GetRowCount());

    do
    {
        Field *fields = result->Fetch();
        bar.step();

        uint32 creature_id = fields[0].GetUInt32();

        ReputationOnKillEntry repOnKill;
        repOnKill.repfaction1          = fields[1].GetUInt32();
        repOnKill.repfaction2          = fields[2].GetUInt32();
        repOnKill.is_teamaward1        = fields[3].GetBool();
        repOnKill.reputation_max_cap1  = fields[4].GetUInt32();
        repOnKill.repvalue1            = fields[5].GetInt32();
        repOnKill.is_teamaward2        = fields[6].GetBool();
        repOnKill.reputation_max_cap2  = fields[7].GetUInt32();
        repOnKill.repvalue2            = fields[8].GetInt32();
        repOnKill.team_dependent       = fields[9].GetUInt8();

        if(!GetCreatureTemplate(creature_id))
        {
            sLog.outErrorDb("Table `creature_onkill_reputation` have data for not existed creature entry (%u), skipped",creature_id);
            continue;
        }

        if(repOnKill.repfaction1)
        {
            FactionEntry const *factionEntry1 = sFactionStore.LookupEntry(repOnKill.repfaction1);
            if(!factionEntry1)
            {
                sLog.outErrorDb("Faction (faction.dbc) %u does not exist but is used in `creature_onkill_reputation`",repOnKill.repfaction1);
                continue;
            }
        }

        if(repOnKill.repfaction2)
        {
            FactionEntry const *factionEntry2 = sFactionStore.LookupEntry(repOnKill.repfaction2);
            if(!factionEntry2)
            {
                sLog.outErrorDb("Faction (faction.dbc) %u does not exist but is used in `creature_onkill_reputation`",repOnKill.repfaction2);
                continue;
            }
        }

        mRepOnKill[creature_id] = repOnKill;

        ++count;
    } while (result->NextRow());

    delete result;

    sLog.outString();
    sLog.outString(">> Loaded %u creature award reputation definitions", count);
}

void ObjectMgr::LoadPointsOfInterest()
{
    uint32 count = 0;

    //                                                0      1  2  3      4     5
    QueryResult *result = WorldDatabase.Query("SELECT entry, x, y, icon, flags, data, icon_name FROM points_of_interest");

    if(!result)
    {
        barGoLink bar(1);

        bar.step();

        sLog.outString();
        sLog.outErrorDb(">> Loaded 0 Points of Interest definitions. DB table `points_of_interest` is empty.");
        return;
    }

    barGoLink bar(result->GetRowCount());

    do
    {
        Field *fields = result->Fetch();
        bar.step();

        uint32 point_id = fields[0].GetUInt32();

        PointOfInterest POI;
        POI.x                    = fields[1].GetFloat();
        POI.y                    = fields[2].GetFloat();
        POI.icon                 = fields[3].GetUInt32();
        POI.flags                = fields[4].GetUInt32();
        POI.data                 = fields[5].GetUInt32();
        POI.icon_name            = fields[6].GetCppString();

        if(!MaNGOS::IsValidMapCoord(POI.x,POI.y))
        {
            sLog.outErrorDb("Table `points_of_interest` (Entry: %u) have invalid coordinates (X: %f Y: %f), ignored.",point_id,POI.x,POI.y);
            continue;
        }

        mPointsOfInterest[point_id] = POI;

        ++count;
    } while (result->NextRow());

    delete result;

    sLog.outString();
    sLog.outString(">> Loaded %u Points of Interest definitions", count);
}

void ObjectMgr::LoadNPCSpellClickSpells()
{
    uint32 count = 0;

    mSpellClickInfoMap.clear();
    //                                                0          1         2            3                   4          5
    QueryResult *result = WorldDatabase.Query("SELECT npc_entry, spell_id, quest_start, quest_start_active, quest_end, cast_flags FROM npc_spellclick_spells");

    if(!result)
    {
        barGoLink bar(1);

        bar.step();

        sLog.outString();
        sLog.outErrorDb(">> Loaded 0 spellclick spells. DB table `npc_spellclick_spells` is empty.");
        return;
    }

    barGoLink bar(result->GetRowCount());

    do
    {
        Field *fields = result->Fetch();
        bar.step();

        uint32 npc_entry = fields[0].GetUInt32();
        CreatureInfo const* cInfo = GetCreatureTemplate(npc_entry);
        if (!cInfo)
        {
            sLog.outErrorDb("Table npc_spellclick_spells references unknown creature_template %u. Skipping entry.", npc_entry);
            continue;
        }

        uint32 spellid = fields[1].GetUInt32();
        SpellEntry const *spellinfo = sSpellStore.LookupEntry(spellid);
        if (!spellinfo)
        {
            sLog.outErrorDb("Table npc_spellclick_spells references unknown spellid %u. Skipping entry.", spellid);
            continue;
        }

        uint32 quest_start = fields[2].GetUInt32();

        // quest might be 0 to enable spellclick independent of any quest
        if (quest_start)
        {
            if(mQuestTemplates.find(quest_start) == mQuestTemplates.end())
            {
                sLog.outErrorDb("Table npc_spellclick_spells references unknown start quest %u. Skipping entry.", quest_start);
                continue;
            }

        }

        bool quest_start_active = fields[3].GetBool();

        uint32 quest_end = fields[4].GetUInt32();
        // quest might be 0 to enable spellclick active infinity after start quest
        if (quest_end)
        {
            if(mQuestTemplates.find(quest_end) == mQuestTemplates.end())
            {
                sLog.outErrorDb("Table npc_spellclick_spells references unknown end quest %u. Skipping entry.", quest_end);
                continue;
            }

        }

        uint8 castFlags = fields[5].GetUInt8();
        SpellClickInfo info;
        info.spellId = spellid;
        info.questStart = quest_start;
        info.questStartCanActive = quest_start_active;
        info.questEnd = quest_end;
        info.castFlags = castFlags;
        mSpellClickInfoMap.insert(SpellClickInfoMap::value_type(npc_entry, info));

        // mark creature template as spell clickable
        const_cast<CreatureInfo*>(cInfo)->npcflag |= UNIT_NPC_FLAG_SPELLCLICK;

        ++count;
    } while (result->NextRow());

    delete result;

    sLog.outString();
    sLog.outString(">> Loaded %u spellclick definitions", count);
}

void ObjectMgr::LoadWeatherZoneChances()
{
    uint32 count = 0;

    //                                                0     1                   2                   3                    4                   5                   6                    7                 8                 9                  10                  11                  12
    QueryResult *result = WorldDatabase.Query("SELECT zone, spring_rain_chance, spring_snow_chance, spring_storm_chance, summer_rain_chance, summer_snow_chance, summer_storm_chance, fall_rain_chance, fall_snow_chance, fall_storm_chance, winter_rain_chance, winter_snow_chance, winter_storm_chance FROM game_weather");

    if(!result)
    {
        barGoLink bar(1);

        bar.step();

        sLog.outString();
        sLog.outErrorDb(">> Loaded 0 weather definitions. DB table `game_weather` is empty.");
        return;
    }

    barGoLink bar(result->GetRowCount());

    do
    {
        Field *fields = result->Fetch();
        bar.step();

        uint32 zone_id = fields[0].GetUInt32();

        WeatherZoneChances& wzc = mWeatherZoneMap[zone_id];

        for(int season = 0; season < WEATHER_SEASONS; ++season)
        {
            wzc.data[season].rainChance  = fields[season * (MAX_WEATHER_TYPE-1) + 1].GetUInt32();
            wzc.data[season].snowChance  = fields[season * (MAX_WEATHER_TYPE-1) + 2].GetUInt32();
            wzc.data[season].stormChance = fields[season * (MAX_WEATHER_TYPE-1) + 3].GetUInt32();

            if(wzc.data[season].rainChance > 100)
            {
                wzc.data[season].rainChance = 25;
                sLog.outErrorDb("Weather for zone %u season %u has wrong rain chance > 100%%",zone_id,season);
            }

            if(wzc.data[season].snowChance > 100)
            {
                wzc.data[season].snowChance = 25;
                sLog.outErrorDb("Weather for zone %u season %u has wrong snow chance > 100%%",zone_id,season);
            }

            if(wzc.data[season].stormChance > 100)
            {
                wzc.data[season].stormChance = 25;
                sLog.outErrorDb("Weather for zone %u season %u has wrong storm chance > 100%%",zone_id,season);
            }
        }

        ++count;
    } while (result->NextRow());

    delete result;

    sLog.outString();
    sLog.outString(">> Loaded %u weather definitions", count);
}

void ObjectMgr::SaveCreatureRespawnTime(uint32 loguid, uint32 instance, time_t t)
{
    mCreatureRespawnTimes[MAKE_PAIR64(loguid,instance)] = t;
    WorldDatabase.PExecute("DELETE FROM creature_respawn WHERE guid = '%u' AND instance = '%u'", loguid, instance);
    if(t)
        WorldDatabase.PExecute("INSERT INTO creature_respawn VALUES ( '%u', '" UI64FMTD "', '%u' )", loguid, uint64(t), instance);
}

void ObjectMgr::DeleteCreatureData(uint32 guid)
{
    // remove mapid*cellid -> guid_set map
    CreatureData const* data = GetCreatureData(guid);
    if(data)
        RemoveCreatureFromGrid(guid, data);

    mCreatureDataMap.erase(guid);
}

void ObjectMgr::SaveGORespawnTime(uint32 loguid, uint32 instance, time_t t)
{
    mGORespawnTimes[MAKE_PAIR64(loguid,instance)] = t;
    WorldDatabase.PExecute("DELETE FROM gameobject_respawn WHERE guid = '%u' AND instance = '%u'", loguid, instance);
    if(t)
        WorldDatabase.PExecute("INSERT INTO gameobject_respawn VALUES ( '%u', '" UI64FMTD "', '%u' )", loguid, uint64(t), instance);
}

void ObjectMgr::DeleteRespawnTimeForInstance(uint32 instance)
{
    RespawnTimes::iterator next;

    for(RespawnTimes::iterator itr = mGORespawnTimes.begin(); itr != mGORespawnTimes.end(); itr = next)
    {
        next = itr;
        ++next;

        if(GUID_HIPART(itr->first)==instance)
            mGORespawnTimes.erase(itr);
    }

    for(RespawnTimes::iterator itr = mCreatureRespawnTimes.begin(); itr != mCreatureRespawnTimes.end(); itr = next)
    {
        next = itr;
        ++next;

        if(GUID_HIPART(itr->first)==instance)
            mCreatureRespawnTimes.erase(itr);
    }

    WorldDatabase.PExecute("DELETE FROM creature_respawn WHERE instance = '%u'", instance);
    WorldDatabase.PExecute("DELETE FROM gameobject_respawn WHERE instance = '%u'", instance);
}

void ObjectMgr::DeleteGOData(uint32 guid)
{
    // remove mapid*cellid -> guid_set map
    GameObjectData const* data = GetGOData(guid);
    if(data)
        RemoveGameobjectFromGrid(guid, data);

    mGameObjectDataMap.erase(guid);
}

void ObjectMgr::AddCorpseCellData(uint32 mapid, uint32 cellid, uint32 player_guid, uint32 instance)
{
    // corpses are always added to spawn mode 0 and they are spawned by their instance id
    CellObjectGuids& cell_guids = mMapObjectGuids[MAKE_PAIR32(mapid,0)][cellid];
    cell_guids.corpses[player_guid] = instance;
}

void ObjectMgr::DeleteCorpseCellData(uint32 mapid, uint32 cellid, uint32 player_guid)
{
    // corpses are always added to spawn mode 0 and they are spawned by their instance id
    CellObjectGuids& cell_guids = mMapObjectGuids[MAKE_PAIR32(mapid,0)][cellid];
    cell_guids.corpses.erase(player_guid);
}

void ObjectMgr::LoadQuestRelationsHelper(QuestRelations& map,char const* table)
{
    map.clear();                                            // need for reload case

    uint32 count = 0;

    QueryResult *result = WorldDatabase.PQuery("SELECT id,quest FROM %s",table);

    if(!result)
    {
        barGoLink bar(1);

        bar.step();

        sLog.outString();
        sLog.outErrorDb(">> Loaded 0 quest relations from %s. DB table `%s` is empty.",table,table);
        return;
    }

    barGoLink bar(result->GetRowCount());

    do
    {
        Field *fields = result->Fetch();
        bar.step();

        uint32 id    = fields[0].GetUInt32();
        uint32 quest = fields[1].GetUInt32();

        if(mQuestTemplates.find(quest) == mQuestTemplates.end())
        {
            sLog.outErrorDb("Table `%s: Quest %u listed for entry %u does not exist.",table,quest,id);
            continue;
        }

        map.insert(QuestRelations::value_type(id,quest));

        ++count;
    } while (result->NextRow());

    delete result;

    sLog.outString();
    sLog.outString(">> Loaded %u quest relations from %s", count,table);
}

void ObjectMgr::LoadGameobjectQuestRelations()
{
    LoadQuestRelationsHelper(mGOQuestRelations,"gameobject_questrelation");

    for(QuestRelations::iterator itr = mGOQuestRelations.begin(); itr != mGOQuestRelations.end(); ++itr)
    {
        GameObjectInfo const* goInfo = GetGameObjectInfo(itr->first);
        if(!goInfo)
            sLog.outErrorDb("Table `gameobject_questrelation` have data for not existed gameobject entry (%u) and existed quest %u",itr->first,itr->second);
        else if(goInfo->type != GAMEOBJECT_TYPE_QUESTGIVER)
            sLog.outErrorDb("Table `gameobject_questrelation` have data gameobject entry (%u) for quest %u, but GO is not GAMEOBJECT_TYPE_QUESTGIVER",itr->first,itr->second);
    }
}

void ObjectMgr::LoadGameobjectInvolvedRelations()
{
    LoadQuestRelationsHelper(mGOQuestInvolvedRelations,"gameobject_involvedrelation");

    for(QuestRelations::iterator itr = mGOQuestInvolvedRelations.begin(); itr != mGOQuestInvolvedRelations.end(); ++itr)
    {
        GameObjectInfo const* goInfo = GetGameObjectInfo(itr->first);
        if(!goInfo)
            sLog.outErrorDb("Table `gameobject_involvedrelation` have data for not existed gameobject entry (%u) and existed quest %u",itr->first,itr->second);
        else if(goInfo->type != GAMEOBJECT_TYPE_QUESTGIVER)
            sLog.outErrorDb("Table `gameobject_involvedrelation` have data gameobject entry (%u) for quest %u, but GO is not GAMEOBJECT_TYPE_QUESTGIVER",itr->first,itr->second);
    }
}

void ObjectMgr::LoadCreatureQuestRelations()
{
    LoadQuestRelationsHelper(mCreatureQuestRelations,"creature_questrelation");

    for(QuestRelations::iterator itr = mCreatureQuestRelations.begin(); itr != mCreatureQuestRelations.end(); ++itr)
    {
        CreatureInfo const* cInfo = GetCreatureTemplate(itr->first);
        if(!cInfo)
            sLog.outErrorDb("Table `creature_questrelation` have data for not existed creature entry (%u) and existed quest %u",itr->first,itr->second);
        else if(!(cInfo->npcflag & UNIT_NPC_FLAG_QUESTGIVER))
            sLog.outErrorDb("Table `creature_questrelation` has creature entry (%u) for quest %u, but npcflag does not include UNIT_NPC_FLAG_QUESTGIVER",itr->first,itr->second);
    }
}

void ObjectMgr::LoadCreatureInvolvedRelations()
{
    LoadQuestRelationsHelper(mCreatureQuestInvolvedRelations,"creature_involvedrelation");

    for(QuestRelations::iterator itr = mCreatureQuestInvolvedRelations.begin(); itr != mCreatureQuestInvolvedRelations.end(); ++itr)
    {
        CreatureInfo const* cInfo = GetCreatureTemplate(itr->first);
        if(!cInfo)
            sLog.outErrorDb("Table `creature_involvedrelation` have data for not existed creature entry (%u) and existed quest %u",itr->first,itr->second);
        else if(!(cInfo->npcflag & UNIT_NPC_FLAG_QUESTGIVER))
            sLog.outErrorDb("Table `creature_involvedrelation` has creature entry (%u) for quest %u, but npcflag does not include UNIT_NPC_FLAG_QUESTGIVER",itr->first,itr->second);
    }
}

void ObjectMgr::LoadReservedPlayersNames()
{
    m_ReservedNames.clear();                                // need for reload case

    QueryResult *result = WorldDatabase.Query("SELECT name FROM reserved_name");

    uint32 count = 0;

    if( !result )
    {
        barGoLink bar( 1 );
        bar.step();

        sLog.outString();
        sLog.outString( ">> Loaded %u reserved player names", count );
        return;
    }

    barGoLink bar( result->GetRowCount() );

    Field* fields;
    do
    {
        bar.step();
        fields = result->Fetch();
        std::string name= fields[0].GetCppString();

        std::wstring wstr;
        if(!Utf8toWStr (name,wstr))
        {
            sLog.outError("Table `reserved_name` have invalid name: %s", name.c_str() );
            continue;
        }

        wstrToLower(wstr);

        m_ReservedNames.insert(wstr);
        ++count;
    } while ( result->NextRow() );

    delete result;

    sLog.outString();
    sLog.outString( ">> Loaded %u reserved player names", count );
}

bool ObjectMgr::IsReservedName( const std::string& name ) const
{
    std::wstring wstr;
    if(!Utf8toWStr (name,wstr))
        return false;

    wstrToLower(wstr);

    return m_ReservedNames.find(wstr) != m_ReservedNames.end();
}

enum LanguageType
{
    LT_BASIC_LATIN    = 0x0000,
    LT_EXTENDEN_LATIN = 0x0001,
    LT_CYRILLIC       = 0x0002,
    LT_EAST_ASIA      = 0x0004,
    LT_ANY            = 0xFFFF
};

static LanguageType GetRealmLanguageType(bool create)
{
    switch(sWorld.getConfig(CONFIG_REALM_ZONE))
    {
        case REALM_ZONE_UNKNOWN:                            // any language
        case REALM_ZONE_DEVELOPMENT:
        case REALM_ZONE_TEST_SERVER:
        case REALM_ZONE_QA_SERVER:
            return LT_ANY;
        case REALM_ZONE_UNITED_STATES:                      // extended-Latin
        case REALM_ZONE_OCEANIC:
        case REALM_ZONE_LATIN_AMERICA:
        case REALM_ZONE_ENGLISH:
        case REALM_ZONE_GERMAN:
        case REALM_ZONE_FRENCH:
        case REALM_ZONE_SPANISH:
            return LT_EXTENDEN_LATIN;
        case REALM_ZONE_KOREA:                              // East-Asian
        case REALM_ZONE_TAIWAN:
        case REALM_ZONE_CHINA:
            return LT_EAST_ASIA;
        case REALM_ZONE_RUSSIAN:                            // Cyrillic
            return LT_CYRILLIC;
        default:
            return create ? LT_BASIC_LATIN : LT_ANY;        // basic-Latin at create, any at login
    }
}

bool isValidString(std::wstring wstr, uint32 strictMask, bool numericOrSpace, bool create = false)
{
    if(strictMask==0)                                       // any language, ignore realm
    {
        if(isExtendedLatinString(wstr,numericOrSpace))
            return true;
        if(isCyrillicString(wstr,numericOrSpace))
            return true;
        if(isEastAsianString(wstr,numericOrSpace))
            return true;
        return false;
    }

    if(strictMask & 0x2)                                    // realm zone specific
    {
        LanguageType lt = GetRealmLanguageType(create);
        if(lt & LT_EXTENDEN_LATIN)
            if(isExtendedLatinString(wstr,numericOrSpace))
                return true;
        if(lt & LT_CYRILLIC)
            if(isCyrillicString(wstr,numericOrSpace))
                return true;
        if(lt & LT_EAST_ASIA)
            if(isEastAsianString(wstr,numericOrSpace))
                return true;
    }

    if(strictMask & 0x1)                                    // basic Latin
    {
        if(isBasicLatinString(wstr,numericOrSpace))
            return true;
    }

    return false;
}

uint8 ObjectMgr::CheckPlayerName( const std::string& name, bool create )
{
    std::wstring wname;
    if(!Utf8toWStr(name,wname))
        return CHAR_NAME_INVALID_CHARACTER;

    if(wname.size() > MAX_PLAYER_NAME)
        return CHAR_NAME_TOO_LONG;

    uint32 minName = sWorld.getConfig(CONFIG_MIN_PLAYER_NAME);
    if(wname.size() < minName)
        return CHAR_NAME_TOO_SHORT;

    uint32 strictMask = sWorld.getConfig(CONFIG_STRICT_PLAYER_NAMES);
    if(!isValidString(wname,strictMask,false,create))
        return CHAR_NAME_MIXED_LANGUAGES;

    return CHAR_NAME_SUCCESS;
}

bool ObjectMgr::IsValidCharterName( const std::string& name )
{
    std::wstring wname;
    if(!Utf8toWStr(name,wname))
        return false;

    if(wname.size() > MAX_CHARTER_NAME)
        return false;

    uint32 minName = sWorld.getConfig(CONFIG_MIN_CHARTER_NAME);
    if(wname.size() < minName)
        return false;

    uint32 strictMask = sWorld.getConfig(CONFIG_STRICT_CHARTER_NAMES);

    return isValidString(wname,strictMask,true);
}

PetNameInvalidReason ObjectMgr::CheckPetName( const std::string& name )
{
    std::wstring wname;
    if(!Utf8toWStr(name,wname))
        return PET_NAME_INVALID;

    if(wname.size() > MAX_PET_NAME)
        return PET_NAME_TOO_LONG;

    uint32 minName = sWorld.getConfig(CONFIG_MIN_PET_NAME);
    if(wname.size() < minName)
        return PET_NAME_TOO_SHORT;

    uint32 strictMask = sWorld.getConfig(CONFIG_STRICT_PET_NAMES);
    if(!isValidString(wname,strictMask,false))
        return PET_NAME_MIXED_LANGUAGES;

    return PET_NAME_SUCCESS;
}

int ObjectMgr::GetIndexForLocale( LocaleConstant loc )
{
    if(loc==LOCALE_enUS)
        return -1;

    for(size_t i=0;i < m_LocalForIndex.size(); ++i)
        if(m_LocalForIndex[i]==loc)
            return i;

    return -1;
}

LocaleConstant ObjectMgr::GetLocaleForIndex(int i)
{
    if (i<0 || i>=m_LocalForIndex.size())
        return LOCALE_enUS;

    return m_LocalForIndex[i];
}

int ObjectMgr::GetOrNewIndexForLocale( LocaleConstant loc )
{
    if(loc==LOCALE_enUS)
        return -1;

    for(size_t i=0;i < m_LocalForIndex.size(); ++i)
        if(m_LocalForIndex[i]==loc)
            return i;

    m_LocalForIndex.push_back(loc);
    return m_LocalForIndex.size()-1;
}

void ObjectMgr::LoadGameObjectForQuests()
{
    mGameObjectForQuestSet.clear();                         // need for reload case

    if( !sGOStorage.MaxEntry )
    {
        barGoLink bar( 1 );
        bar.step();
        sLog.outString();
        sLog.outString( ">> Loaded 0 GameObjects for quests" );
        return;
    }

    barGoLink bar( sGOStorage.MaxEntry - 1 );
    uint32 count = 0;

    // collect GO entries for GO that must activated
    for(uint32 go_entry = 1; go_entry < sGOStorage.MaxEntry; ++go_entry)
    {
        bar.step();
        GameObjectInfo const* goInfo = sGOStorage.LookupEntry<GameObjectInfo>(go_entry);
        if(!goInfo)
            continue;

        switch(goInfo->type)
        {
            // scan GO chest with loot including quest items
            case GAMEOBJECT_TYPE_CHEST:
            {
                uint32 loot_id = goInfo->GetLootId();

                // find quest loot for GO
                if(LootTemplates_Gameobject.HaveQuestLootFor(loot_id))
                {
                    mGameObjectForQuestSet.insert(go_entry);
                    ++count;
                }
                break;
            }
            case GAMEOBJECT_TYPE_GOOBER:
            {
                if(goInfo->goober.questId)                  //quests objects
                {
                    mGameObjectForQuestSet.insert(go_entry);
                    count++;
                }
                break;
            }
            default:
                break;
        }
    }

    sLog.outString();
    sLog.outString( ">> Loaded %u GameObjects for quests", count );
}

bool ObjectMgr::LoadMangosStrings(DatabaseType& db, char const* table, int32 min_value, int32 max_value)
{
    int32 start_value = min_value;
    int32 end_value   = max_value;
    // some string can have negative indexes range
    if (start_value < 0)
    {
        if (end_value >= start_value)
        {
            sLog.outErrorDb("Table '%s' attempt loaded with invalid range (%d - %d), strings not loaded.",table,min_value,max_value);
            return false;
        }

        // real range (max+1,min+1) exaple: (-10,-1000) -> -999...-10+1
        std::swap(start_value,end_value);
        ++start_value;
        ++end_value;
    }
    else
    {
        if (start_value >= end_value)
        {
            sLog.outErrorDb("Table '%s' attempt loaded with invalid range (%d - %d), strings not loaded.",table,min_value,max_value);
            return false;
        }
    }

    // cleanup affected map part for reloading case
    for(MangosStringLocaleMap::iterator itr = mMangosStringLocaleMap.begin(); itr != mMangosStringLocaleMap.end();)
    {
        if (itr->first >= start_value && itr->first < end_value)
            mMangosStringLocaleMap.erase(itr++);
        else
            ++itr;
    }

    QueryResult *result = db.PQuery("SELECT entry,content_default,content_loc1,content_loc2,content_loc3,content_loc4,content_loc5,content_loc6,content_loc7,content_loc8 FROM %s",table);

    if (!result)
    {
        barGoLink bar(1);

        bar.step();

        sLog.outString();
        if (min_value == MIN_MANGOS_STRING_ID)              // error only in case internal strings
            sLog.outErrorDb(">> Loaded 0 mangos strings. DB table `%s` is empty. Cannot continue.",table);
        else
            sLog.outString(">> Loaded 0 string templates. DB table `%s` is empty.",table);
        return false;
    }

    uint32 count = 0;

    barGoLink bar(result->GetRowCount());

    do
    {
        Field *fields = result->Fetch();
        bar.step();

        int32 entry = fields[0].GetInt32();

        if (entry==0)
        {
            sLog.outErrorDb("Table `%s` contain reserved entry 0, ignored.",table);
            continue;
        }
        else if (entry < start_value || entry >= end_value)
        {
            sLog.outErrorDb("Table `%s` contain entry %i out of allowed range (%d - %d), ignored.",table,entry,min_value,max_value);
            continue;
        }

        MangosStringLocale& data = mMangosStringLocaleMap[entry];

        if (data.Content.size() > 0)
        {
            sLog.outErrorDb("Table `%s` contain data for already loaded entry  %i (from another table?), ignored.",table,entry);
            continue;
        }

        data.Content.resize(1);
        ++count;

        // 0 -> default, idx in to idx+1
        data.Content[0] = fields[1].GetCppString();

        for(int i = 1; i < MAX_LOCALE; ++i)
        {
            std::string str = fields[i+1].GetCppString();
            if (!str.empty())
            {
                int idx = GetOrNewIndexForLocale(LocaleConstant(i));
                if (idx >= 0)
                {
                    // 0 -> default, idx in to idx+1
                    if (data.Content.size() <= idx+1)
                        data.Content.resize(idx+2);

                    data.Content[idx+1] = str;
                }
            }
        }
    } while (result->NextRow());

    delete result;

    sLog.outString();
    if (min_value == MIN_MANGOS_STRING_ID)
        sLog.outString( ">> Loaded %u MaNGOS strings from table %s", count,table);
    else
        sLog.outString( ">> Loaded %u string templates from %s", count,table);

    return true;
}

const char *ObjectMgr::GetMangosString(int32 entry, int locale_idx) const
{
    // locale_idx==-1 -> default, locale_idx >= 0 in to idx+1
    // Content[0] always exist if exist MangosStringLocale
    if(MangosStringLocale const *msl = GetMangosStringLocale(entry))
    {
        if(msl->Content.size() > locale_idx+1 && !msl->Content[locale_idx+1].empty())
            return msl->Content[locale_idx+1].c_str();
        else
            return msl->Content[0].c_str();
    }

    if(entry > 0)
        sLog.outErrorDb("Entry %i not found in `mangos_string` table.",entry);
    else
        sLog.outErrorDb("Mangos string entry %i not found in DB.",entry);
    return "<error>";
}

void ObjectMgr::LoadFishingBaseSkillLevel()
{
    mFishingBaseForArea.clear();                            // for reload case

    uint32 count = 0;
    QueryResult *result = WorldDatabase.Query("SELECT entry,skill FROM skill_fishing_base_level");

    if( !result )
    {
        barGoLink bar( 1 );

        bar.step();

        sLog.outString();
        sLog.outErrorDb(">> Loaded `skill_fishing_base_level`, table is empty!");
        return;
    }

    barGoLink bar( result->GetRowCount() );

    do
    {
        bar.step();

        Field *fields = result->Fetch();
        uint32 entry  = fields[0].GetUInt32();
        int32 skill   = fields[1].GetInt32();

        AreaTableEntry const* fArea = GetAreaEntryByAreaID(entry);
        if(!fArea)
        {
            sLog.outErrorDb("AreaId %u defined in `skill_fishing_base_level` does not exist",entry);
            continue;
        }

        mFishingBaseForArea[entry] = skill;
        ++count;
    }
    while (result->NextRow());

    delete result;

    sLog.outString();
    sLog.outString( ">> Loaded %u areas for fishing base skill level", count );
}

// Searches for the same condition already in Conditions store
// Returns Id if found, else adds it to Conditions and returns Id
uint16 ObjectMgr::GetConditionId( ConditionType condition, uint32 value1, uint32 value2 )
{
    PlayerCondition lc = PlayerCondition(condition, value1, value2);
    for (uint16 i=0; i < mConditions.size(); ++i)
    {
        if (lc == mConditions[i])
            return i;
    }

    mConditions.push_back(lc);

    if(mConditions.size() > 0xFFFF)
    {
        sLog.outError("Conditions store overflow! Current and later loaded conditions will ignored!");
        return 0;
    }

    return mConditions.size() - 1;
}

bool ObjectMgr::CheckDeclinedNames( std::wstring mainpart, DeclinedName const& names )
{
    for(int i =0; i < MAX_DECLINED_NAME_CASES; ++i)
    {
        std::wstring wname;
        if(!Utf8toWStr(names.name[i],wname))
            return false;

        if(mainpart!=GetMainPartOfName(wname,i+1))
            return false;
    }
    return true;
}

uint32 ObjectMgr::GetAreaTriggerScriptId(uint32 trigger_id)
{
    AreaTriggerScriptMap::const_iterator i = mAreaTriggerScripts.find(trigger_id);
    if(i!= mAreaTriggerScripts.end())
        return i->second;
    return 0;
}

// Checks if player meets the condition
bool PlayerCondition::Meets(Player const * player) const
{
    if( !player )
        return false;                                       // player not present, return false

    switch (condition)
    {
        case CONDITION_NONE:
            return true;                                    // empty condition, always met
        case CONDITION_AURA:
            return player->HasAura(value1, value2);
        case CONDITION_ITEM:
            return player->HasItemCount(value1, value2);
        case CONDITION_ITEM_EQUIPPED:
            return player->HasItemOrGemWithIdEquipped(value1,1);
        case CONDITION_ZONEID:
            return player->GetZoneId() == value1;
        case CONDITION_REPUTATION_RANK:
        {
            FactionEntry const* faction = sFactionStore.LookupEntry(value1);
            return faction && player->GetReputationMgr().GetRank(faction) >= value2;
        }
        case CONDITION_TEAM:
            return player->GetTeam() == value1;
        case CONDITION_SKILL:
            return player->HasSkill(value1) && player->GetBaseSkillValue(value1) >= value2;
        case CONDITION_QUESTREWARDED:
            return player->GetQuestRewardStatus(value1);
        case CONDITION_QUESTTAKEN:
        {
            QuestStatus status = player->GetQuestStatus(value1);
            return (status == QUEST_STATUS_INCOMPLETE);
        }
        case CONDITION_AD_COMMISSION_AURA:
        {
            Unit::AuraMap const& auras = player->GetAuras();
            for(Unit::AuraMap::const_iterator itr = auras.begin(); itr != auras.end(); ++itr)
                if((itr->second->GetSpellProto()->Attributes & 0x1000010) && itr->second->GetSpellProto()->SpellVisual[0]==3580)
                    return true;
            return false;
        }
        case CONDITION_NO_AURA:
            return !player->HasAura(value1, value2);
        case CONDITION_ACTIVE_EVENT:
            return gameeventmgr.IsActiveEvent(value1);
        default:
            return false;
    }
}

// Verification of condition values validity
bool PlayerCondition::IsValid(ConditionType condition, uint32 value1, uint32 value2)
{
    if( condition >= MAX_CONDITION)                         // Wrong condition type
    {
        sLog.outErrorDb("Condition has bad type of %u, skipped ", condition );
        return false;
    }

    switch (condition)
    {
        case CONDITION_AURA:
        {
            if(!sSpellStore.LookupEntry(value1))
            {
                sLog.outErrorDb("Aura condition requires to have non existing spell (Id: %d), skipped", value1);
                return false;
            }
            if(value2 > 2)
            {
                sLog.outErrorDb("Aura condition requires to have non existing effect index (%u) (must be 0..2), skipped", value2);
                return false;
            }
            break;
        }
        case CONDITION_ITEM:
        {
            ItemPrototype const *proto = objmgr.GetItemPrototype(value1);
            if(!proto)
            {
                sLog.outErrorDb("Item condition requires to have non existing item (%u), skipped", value1);
                return false;
            }
            break;
        }
        case CONDITION_ITEM_EQUIPPED:
        {
            ItemPrototype const *proto = objmgr.GetItemPrototype(value1);
            if(!proto)
            {
                sLog.outErrorDb("ItemEquipped condition requires to have non existing item (%u) equipped, skipped", value1);
                return false;
            }
            break;
        }
        case CONDITION_ZONEID:
        {
            AreaTableEntry const* areaEntry = GetAreaEntryByAreaID(value1);
            if(!areaEntry)
            {
                sLog.outErrorDb("Zone condition requires to be in non existing area (%u), skipped", value1);
                return false;
            }
            if(areaEntry->zone != 0)
            {
                sLog.outErrorDb("Zone condition requires to be in area (%u) which is a subzone but zone expected, skipped", value1);
                return false;
            }
            break;
        }
        case CONDITION_REPUTATION_RANK:
        {
            FactionEntry const* factionEntry = sFactionStore.LookupEntry(value1);
            if(!factionEntry)
            {
                sLog.outErrorDb("Reputation condition requires to have reputation non existing faction (%u), skipped", value1);
                return false;
            }
            break;
        }
        case CONDITION_TEAM:
        {
            if (value1 != ALLIANCE && value1 != HORDE)
            {
                sLog.outErrorDb("Team condition specifies unknown team (%u), skipped", value1);
                return false;
            }
            break;
        }
        case CONDITION_SKILL:
        {
            SkillLineEntry const *pSkill = sSkillLineStore.LookupEntry(value1);
            if (!pSkill)
            {
                sLog.outErrorDb("Skill condition specifies non-existing skill (%u), skipped", value1);
                return false;
            }
            if (value2 < 1 || value2 > sWorld.GetConfigMaxSkillValue() )
            {
                sLog.outErrorDb("Skill condition specifies invalid skill value (%u), skipped", value2);
                return false;
            }
            break;
        }
        case CONDITION_QUESTREWARDED:
        case CONDITION_QUESTTAKEN:
        {
            Quest const *Quest = objmgr.GetQuestTemplate(value1);
            if (!Quest)
            {
                sLog.outErrorDb("Quest condition specifies non-existing quest (%u), skipped", value1);
                return false;
            }
            if(value2)
                sLog.outErrorDb("Quest condition has useless data in value2 (%u)!", value2);
            break;
        }
        case CONDITION_AD_COMMISSION_AURA:
        {
            if(value1)
                sLog.outErrorDb("Quest condition has useless data in value1 (%u)!", value1);
            if(value2)
                sLog.outErrorDb("Quest condition has useless data in value2 (%u)!", value2);
            break;
        }
        case CONDITION_NO_AURA:
        {
            if(!sSpellStore.LookupEntry(value1))
            {
                sLog.outErrorDb("Aura condition requires to have non existing spell (Id: %d), skipped", value1);
                return false;
            }
            if(value2 > 2)
            {
                sLog.outErrorDb("Aura condition requires to have non existing effect index (%u) (must be 0..2), skipped", value2);
                return false;
            }
            break;
        }
        case CONDITION_ACTIVE_EVENT:
        {
            GameEventMgr::GameEventDataMap const& events = gameeventmgr.GetEventMap();
            if(value1 >=events.size() || !events[value1].isValid())
            {
                sLog.outErrorDb("Active event condition requires existed event id (%u), skipped", value1);
                return false;
            }
            break;
        }
        case CONDITION_NONE:
            break;
    }
    return true;
}

SkillRangeType GetSkillRangeType(SkillLineEntry const *pSkill, bool racial)
{
    switch(pSkill->categoryId)
    {
        case SKILL_CATEGORY_LANGUAGES: return SKILL_RANGE_LANGUAGE;
        case SKILL_CATEGORY_WEAPON:
            if(pSkill->id!=SKILL_FIST_WEAPONS)
                return SKILL_RANGE_LEVEL;
            else
                return SKILL_RANGE_MONO;
        case SKILL_CATEGORY_ARMOR:
        case SKILL_CATEGORY_CLASS:
            if(pSkill->id != SKILL_LOCKPICKING)
                return SKILL_RANGE_MONO;
            else
                return SKILL_RANGE_LEVEL;
        case SKILL_CATEGORY_SECONDARY:
        case SKILL_CATEGORY_PROFESSION:
            // not set skills for professions and racial abilities
            if(IsProfessionSkill(pSkill->id))
                return SKILL_RANGE_RANK;
            else if(racial)
                return SKILL_RANGE_NONE;
            else
                return SKILL_RANGE_MONO;
        default:
        case SKILL_CATEGORY_ATTRIBUTES:                     //not found in dbc
        case SKILL_CATEGORY_GENERIC:                        //only GENERIC(DND)
            return SKILL_RANGE_NONE;
    }
}

void ObjectMgr::LoadGameTele()
{
    m_GameTeleMap.clear();                                  // for reload case

    uint32 count = 0;
    QueryResult *result = WorldDatabase.Query("SELECT id, position_x, position_y, position_z, orientation, map, name FROM game_tele");

    if( !result )
    {
        barGoLink bar( 1 );

        bar.step();

        sLog.outString();
        sLog.outErrorDb(">> Loaded `game_tele`, table is empty!");
        return;
    }

    barGoLink bar( result->GetRowCount() );

    do
    {
        bar.step();

        Field *fields = result->Fetch();

        uint32 id         = fields[0].GetUInt32();

        GameTele gt;

        gt.position_x     = fields[1].GetFloat();
        gt.position_y     = fields[2].GetFloat();
        gt.position_z     = fields[3].GetFloat();
        gt.orientation    = fields[4].GetFloat();
        gt.mapId          = fields[5].GetUInt32();
        gt.name           = fields[6].GetCppString();

        if(!MapManager::IsValidMapCoord(gt.mapId,gt.position_x,gt.position_y,gt.position_z,gt.orientation))
        {
            sLog.outErrorDb("Wrong position for id %u (name: %s) in `game_tele` table, ignoring.",id,gt.name.c_str());
            continue;
        }

        if(!Utf8toWStr(gt.name,gt.wnameLow))
        {
            sLog.outErrorDb("Wrong UTF8 name for id %u in `game_tele` table, ignoring.",id);
            continue;
        }

        wstrToLower( gt.wnameLow );

        m_GameTeleMap[id] = gt;

        ++count;
    }
    while (result->NextRow());
    delete result;

    sLog.outString();
    sLog.outString( ">> Loaded %u GameTeleports", count );
}

GameTele const* ObjectMgr::GetGameTele(const std::string& name) const
{
    // explicit name case
    std::wstring wname;
    if(!Utf8toWStr(name,wname))
        return false;

    // converting string that we try to find to lower case
    wstrToLower( wname );

    // Alternative first GameTele what contains wnameLow as substring in case no GameTele location found
    const GameTele* alt = NULL;
    for(GameTeleMap::const_iterator itr = m_GameTeleMap.begin(); itr != m_GameTeleMap.end(); ++itr)
        if(itr->second.wnameLow == wname)
            return &itr->second;
        else if (alt == NULL && itr->second.wnameLow.find(wname) != std::wstring::npos)
            alt = &itr->second;

    return alt;
}

bool ObjectMgr::AddGameTele(GameTele& tele)
{
    // find max id
    uint32 new_id = 0;
    for(GameTeleMap::const_iterator itr = m_GameTeleMap.begin(); itr != m_GameTeleMap.end(); ++itr)
        if(itr->first > new_id)
            new_id = itr->first;

    // use next
    ++new_id;

    if(!Utf8toWStr(tele.name,tele.wnameLow))
        return false;

    wstrToLower( tele.wnameLow );

    m_GameTeleMap[new_id] = tele;

    return WorldDatabase.PExecuteLog("INSERT INTO game_tele (id,position_x,position_y,position_z,orientation,map,name) VALUES (%u,%f,%f,%f,%f,%d,'%s')",
        new_id,tele.position_x,tele.position_y,tele.position_z,tele.orientation,tele.mapId,tele.name.c_str());
}

bool ObjectMgr::DeleteGameTele(const std::string& name)
{
    // explicit name case
    std::wstring wname;
    if(!Utf8toWStr(name,wname))
        return false;

    // converting string that we try to find to lower case
    wstrToLower( wname );

    for(GameTeleMap::iterator itr = m_GameTeleMap.begin(); itr != m_GameTeleMap.end(); ++itr)
    {
        if(itr->second.wnameLow == wname)
        {
            WorldDatabase.PExecuteLog("DELETE FROM game_tele WHERE name = '%s'",itr->second.name.c_str());
            m_GameTeleMap.erase(itr);
            return true;
        }
    }

    return false;
}

void ObjectMgr::LoadTrainerSpell()
{
    // For reload case
    for (CacheTrainerSpellMap::iterator itr = m_mCacheTrainerSpellMap.begin(); itr != m_mCacheTrainerSpellMap.end(); ++itr)
        itr->second.Clear();
    m_mCacheTrainerSpellMap.clear();

    std::set<uint32> skip_trainers;

    QueryResult *result = WorldDatabase.Query("SELECT entry, spell,spellcost,reqskill,reqskillvalue,reqlevel FROM npc_trainer");

    if( !result )
    {
        barGoLink bar( 1 );

        bar.step();

        sLog.outString();
        sLog.outErrorDb(">> Loaded `npc_trainer`, table is empty!");
        return;
    }

    barGoLink bar( result->GetRowCount() );

    std::set<uint32> talentIds;

    uint32 count = 0;
    do
    {
        bar.step();

        Field* fields = result->Fetch();

        uint32 entry  = fields[0].GetUInt32();
        uint32 spell  = fields[1].GetUInt32();

        CreatureInfo const* cInfo = GetCreatureTemplate(entry);

        if(!cInfo)
        {
            sLog.outErrorDb("Table `npc_trainer` have entry for not existed creature template (Entry: %u), ignore", entry);
            continue;
        }

        if(!(cInfo->npcflag & UNIT_NPC_FLAG_TRAINER))
        {
            if(skip_trainers.count(entry) == 0)
            {
                sLog.outErrorDb("Table `npc_trainer` have data for not creature template (Entry: %u) without trainer flag, ignore", entry);
                skip_trainers.insert(entry);
            }
            continue;
        }

        SpellEntry const *spellinfo = sSpellStore.LookupEntry(spell);
        if(!spellinfo)
        {
            sLog.outErrorDb("Table `npc_trainer` for Trainer (Entry: %u ) has non existing spell %u, ignore", entry,spell);
            continue;
        }

        if(!SpellMgr::IsSpellValid(spellinfo))
        {
            sLog.outErrorDb("Table `npc_trainer` for Trainer (Entry: %u) has broken learning spell %u, ignore", entry, spell);
            continue;
        }

        if(GetTalentSpellCost(spell))
        {
            if(talentIds.count(spell)==0)
            {
                sLog.outErrorDb("Table `npc_trainer` has talent as learning spell %u, ignore", spell);
                talentIds.insert(spell);
            }
            continue;
        }

        TrainerSpellData& data = m_mCacheTrainerSpellMap[entry];

        TrainerSpell& trainerSpell = data.spellList[spell];
        trainerSpell.spell         = spell;
        trainerSpell.spellCost     = fields[2].GetUInt32();
        trainerSpell.reqSkill      = fields[3].GetUInt32();
        trainerSpell.reqSkillValue = fields[4].GetUInt32();
        trainerSpell.reqLevel      = fields[5].GetUInt32();

        if(!trainerSpell.reqLevel)
            trainerSpell.reqLevel = spellinfo->spellLevel;

        // calculate learned spell for profession case when stored cast-spell
        trainerSpell.learnedSpell = spell;
        for(int i = 0; i <3; ++i)
        {
            if(spellinfo->Effect[i] != SPELL_EFFECT_LEARN_SPELL)
                continue;
            if(SpellMgr::IsProfessionOrRidingSpell(spellinfo->EffectTriggerSpell[i]))
            {
                trainerSpell.learnedSpell = spellinfo->EffectTriggerSpell[i];
                break;
            }
        }

        if(SpellMgr::IsProfessionSpell(trainerSpell.learnedSpell))
            data.trainerType = 2;

        ++count;

    } while (result->NextRow());
    delete result;

    sLog.outString();
    sLog.outString( ">> Loaded %d Trainers", count );
}

void ObjectMgr::LoadVendors()
{
    // For reload case
    for (CacheVendorItemMap::iterator itr = m_mCacheVendorItemMap.begin(); itr != m_mCacheVendorItemMap.end(); ++itr)
        itr->second.Clear();
    m_mCacheVendorItemMap.clear();

    std::set<uint32> skip_vendors;

    QueryResult *result = WorldDatabase.Query("SELECT entry, item, maxcount, incrtime, ExtendedCost FROM npc_vendor");
    if( !result )
    {
        barGoLink bar( 1 );

        bar.step();

        sLog.outString();
        sLog.outErrorDb(">> Loaded `npc_vendor`, table is empty!");
        return;
    }

    barGoLink bar( result->GetRowCount() );

    uint32 count = 0;
    do
    {
        bar.step();
        Field* fields = result->Fetch();

        uint32 entry        = fields[0].GetUInt32();
        uint32 item_id      = fields[1].GetUInt32();
        uint32 maxcount     = fields[2].GetUInt32();
        uint32 incrtime     = fields[3].GetUInt32();
        uint32 ExtendedCost = fields[4].GetUInt32();

        if(!IsVendorItemValid(entry,item_id,maxcount,incrtime,ExtendedCost,NULL,&skip_vendors))
            continue;

        VendorItemData& vList = m_mCacheVendorItemMap[entry];

        vList.AddItem(item_id,maxcount,incrtime,ExtendedCost);
        ++count;

    } while (result->NextRow());
    delete result;

    sLog.outString();
    sLog.outString( ">> Loaded %d Vendors ", count );
}

void ObjectMgr::LoadNpcTextId()
{

    m_mCacheNpcTextIdMap.clear();

    QueryResult* result = WorldDatabase.Query("SELECT npc_guid, textid FROM npc_gossip");
    if( !result )
    {
        barGoLink bar( 1 );

        bar.step();

        sLog.outString();
        sLog.outErrorDb(">> Loaded `npc_gossip`, table is empty!");
        return;
    }

    barGoLink bar( result->GetRowCount() );

    uint32 count = 0;
    uint32 guid,textid;
    do
    {
        bar.step();

        Field* fields = result->Fetch();

        guid   = fields[0].GetUInt32();
        textid = fields[1].GetUInt32();

        if (!GetCreatureData(guid))
        {
            sLog.outErrorDb("Table `npc_gossip` have not existed creature (GUID: %u) entry, ignore. ",guid);
            continue;
        }
        if (!GetGossipText(textid))
        {
            sLog.outErrorDb("Table `npc_gossip` for creature (GUID: %u) have wrong Textid (%u), ignore. ", guid, textid);
            continue;
        }

        m_mCacheNpcTextIdMap[guid] = textid ;
        ++count;

    } while (result->NextRow());
    delete result;

    sLog.outString();
    sLog.outString( ">> Loaded %d NpcTextId ", count );
}

void ObjectMgr::LoadNpcOptions()
{
    m_mCacheNpcOptionList.clear();                          // For reload case

    QueryResult *result = WorldDatabase.Query(
        //      0  1         2       3    4      5         6     7           8
        "SELECT id,gossip_id,npcflag,icon,action,box_money,coded,option_text,box_text "
        "FROM npc_option");

    if( !result )
    {
        barGoLink bar( 1 );

        bar.step();

        sLog.outString();
        sLog.outErrorDb(">> Loaded `npc_option`, table is empty!");
        return;
    }

    barGoLink bar( result->GetRowCount() );

    uint32 count = 0;

    do
    {
        bar.step();

        Field* fields = result->Fetch();

        GossipOption go;
        go.Id               = fields[0].GetUInt32();
        go.GossipId         = fields[1].GetUInt32();
        go.NpcFlag          = fields[2].GetUInt32();
        go.Icon             = fields[3].GetUInt32();
        go.Action           = fields[4].GetUInt32();
        go.BoxMoney         = fields[5].GetUInt32();
        go.Coded            = fields[6].GetUInt8()!=0;
        go.OptionText       = fields[7].GetCppString();
        go.BoxText          = fields[8].GetCppString();

        m_mCacheNpcOptionList.push_back(go);

        ++count;

    } while (result->NextRow());
    delete result;

    sLog.outString();
    sLog.outString( ">> Loaded %d npc_option entries", count );
}

void ObjectMgr::AddVendorItem( uint32 entry,uint32 item, uint32 maxcount, uint32 incrtime, uint32 extendedcost )
{
    VendorItemData& vList = m_mCacheVendorItemMap[entry];
    vList.AddItem(item,maxcount,incrtime,extendedcost);

    WorldDatabase.PExecuteLog("INSERT INTO npc_vendor (entry,item,maxcount,incrtime,extendedcost) VALUES('%u','%u','%u','%u','%u')",entry, item, maxcount,incrtime,extendedcost);
}

bool ObjectMgr::RemoveVendorItem( uint32 entry,uint32 item )
{
    CacheVendorItemMap::iterator  iter = m_mCacheVendorItemMap.find(entry);
    if(iter == m_mCacheVendorItemMap.end())
        return false;

    if(!iter->second.FindItem(item))
        return false;

    iter->second.RemoveItem(item);
    WorldDatabase.PExecuteLog("DELETE FROM npc_vendor WHERE entry='%u' AND item='%u'",entry, item);
    return true;
}

bool ObjectMgr::IsVendorItemValid( uint32 vendor_entry, uint32 item_id, uint32 maxcount, uint32 incrtime, uint32 ExtendedCost, Player* pl, std::set<uint32>* skip_vendors ) const
{
    CreatureInfo const* cInfo = GetCreatureTemplate(vendor_entry);
    if(!cInfo)
    {
        if(pl)
            ChatHandler(pl).SendSysMessage(LANG_COMMAND_VENDORSELECTION);
        else
            sLog.outErrorDb("Table `npc_vendor` have data for not existed creature template (Entry: %u), ignore", vendor_entry);
        return false;
    }

    if(!(cInfo->npcflag & UNIT_NPC_FLAG_VENDOR))
    {
        if(!skip_vendors || skip_vendors->count(vendor_entry)==0)
        {
            if(pl)
                ChatHandler(pl).SendSysMessage(LANG_COMMAND_VENDORSELECTION);
            else
                sLog.outErrorDb("Table `npc_vendor` have data for not creature template (Entry: %u) without vendor flag, ignore", vendor_entry);

            if(skip_vendors)
                skip_vendors->insert(vendor_entry);
        }
        return false;
    }

    if(!GetItemPrototype(item_id))
    {
        if(pl)
            ChatHandler(pl).PSendSysMessage(LANG_ITEM_NOT_FOUND, item_id);
        else
            sLog.outErrorDb("Table `npc_vendor` for Vendor (Entry: %u) have in item list non-existed item (%u), ignore",vendor_entry,item_id);
        return false;
    }

    if(ExtendedCost && !sItemExtendedCostStore.LookupEntry(ExtendedCost))
    {
        if(pl)
            ChatHandler(pl).PSendSysMessage(LANG_EXTENDED_COST_NOT_EXIST,ExtendedCost);
        else
            sLog.outErrorDb("Table `npc_vendor` have Item (Entry: %u) with wrong ExtendedCost (%u) for vendor (%u), ignore",item_id,ExtendedCost,vendor_entry);
        return false;
    }

    if(maxcount > 0 && incrtime == 0)
    {
        if(pl)
            ChatHandler(pl).PSendSysMessage("MaxCount!=0 (%u) but IncrTime==0", maxcount);
        else
            sLog.outErrorDb( "Table `npc_vendor` has `maxcount` (%u) for item %u of vendor (Entry: %u) but `incrtime`=0, ignore", maxcount, item_id, vendor_entry);
        return false;
    }
    else if(maxcount==0 && incrtime > 0)
    {
        if(pl)
            ChatHandler(pl).PSendSysMessage("MaxCount==0 but IncrTime<>=0");
        else
            sLog.outErrorDb( "Table `npc_vendor` has `maxcount`=0 for item %u of vendor (Entry: %u) but `incrtime`<>0, ignore", item_id, vendor_entry);
        return false;
    }

    VendorItemData const* vItems = GetNpcVendorItemList(vendor_entry);
    if(!vItems)
        return true;                                        // later checks for non-empty lists

    if(vItems->FindItem(item_id))
    {
        if(pl)
            ChatHandler(pl).PSendSysMessage(LANG_ITEM_ALREADY_IN_LIST,item_id);
        else
            sLog.outErrorDb( "Table `npc_vendor` has duplicate items %u for vendor (Entry: %u), ignore", item_id, vendor_entry);
        return false;
    }

    if(vItems->GetItemCount() >= MAX_VENDOR_ITEMS)
    {
        if(pl)
            ChatHandler(pl).SendSysMessage(LANG_COMMAND_ADDVENDORITEMITEMS);
        else
            sLog.outErrorDb( "Table `npc_vendor` has too many items (%u >= %i) for vendor (Entry: %u), ignore", vItems->GetItemCount(), MAX_VENDOR_ITEMS, vendor_entry);
        return false;
    }

    return true;
}

void ObjectMgr::LoadScriptNames()
{
    m_scriptNames.push_back("");
    QueryResult *result = WorldDatabase.Query(
      "SELECT DISTINCT(ScriptName) FROM creature_template WHERE ScriptName <> '' "
      "UNION "
      "SELECT DISTINCT(ScriptName) FROM gameobject_template WHERE ScriptName <> '' "
      "UNION "
      "SELECT DISTINCT(ScriptName) FROM item_template WHERE ScriptName <> '' "
      "UNION "
      "SELECT DISTINCT(ScriptName) FROM areatrigger_scripts WHERE ScriptName <> '' "
      "UNION "
      "SELECT DISTINCT(script) FROM instance_template WHERE script <> ''");

    if( !result )
    {
        barGoLink bar( 1 );
        bar.step();
        sLog.outString();
        sLog.outErrorDb(">> Loaded empty set of Script Names!");
        return;
    }

    barGoLink bar( result->GetRowCount() );
    uint32 count = 0;

    do
    {
        bar.step();
        m_scriptNames.push_back((*result)[0].GetString());
        ++count;
    } while (result->NextRow());
    delete result;

    std::sort(m_scriptNames.begin(), m_scriptNames.end());
    sLog.outString();
    sLog.outString( ">> Loaded %d Script Names", count );
}

uint32 ObjectMgr::GetScriptId(const char *name)
{
    // use binary search to find the script name in the sorted vector
    // assume "" is the first element
    if(!name) return 0;
    ScriptNameMap::const_iterator itr =
        std::lower_bound(m_scriptNames.begin(), m_scriptNames.end(), name);
    if(itr == m_scriptNames.end() || *itr != name) return 0;
    return itr - m_scriptNames.begin();
}

void ObjectMgr::CheckScripts(ScriptMapMap const& scripts,std::set<int32>& ids)
{
    for(ScriptMapMap::const_iterator itrMM = scripts.begin(); itrMM != scripts.end(); ++itrMM)
    {
        for(ScriptMap::const_iterator itrM = itrMM->second.begin(); itrM != itrMM->second.end(); ++itrM)
        {
            switch(itrM->second.command)
            {
                case SCRIPT_COMMAND_TALK:
                {
                    if(!GetMangosStringLocale (itrM->second.dataint))
                        sLog.outErrorDb( "Table `db_script_string` not has string id  %u used db script (ID: %u)", itrM->second.dataint, itrMM->first);

                    if(ids.count(itrM->second.dataint))
                        ids.erase(itrM->second.dataint);
                }
            }
        }
    }
}

void ObjectMgr::LoadDbScriptStrings()
{
    LoadMangosStrings(WorldDatabase,"db_script_string",MIN_DB_SCRIPT_STRING_ID,MAX_DB_SCRIPT_STRING_ID);

    std::set<int32> ids;

    for(int32 i = MIN_DB_SCRIPT_STRING_ID; i < MAX_DB_SCRIPT_STRING_ID; ++i)
        if(GetMangosStringLocale(i))
            ids.insert(i);

    CheckScripts(sQuestEndScripts,ids);
    CheckScripts(sQuestStartScripts,ids);
    CheckScripts(sSpellScripts,ids);
    CheckScripts(sGameObjectScripts,ids);
    CheckScripts(sEventScripts,ids);

    WaypointMgr.CheckTextsExistance(ids);

    for(std::set<int32>::const_iterator itr = ids.begin(); itr != ids.end(); ++itr)
        sLog.outErrorDb( "Table `db_script_string` has unused string id  %u", *itr);
}

// Functions for scripting access
uint32 GetAreaTriggerScriptId(uint32 trigger_id)
{
    return objmgr.GetAreaTriggerScriptId(trigger_id);
}

bool LoadMangosStrings(DatabaseType& db, char const* table,int32 start_value, int32 end_value)
{
    // MAX_DB_SCRIPT_STRING_ID is max allowed negative value for scripts (scrpts can use only more deep negative values
    // start/end reversed for negative values
    if (start_value > MAX_DB_SCRIPT_STRING_ID || end_value >= start_value)
    {
        sLog.outErrorDb("Table '%s' attempt loaded with reserved by mangos range (%d - %d), strings not loaded.",table,start_value,end_value+1);
        return false;
    }

    return objmgr.LoadMangosStrings(db,table,start_value,end_value);
}

uint32 MANGOS_DLL_SPEC GetScriptId(const char *name)
{
    return objmgr.GetScriptId(name);
}

ObjectMgr::ScriptNameMap & GetScriptNames()
{
    return objmgr.GetScriptNames();
}

CreatureInfo const* GetCreatureTemplateStore(uint32 entry)
{
    return sCreatureStorage.LookupEntry<CreatureInfo>(entry);
}

Quest const* GetQuestTemplateStore(uint32 entry)
{
    return objmgr.GetQuestTemplate(entry);
}<|MERGE_RESOLUTION|>--- conflicted
+++ resolved
@@ -1226,17 +1226,13 @@
             continue;
         }
 
-<<<<<<< HEAD
         if(!gInfo->displayId)
         {
             sLog.outErrorDb("Gameobject (GUID: %u Entry %u GoType: %u) doesn't have displayId (%u), not loaded.", guid, entry, gInfo->type, gInfo->displayId);
             continue;
         }
 
-        if(gInfo->displayId && !sGameObjectDisplayInfoStore.LookupEntry(gInfo->displayId))
-=======
         if (gInfo->displayId && !sGameObjectDisplayInfoStore.LookupEntry(gInfo->displayId))
->>>>>>> 0ec66531
         {
             sLog.outErrorDb("Gameobject (GUID: %u Entry %u GoType: %u) have invalid displayId (%u), not loaded.", guid, entry, gInfo->type, gInfo->displayId);
             continue;
@@ -1288,21 +1284,13 @@
             continue;
         }
 
-<<<<<<< HEAD
         if(!MapManager::IsValidMapCoord(data.mapid, data.posX, data.posY, data.posZ, data.orientation))
-=======
-        if (!MapManager::IsValidMapCoord(data.mapid,data.posX,data.posY,data.posZ,data.orientation))
->>>>>>> 0ec66531
         {
             sLog.outErrorDb("Table `gameobject` have gameobject (GUID: %u Entry: %u) with invalid coordinates, skip", guid, data.id);
             continue;
         }
 
-<<<<<<< HEAD
         if(data.phaseMask == 0)
-=======
-        if (data.phaseMask==0)
->>>>>>> 0ec66531
         {
             sLog.outErrorDb("Table `gameobject` have gameobject (GUID: %u Entry: %u) with `phaseMask`=0 (not visible for anyone), set to 1.", guid, data.id);
             data.phaseMask = 1;
