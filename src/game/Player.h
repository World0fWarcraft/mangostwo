--- conflicted
+++ resolved
@@ -1977,13 +1977,9 @@
         /***                 VARIOUS SYSTEMS                   ***/
         /*********************************************************/
         MovementInfo m_movementInfo;
-<<<<<<< HEAD
-        MovementInfo m_fallMovementInfo;
-        Unit *m_mover;
-=======
         uint32 m_lastFallTime;
         float  m_lastFallZ;
->>>>>>> e7814e7c
+        Unit *m_mover;
         bool isMoving() const { return HasUnitMovementFlag(movementFlagsMask); }
         bool isMovingOrTurning() const { return HasUnitMovementFlag(movementOrTurningFlagsMask); }
 
