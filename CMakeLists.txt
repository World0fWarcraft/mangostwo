#
# This code is part of MaNGOS. Contributor & Copyright details are in AUTHORS/THANKS.
#
# This program is free software; you can redistribute it and/or modify
# it under the terms of the GNU General Public License as published by
# the Free Software Foundation; either version 2 of the License, or
# (at your option) any later version.
#
# This program is distributed in the hope that it will be useful,
# but WITHOUT ANY WARRANTY; without even the implied warranty of
# MERCHANTABILITY or FITNESS FOR A PARTICULAR PURPOSE.  See the
# GNU General Public License for more details.
#
# You should have received a copy of the GNU General Public License
# along with this program; if not, write to the Free Software
# Foundation, Inc., 59 Temple Place, Suite 330, Boston, MA  02111-1307  USA
#

# CMake policies
cmake_minimum_required(VERSION 2.8)
<<<<<<< HEAD
cmake_policy(SET CMP0005 OLD)
if(POLICY CMP0043)
  cmake_policy(SET CMP0043 OLD) # Disable 'Ignore COMPILE_DEFINITIONS_<Config> properties'
endif(POLICY CMP0043)
set(CMAKE_CXX_FLAGS "-std=c++0x -stdlib=libc++")
=======
# Until CMake 3.0 is the standard
# And a solution to set_directory_properties is found.
if(POLICY CMP0043)
    cmake_policy(SET CMP0043 OLD)
endif()
>>>>>>> 41be2b23

project(MaNGOS)
set(MANGOS_VERSION 0.19)

set(CMAKE_MODULE_PATH
  "${CMAKE_MODULE_PATH}"
  "${CMAKE_SOURCE_DIR}/cmake"
)

# define all options here
option(DEBUG                "Debug mode"                             OFF)
option(USE_STD_MALLOC       "Use standard malloc instead of TBB"     ON)
option(ACE_USE_EXTERNAL     "Use external ACE"                       OFF)
option(POSTGRESQL           "Use PostgreSQL"                         OFF)
option(BUILD_TOOLS          "Build tools (map/vmap/mmap extractors)" OFF)
option(SCRIPT_LIB_ELUNA     "Use Eluna as the scripting engine"      ON)
option(SCRIPT_LIB_SD2       "Use ScriptDev2 as the scripting engine" ON)
option(SOAP                 "Enable access via SOAP or not"          OFF)

if(PCHSupport_FOUND AND WIN32) # TODO: why only enable it on windows by default?
  option(PCH                "Use precompiled headers"               ON)
else()
  option(PCH                "Use precompiled headers"               OFF)
endif()
# TODO: options that should be checked/created:
#option(CLI                  "With CLI"                              ON)
#option(RA                   "With Remote Access"                    OFF)
#option(SQL                  "Copy SQL files"                        OFF)

# Output description of this script
message("")
message(
  "This script builds the MaNGOS server.
  Options that can be used in order to configure the process:
   General:
    CMAKE_INSTALL_PREFIX    Path where the server should be installed to
    PCH                     Use precompiled headers
    DEBUG                   Debug mode
    USE_STD_MALLOC          Use standard malloc instead of TBB
    ACE_USE_EXTERNAL        Use external ACE
    BUILD_TOOLS             Build map/vmap/mmap extractors
    SOAP                    Enable remote access via SOAP
   Scripting engines:
    SCRIPT_LIB_ELUNA        Compile with support for Eluna scripts
    SCRIPT_LIB_SD2          Compile with support for ScriptDev2 scripts

  To set an option simply type -D<OPTION>=<VALUE> after 'cmake <srcs>'.
  Also, you can specify the generator with -G. see 'cmake --help' for more details
  For example: cmake .. -DDEBUG=1 -DCMAKE_INSTALL_PREFIX=/opt/mangos"
)
message("")

# Force out-of-source build
if(${CMAKE_SOURCE_DIR} STREQUAL ${CMAKE_BINARY_DIR})
  message(FATAL_ERROR
    "This project requires an out of source build. Remove the file 'CMakeCache.txt' found in this directory before continuing, create a separate build directory and run 'cmake [options] <srcs>' from there."
  )
endif()

# TODO: allow other compilers under windows in the future
if(WIN32 AND NOT MSVC)
  message(FATAL_ERROR
    "Under Windows other compiler than Microsoft Visual Studio are not supported."
  )
endif()

# TODO: remove this in the future! it has only been added to make the switch easier for end users
if(PREFIX)
  message(FATAL_ERROR "The parameter PREFIX has been removed. Please re-run CMake and use CMAKE_INSTALL_PREFIX instead to define your installation location!")
endif()

# TODO: use MSVC_CXX_ARCHITECTURE_ID instead to identify platform on windows (not required on other systems)
# find platform: required to build 3rd party libraries w/o CMake files
find_package(Platform REQUIRED)
# Find out what system we use to include the needed libs
if(WIN32)
  if(PLATFORM MATCHES X86) # 32-bit
    set(DEP_ARCH win32)
  else() # 64-bit
    set(DEP_ARCH x64)
  endif()
endif()

# Used by map-extractor for now
find_package(BZip2 REQUIRED)

# find Git: used to get the revision number
find_package(Git)

# check if the platform supports precomiled headers
find_package(PCHSupport)

# TODO: remove this (refactor ACE & TBB CMake code)
# VS100 uses MSBuild.exe instead of devenv.com, so force it to use devenv.com
if(WIN32 AND MSVC_VERSION MATCHES 1600)
  find_package(VisualStudio2010)
endif()

# Override configuration-types - we don't use anything else than debug and release
if(CMAKE_CONFIGURATION_TYPES)
  set(CMAKE_CONFIGURATION_TYPES Release Debug)
  set(CMAKE_CONFIGURATION_TYPES "${CMAKE_CONFIGURATION_TYPES}" CACHE STRING
    "Reset the configurations to what we need"
    FORCE)
endif()

set(BIN_DIR ${CMAKE_INSTALL_PREFIX}/bin)
set(CONF_DIR ${CMAKE_INSTALL_PREFIX}/etc)
# If win32 put it in the bin dir not lib
if(WIN32)
  set(LIBS_DIR ${CMAKE_INSTALL_PREFIX}/bin)
else()
  set(LIBS_DIR ${CMAKE_INSTALL_PREFIX}/lib)
endif()

# For Unix systems set the rpath so that libraries are found
set(CMAKE_INSTALL_RPATH "${LIBS_DIR}")
set(CMAKE_INSTALL_NAME_DIR "${LIBS_DIR}")
# Run out of build tree
set(CMAKE_BUILD_WITH_INSTALL_RPATH OFF)

# Find needed packages and if necessery abort if something important is missing
unset(ACE_INCLUDE_DIR CACHE)
unset(ACE_LIBRARIES CACHE)
unset(ACE_LIBRARIES_DIR CACHE)
unset(ACE_INCLUDE_DIR)
unset(ACE_LIBRARIES)
unset(ACE_LIBRARIES_DIR)
if(ACE_USE_EXTERNAL)
  find_package(ACE)
  if(NOT ACE_FOUND)
    message(FATAL_ERROR
      "This project requires ACE installed when ACE_USE_EXTERNAL is set. Please download the ACE Micro Release Kit from http://download.dre.vanderbilt.edu/ and install it. If this script didn't find ACE and it was correctly installed please set ACE_ROOT to the correct path."
    )
  endif()
  if(EXISTS ${ACE_INCLUDE_DIR}/ace/Stack_Trace.h)
    set(HAVE_ACE_STACK_TRACE_H ON) # config.h.cmake
  endif()
else()
  include(cmake/ImportACE.cmake)
endif()

# Win32 delivered packages
if(WIN32)
  set(MYSQL_INCLUDE_DIR "${CMAKE_SOURCE_DIR}/dep/include/mysql")
  set(MYSQL_LIBRARY "${CMAKE_SOURCE_DIR}/dep/lib/libmySQL.lib")
  set(MYSQL_DEBUG_LIBRARY "${CMAKE_SOURCE_DIR}/dep/lib/libmySQL.lib")
  set(OPENSSL_INCLUDE_DIR "${CMAKE_SOURCE_DIR}/dep/include/openssl")
  set(OPENSSL_LIBRARIES "${CMAKE_SOURCE_DIR}/dep/lib/${DEP_ARCH}_release/libeay32.lib")
  set(OPENSSL_DEBUG_LIBRARIES "${CMAKE_SOURCE_DIR}/dep/lib/${DEP_ARCH}_debug/libeay32.lib")
  # zlib is build
endif()

# *nix-specific packages
if(UNIX)
  if(POSTGRESQL)
    find_package(PostgreSQL REQUIRED)

    if(POSTGRESQL_FOUND)
      include_directories(${POSTGRESQL_INCLUDE_DIRS})
    endif(POSTGRESQL_FOUND)

  else()
    find_package(MySQL REQUIRED)
  endif()

  find_package(OpenSSL REQUIRED)
  find_package(ZLIB REQUIRED)
endif()

# Add uninstall script and target
configure_file(
  "${CMAKE_CURRENT_SOURCE_DIR}/cmake/cmake_uninstall.cmake.in"
  "${CMAKE_CURRENT_BINARY_DIR}/cmake_uninstall.cmake"
  IMMEDIATE @ONLY
)

add_custom_target(uninstall
  "${CMAKE_COMMAND}" -P "${CMAKE_CURRENT_BINARY_DIR}/cmake_uninstall.cmake"
)

# Find core revision
if(GIT_EXECUTABLE)
  execute_process(
    COMMAND ${GIT_EXECUTABLE} rev-parse HEAD
    WORKING_DIRECTORY "${CMAKE_SOURCE_DIR}"
    OUTPUT_VARIABLE GIT_REVISION
    RESULT_VARIABLE GIT_RESULT
    ERROR_QUIET
    OUTPUT_STRIP_TRAILING_WHITESPACE
  )
  if(GIT_RESULT)
    set(GIT_REVISION "Git repository not found")
  endif()
else()
  set(GIT_REVISION "Git not found")
endif()

message(STATUS "MaNGOS-Core revision  : ${GIT_REVISION}")
message(STATUS "Install server to     : ${CMAKE_INSTALL_PREFIX}")

# if(CLI)
#   message(STATUS "Build with CLI        : Yes (default)")
#   add_definitions(-DENABLE_CLI)
# else()
#   message(STATUS "Build with CLI        : No")
# endif()

# if(RA)
#   message(STATUS "* Build with RA         : Yes")
#   add_definitions(-DENABLE_RA)
# else(RA)
#   message(STATUS "* Build with RA         : No  (default)")
# endif(RA)

if(SOAP)
  message(STATUS "Support for SOAP      : Yes")
else()
  message(STATUS "Support for SOAP      : No (default)")
endif()

if(SCRIPT_LIB_ELUNA)
  message(STATUS "Script engine Eluna   : Yes (default)")
else()
  message(STATUS "Script engine Eluna   : No")
endif()

if(SCRIPT_LIB_SD2)
  message(STATUS "Script engine SD2     : Yes (default)")
else()
  message(STATUS "Script engine SD2     : No")
endif()

if(BUILD_TOOLS)
  message(STATUS "Build tools           : Yes")
else()
  message(STATUS "Build tools           : No (default)")
endif()

if(PCH AND NOT PCHSupport_FOUND)
  set(PCH 0 CACHE BOOL
    "Use precompiled headers"
    FORCE)
  message(WARNING "No PCH for your system possible but PCH was set to 1. Resetting it."
  )
endif()
if(PCH)
  message(STATUS "Use PCH               : Yes")
else()
  message(STATUS "Use PCH               : No")
endif()

if(DEBUG)
  set(CMAKE_BUILD_TYPE Debug)
  message(STATUS "Build in debug-mode   : Yes")
else()
  set(CMAKE_BUILD_TYPE Release)
  message(STATUS "Build in debug-mode   : No  (default)")
endif()
# Handle debugmode compiles (this will require further work for proper WIN32-setups)
if(UNIX)
  set(CMAKE_C_FLAGS_DEBUG "${CMAKE_C_FLAGS_DEBUG} -g")
  set(CMAKE_CXX_FLAGS_DEBUG "${CMAKE_CXX_FLAGS_DEBUG} -g")
endif()

# Set warning levels for different builds
if(UNIX)
  set(CMAKE_C_FLAGS_RELEASE "${CMAKE_C_FLAGS_RELEASE} --no-warnings")
  set(CMAKE_CXX_FLAGS_RELEASE "${CMAKE_CXX_FLAGS_RELEASE} --no-warnings")
  set(CMAKE_C_FLAGS_DEBUG "${CMAKE_C_FLAGS_DEBUG} -Wall -Wfatal-errors -Wextra")
  set(CMAKE_CXX_FLAGS_DEBUG "${CMAKE_CXX_FLAGS_DEBUG} -Wall -Wfatal-errors -Wextra")
elseif(WIN32)
  # Disable warnings in Visual Studio 8 and above and add /MP
  if(MSVC AND NOT CMAKE_GENERATOR MATCHES "Visual Studio 7")
    set(CMAKE_C_FLAGS_RELEASE "${CMAKE_C_FLAGS_RELEASE} /wd4996 /wd4355 /wd4244 /wd4985 /wd4267 /MP")
    set(CMAKE_CXX_FLAGS_RELEASE "${CMAKE_CXX_FLAGS_RELEASE} /wd4996 /wd4355 /wd4244 /wd4267 /MP")
    set(CMAKE_C_FLAGS_DEBUG "${CMAKE_C_FLAGS_DEBUG} /wd4996 /wd4355 /wd4244 /wd4985 /wd4267 /MP")
    set(CMAKE_CXX_FLAGS_DEBUG "${CMAKE_CXX_FLAGS_DEBUG} /wd4996 /wd4355 /wd4244 /wd4985 /wd4267 /MP")
  endif()
endif()

# if(SQL)
#   message(STATUS "Install SQL-files     : Yes")
# else()
#   message(STATUS "Install SQL-files     : No  (default)")
# endif()

# Some small tweaks for Visual Studio 7 and above.
if(MSVC)
  # Mark 32 bit executables large address aware so they can use > 2GB address space
  if(PLATFORM MATCHES X86)
    set(CMAKE_EXE_LINKER_FLAGS "${CMAKE_EXE_LINKER_FLAGS} /LARGEADDRESSAWARE")
  endif()
endif()

set(CMAKE_SKIP_BUILD_RPATH FALSE)
set(CMAKE_BUILD_WITH_INSTALL_RPATH TRUE)
set(CMAKE_INSTALL_RPATH "${LIBS_DIR}")
set(CMAKE_INSTALL_RPATH_USE_LINK_PATH TRUE)

# Generate revision-extractor
set(GENREV_SRC
  src/tools/genrevision/genrevision.cpp
)

add_executable(genrev
  ${GENREV_SRC}
)

add_custom_target("revision.h" ALL
  COMMAND $<TARGET_FILE:genrev> ${CMAKE_SOURCE_DIR}
  WORKING_DIRECTORY "${CMAKE_BINARY_DIR}"
  DEPENDS genrev
)

if(WIN32)
  install(
    FILES
      "${CMAKE_SOURCE_DIR}/dep/lib/${DEP_ARCH}_release/libeay32.dll"
      "${CMAKE_SOURCE_DIR}/dep/lib/${DEP_ARCH}_release/libmySQL.dll"
    DESTINATION ${LIBS_DIR}
    CONFIGURATIONS Release
  )
  install(
    FILES
      "${CMAKE_SOURCE_DIR}/dep/lib/${DEP_ARCH}_debug/libeay32.dll"
      "${CMAKE_SOURCE_DIR}/dep/lib/${DEP_ARCH}_debug/libmySQL.dll"
    DESTINATION ${LIBS_DIR}
    CONFIGURATIONS Debug
  )
  if(PLATFORM MATCHES X86)
    # Copy dll's Windows needs
    install(
      FILES
        "${CMAKE_SOURCE_DIR}/dep/lib/win32_release/dbghelp.dll"
      DESTINATION ${LIBS_DIR}
      CONFIGURATIONS Release
    )
    install(
      FILES
        "${CMAKE_SOURCE_DIR}/dep/lib/win32_debug/dbghelp.dll"
      DESTINATION ${LIBS_DIR}
      CONFIGURATIONS Debug
    )
  endif()
endif()

if(XCODE)
  if(PLATFORM MATCHES X86)
    set(CMAKE_OSX_ARCHITECTURES i386)
  else()
    set(CMAKE_OSX_ARCHITECTURES x86_64)
  endif()
endif()

# This is used by config.h.cmake
if (SOAP)
  set(ENABLE_SOAP ON)
else()
  set(ENABLE_SOAP OFF)
endif()

set(ENABLE_ELUNA OFF)
set(ENABLE_SD2 OFF)

if (SCRIPT_LIB_ELUNA)
   set(ENABLE_ELUNA ON)
endif()

if (SCRIPT_LIB_SD2)
   set(ENABLE_SD2 ON)
endif()

configure_file("${CMAKE_CURRENT_SOURCE_DIR}/config.h.cmake" "${CMAKE_CURRENT_BINARY_DIR}/config.h")

add_subdirectory(dep)

# Add definitions for all build types
# Don't place this above 'dep' subdirectory! Because of defines build will crash.

set(DEFINITIONS
  HAVE_CONFIG_H
  VERSION="${MANGOS_VERSION}"
  SYSCONFDIR="${CONF_DIR}/"
  MANGOS
)

if(POSTGRESQL)
  set(DEFINITIONS ${DEFINITIONS} DO_POSTGRESQL)
else()
  set(DEFINITIONS ${DEFINITIONS} DO_MYSQL)
endif()

set(DEFINITIONS_RELEASE NDEBUG)
set(DEFINITIONS_DEBUG _DEBUG MANGOS_DEBUG)
if(WIN32)
  set(DEFINITIONS ${DEFINITIONS} WIN32 _WIN32)
  set(DEFINITIONS_RELEASE ${DEFINITIONS_RELEASE} _CRT_SECURE_NO_WARNINGS)
endif()

if(USE_STD_MALLOC)
  set(DEFINITIONS ${DEFINITIONS} USE_STANDARD_MALLOC)
endif()

set_directory_properties(PROPERTIES COMPILE_DEFINITIONS "${DEFINITIONS}")
#Something like this is what i've imagined with the new generator expressions in cmake 3.0 / lfx
#set_directory_properties(PROPERTIES COMPILE_DEFINITIONS "$<$<CONFIG:Release>:"${DEFINITIONS} ${DEFINITIONS_RELEASE}">$<$<CONFIG:Debug>:"${DEFINITIONS} ${DEFINITIONS_DEBUG}">")
set_directory_properties(PROPERTIES COMPILE_DEFINITIONS_RELEASE "${DEFINITIONS_RELEASE}")
set_directory_properties(PROPERTIES COMPILE_DEFINITIONS_DEBUG "${DEFINITIONS_DEBUG}")

add_subdirectory(src)
# if(SQL)
#   add_subdirectory(sql)
# endif()<|MERGE_RESOLUTION|>--- conflicted
+++ resolved
@@ -18,19 +18,14 @@
 
 # CMake policies
 cmake_minimum_required(VERSION 2.8)
-<<<<<<< HEAD
-cmake_policy(SET CMP0005 OLD)
-if(POLICY CMP0043)
-  cmake_policy(SET CMP0043 OLD) # Disable 'Ignore COMPILE_DEFINITIONS_<Config> properties'
-endif(POLICY CMP0043)
-set(CMAKE_CXX_FLAGS "-std=c++0x -stdlib=libc++")
-=======
+
 # Until CMake 3.0 is the standard
 # And a solution to set_directory_properties is found.
 if(POLICY CMP0043)
     cmake_policy(SET CMP0043 OLD)
 endif()
->>>>>>> 41be2b23
+
+set(CMAKE_CXX_FLAGS "-std=c++11 -stdlib=libc++")
 
 project(MaNGOS)
 set(MANGOS_VERSION 0.19)
